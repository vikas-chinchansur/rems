(ns rems.common-util
  (:require [clojure.string :as str]
            [clojure.test :refer [deftest is testing]]))

;; TODO remove separate clj and cljs implementations of getx and getx-in
(defn getx
  "Like `get` but throws an exception if the key is not found."
  [m k]
  (let [e (get m k ::sentinel)]
    (if-not (= e ::sentinel)
      e
      (throw (ex-info "Missing required key" {:map m :key k})))))

(defn getx-in
  "Like `get-in` but throws an exception if the key is not found."
  [m ks]
  (reduce getx m ks))

(defn select-vals
  "Select values in map `m` specified by given keys `ks`.

  Values will be returned in the order specified by `ks`.

  You can specify a `default-value` that will be used if the
  key is not found in the map. This is like `get` function."
  [m ks & [default-value]]
  (vec (reduce #(conj %1 (get m %2 default-value)) [] ks)))

(defn index-by
  "Index the collection coll with given keys `ks`.
  Result is a nested map, `(count ks)` levels deep, e.g.

    (index-by [:a :b] [{:a 1 :b \"x\"} {:a 1 :b \"y\"}])
      ==> {1 {\"x\" {:a 1 :b \"x\"}
              \"y\" {:a 1 :b \"y\"}}}

  In case of non-unique keys, index-by picks the first value, e.g.

    (index-by [:a] [{:a 1 :b \"x\"} {:a 1 :b \"y\"}])
      ==> {1 {:a 1 :b \"x\"}}"
  [ks coll]
  (if (empty? ks)
    (first coll)
    (->> coll
         (group-by (first ks))
         (map (fn [[k v]] [k (index-by (rest ks) v)]))
         (into {}))))

(deftest test-index-by
  (is (= {1 {"x" {:a 1 :b "x"}
             "y" {:a 1 :b "y"}}}
         (index-by [:a :b] [{:a 1 :b "x"} {:a 1 :b "y"}])))
  (is (= {false 1 true 2}
         (index-by [even?] [1 2 3 4]))))

(defn distinct-by
  "Remove duplicates from sequence, comparing the value returned by key-fn.
   The first element that key-fn returns a given value for is retained.

   Order of sequence is not preserved in any way."
  [key-fn sequence]
  (map first (vals (group-by key-fn sequence))))

(defn andstr
  "Like `apply str coll` but only produces something if all the
  values are truthy like with `and`.

  Useful for statements like
  ```clj
  (str (andstr (:foo x) \"/\") (:bar y))
  ```
  See also `test-andstr` for examples."
  [& coll]
  (when (every? identity coll)
    (apply str coll)))

(deftest test-andstr
  (testing "when any argument is falsey the result is nil"
    (is (= nil (andstr nil 1 2 3)))
    (is (= nil (andstr 1 2 false 3))))
  (testing "when all arguments are truthy the results are concatenated"
    (let [x {:foo 2}]
      (is (= "2/" (andstr (:foo x) "/")))
      (is (= "(2)" (andstr "(" (:foo x) ")"))))))

(defn deep-merge
  "Recursively merges maps and sequentials so that the values in `b`
  will replace the values at the same key or index in `a`."
  [a b]
  (cond (and (sequential? a) (sequential? b))
        (let [max-length (max (count a) (count b))
              a (take max-length (concat a (repeat nil)))
              b (take max-length (concat b (repeat nil)))]
          (doall (map deep-merge a b)))

        (map? a)
        (merge-with deep-merge a b)

        :else b))

(deftest test-deep-merge
  (testing "merge nil"
    (is (= nil
           (deep-merge nil
                       nil)))
    (is (= {:a 1}
           (deep-merge nil
                       {:a 1})))
    (is (= {:a 1}
           (deep-merge {:a 1}
                       nil))))
  (testing "preserve false"
    (is (= {:b false}
           (deep-merge {:b :anything}
                       {:b false}))))
  (testing "merge maps"
    (is (= {:a 2}
           (deep-merge {:a 1}
                       {:a 2})))
    (is (= {:a 1 :b 2 :c 2}
           (deep-merge {:a 1 :b 1}
                       {:b 2 :c 2})))
    (is (= {:a {:b {:c 100 :d 2}}}
           (deep-merge {:a {:b {:c 1 :d 2}}}
                       {:a {:b {:c 100}}}))))
  (testing "merge vectors"
    (is (= [{:a 2}]
           (deep-merge [{:a 1}]
                       [{:a 2}])))
    (is (= [{:a 1 :b 2 :c 2}]
           (deep-merge [{:a 1 :b 1}]
                       [{:b 2 :c 2}])))
    (is (= [{:a 1} {:b 2}]
           (deep-merge [{:a 1}]
                       [nil {:b 2}])))
    (is (= [{:b 2} {:a 1}]
           (deep-merge [nil {:a 1}]
                       [{:b 2}]))))
  (testing "merge lists"
    (is (= [{:a 2}]
           (deep-merge '({:a 1})
                       '({:a 2}))))
    (is (= [{:a 1 :b 2 :c 2}]
           (deep-merge '({:a 1 :b 1})
                       '({:b 2 :c 2}))))))

(defn recursive-keys [m]
  (mapcat (fn [[k v]]
            (if (map? v)
              (map (partial cons k) (recursive-keys v))
              [(list k)]))
          m))

(deftest test-recursive-keys
  (is (= [[:a] [:b]] (recursive-keys {:a [1] :b "foo"})))
  (is (= [[:a :b] [:a :c] [:a :d :e] [:a :d :f]]
         (recursive-keys {:a {:b 1 :c nil :d {:e "foo" :f [3]}}}))))

<<<<<<< HEAD
(defn parse-int [s]
  #?(:clj (try
            (when s
              (java.lang.Integer/parseInt s))
            (catch NumberFormatException e
              nil))
     :cljs (let [x (js/parseInt s)]
             (when-not (js/isNaN x)
               x))))


(deftest test-parse-int
  (is (= nil (parse-int nil)))
  (is (= nil (parse-int "")))
  (is (= nil (parse-int "a")))
  (is (= 7 (parse-int "7"))))

(defn remove-empty-keys
  "Given a map, recursively remove keys with empty map or nil values.

  E.g., given {:a {:b {:c nil} :d {:e :f}}}, return {:a {:d {:e :f}}}."
  [m]
  (into {} (filter (fn [[_ v]] (not ((if (map? v) empty? nil?) v)))
                   (mapv (fn [[k v]] [k (if (map? v)
                                          (remove-empty-keys v)
                                          v)])
                         m))))

(deftest test-remove-empty-keys
  (is (= (remove-empty-keys {}) {}))
  (is (= (remove-empty-keys {:a :b}) {:a :b}))
  (is (= (remove-empty-keys {:a nil}) {}))
  (is (= (remove-empty-keys {:a {:b {:c nil} :d {:e :f}}}) {:a {:d {:e :f}}})))
=======
(defn normalize-file-path
  "A file path may contain local filesystem parts that we want to remove
  so that we can use the path to refer to e.g. project GitHub."
  [path]
  (str/replace (subs path (str/index-of path "src"))
               "\\" "/"))

(deftest normalize-file-path-test
  (is (= "src/foo/bar.clj" (normalize-file-path "/home/john/rems/src/foo/bar.clj")))
  (is (= "src/foo/bar.clj" (normalize-file-path "C:\\Users\\john\\rems\\src\\foo/bar.clj"))))
>>>>>>> d91f8961
<|MERGE_RESOLUTION|>--- conflicted
+++ resolved
@@ -156,7 +156,6 @@
   (is (= [[:a :b] [:a :c] [:a :d :e] [:a :d :f]]
          (recursive-keys {:a {:b 1 :c nil :d {:e "foo" :f [3]}}}))))
 
-<<<<<<< HEAD
 (defn parse-int [s]
   #?(:clj (try
             (when s
@@ -190,7 +189,7 @@
   (is (= (remove-empty-keys {:a :b}) {:a :b}))
   (is (= (remove-empty-keys {:a nil}) {}))
   (is (= (remove-empty-keys {:a {:b {:c nil} :d {:e :f}}}) {:a {:d {:e :f}}})))
-=======
+
 (defn normalize-file-path
   "A file path may contain local filesystem parts that we want to remove
   so that we can use the path to refer to e.g. project GitHub."
@@ -200,5 +199,4 @@
 
 (deftest normalize-file-path-test
   (is (= "src/foo/bar.clj" (normalize-file-path "/home/john/rems/src/foo/bar.clj")))
-  (is (= "src/foo/bar.clj" (normalize-file-path "C:\\Users\\john\\rems\\src\\foo/bar.clj"))))
->>>>>>> d91f8961
+  (is (= "src/foo/bar.clj" (normalize-file-path "C:\\Users\\john\\rems\\src\\foo/bar.clj"))))