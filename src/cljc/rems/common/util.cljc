(ns rems.common.util
  (:require [medley.core :refer [map-vals]]
            [clojure.set :as set]
            [clojure.string :as str]
            [clojure.test :refer [deftest is testing]]))

;; regex from https://developer.mozilla.org/en-US/docs/Web/HTML/Element/input/email#Validation
(def +email-regex+ #"[a-zA-Z0-9.!#$%&'*+\/=?^_`{|}~-]+@[a-zA-Z0-9](?:[a-zA-Z0-9-]{0,61}[a-zA-Z0-9])?(?:\.[a-zA-Z0-9](?:[a-zA-Z0-9-]{0,61}[a-zA-Z0-9])?)*")

(def +phone-number-regex+ #"^\+[1-9][0-9\s]{4,26}$")

(deftest test-phone-number-regex
  (is (= "+358450000000"
         (re-matches +phone-number-regex+ "+358450000000")))
  (is (= nil
         (re-matches +phone-number-regex+ "+058450000000")))
  (is (= "+3 5 8 4 5 0 0 0 0 0 0 0 "
         (re-matches +phone-number-regex+ "+3 5 8 4 5 0 0 0 0 0 0 0 ")))
  (is (= nil
         (re-matches +phone-number-regex+ "+35845000000000000000000000000000"))))

;; regex from https://stackoverflow.com/questions/5284147/validating-ipv4-addresses-with-regexp
(def +valid-ip-address-regex+ #"(25[0-5]|2[0-4][0-9]|[01]?[0-9][0-9]?)\.(25[0-5]|2[0-4][0-9]|[01]?[0-9][0-9]?)\.(25[0-5]|2[0-4][0-9]|[01]?[0-9][0-9]?)\.(25[0-5]|2[0-4][0-9]|[01]?[0-9][0-9]?)$")

(def +valid-ip-address-regex-version-six+ #"(([0-9]|[a-f]){1,4}(\:)){7}(([0-9]|[a-f]){1,4})$")

;; https://stackoverflow.com/questions/2814002/private-ip-address-identifier-in-regular-expression
;; for now, this test should test for the following private IPv4 address pattaerns
;; 0.x.x.x
;; 10.x.x.x - Private network, local communications
;; 100.64.x.x–100.127.x.x - Private network, communications between a service provider and its subscribers
;; 127.x.x.x - host, loopback addresses to the local host
;; 169.254.x.x - Subnet, Used for link-local addresses[7] between two hosts on a single link when no IP address is otherwise specified
;; 172.16.x.x – 172.31.x.x - Private network, local communications within a private network
;; 192.0.0.x - Private network, IETF Protocol Assignments
;; 192.0.2.x - Documentation, Assigned as TEST-NET-1, documentation and examples.
;; 192.168.x.x - Private network, local communications within a private network
;; 198.18.x.x - 198.19.x.x - Private network, benchmark testing of inter-network communications between two separate subnets
;; 198.51.100.x - Documentation, Assigned as TEST-NET-2, documentation and examples.
;; 203.0.113.x - Documentation, Assigned as TEST-NET-3, documentation and examples.
;; 224.x.x.x - In use for IP multicast.[11] (Former Class D network).
;; 240.x.x.x–255.x.x.x - multicast
(def +reserved-ip-address-range-regex+
  (re-pattern
   (str
    "((0|10|127|224)\\.(25[0-5]|2[0-4][0-9]|[01]?[0-9][0-9]?)\\.(25[0-5]|2[0-4][0-9]|[01]?[0-9][0-9]?)\\.(25[0-5]|2[0-4][0-9]|[01]?[0-9][0-9]?)$)|"
    "(100\\.(6[4-9]|[7-9][0-9]|1[0-1][0-7]|12[0-7])\\.(25[0-5]|2[0-4][0-9]|[01]?[0-9][0-9]?)\\.(25[0-5]|2[0-4][0-9]|[01]?[0-9][0-9]?)$)|"
    "(169\\.254\\.(25[0-5]|2[0-4][0-9]|[01]?[0-9][0-9]?)\\.(25[0-5]|2[0-4][0-9]|[01]?[0-9][0-9]?)$)|"
    "(172\\.(1[6-9]|2[0-9]|3[0-1])\\.(25[0-5]|2[0-4][0-9]|[01]?[0-9][0-9]?)\\.(25[0-5]|2[0-4][0-9]|[01]?[0-9][0-9]?)$)|"
    "(192\\.0\\.(0|2?)\\.(25[0-5]|2[0-4][0-9]|[01]?[0-9][0-9]?)$)|"
    "(192\\.168\\.(25[0-5]|2[0-4][0-9]|[01]?[0-9][0-9]?)\\.(25[0-5]|2[0-4][0-9]|[01]?[0-9][0-9]?)$)|"
    "(198\\.1[8-9]\\.(25[0-5]|2[0-4][0-9]|[01]?[0-9][0-9]?)\\.(25[0-5]|2[0-4][0-9]|[01]?[0-9][0-9]?)$)|"
    "(198\\.51\\.100\\.(25[0-5]|2[0-4][0-9]|[01]?[0-9][0-9]?)$)|"
    "(203\\.0\\.113\\.(25[0-5]|2[0-4][0-9]|[01]?[0-9][0-9]?)$)|"
    "((2[4-5][0-9])\\.(25[0-5]|2[0-4][0-9]|[01]?[0-9][0-9]?)\\.(25[0-5]|2[0-4][0-9]|[01]?[0-9][0-9]?)\\.(25[0-5]|2[0-4][0-9]|[01]?[0-9][0-9]?)$)")))

;; https://simpledns.plus/private-ipv6
;; https://serverfault.com/questions/546606/what-are-the-ipv6-public-and-private-and-reserved-ranges
(def +reserved-ip-address-range-regex-version-six+
  (re-pattern
   (str "(fdce|fc00|fd00)\\:(([0-9]|[a-f]){1,4}(\\:)){6}(([0-9]|[a-f]){1,4})$")))

(deftest test-ip-address-regex
  (is (= "0.0.0.0"
         (first (re-matches +valid-ip-address-regex+ "0.0.0.0"))))
  (is (= "255.255.255.255"
         (first (re-matches +valid-ip-address-regex+ "255.255.255.255"))))
  (is (= "127.0.0.1"
         (first (re-matches +valid-ip-address-regex+ "127.0.0.1"))))
  (is (= "192.168.0.0"
         (first (re-matches +valid-ip-address-regex+ "192.168.0.0"))))
  (is (= "142.250.74.110"
         (first (re-matches +valid-ip-address-regex+ "142.250.74.110"))))
  (is (= "10.255.255.255"
         (first (re-matches +valid-ip-address-regex+ "10.255.255.255"))))
  (is (= nil
         (first (re-matches +valid-ip-address-regex+ "256.255.255.255"))))
  (is (= nil
         (first (re-matches +valid-ip-address-regex+ "10.foo.bar.255"))))
  ;; 10.x.x.x - Private network, local communications
  (is (= "10.0.0.0"
         (first (re-matches +reserved-ip-address-range-regex+ "10.0.0.0"))))
  (is (= "10.26.167.0"
         (first (re-matches +reserved-ip-address-range-regex+ "10.26.167.0"))))
  (is (= "10.0.255.255"
         (first (re-matches +reserved-ip-address-range-regex+ "10.0.255.255"))))
  (is (= "192.0.0.255"
         (first (re-matches +reserved-ip-address-range-regex+ "192.0.0.255"))))
  (is (= "192.0.2.255"
         (first (re-matches +reserved-ip-address-range-regex+ "192.0.2.255"))))
  (is (= "192.168.10.255"
         (first (re-matches +reserved-ip-address-range-regex+ "192.168.10.255"))))
  (is (= "172.16.0.255"
         (first (re-matches +reserved-ip-address-range-regex+ "172.16.0.255"))))

  ;; 100.64.x.x–100.127.x.x - Private network, communications between a service provider and its subscribers
  (is (= "100.71.0.255"
         (first (re-matches +reserved-ip-address-range-regex+ "100.71.0.255"))))
  (is (= "100.64.0.255"
         (first (re-matches +reserved-ip-address-range-regex+ "100.64.0.255"))))
  (is (= "100.100.0.255"
         (first (re-matches +reserved-ip-address-range-regex+ "100.100.0.255"))))
  (is (= "100.127.78.10"
         (first (re-matches +reserved-ip-address-range-regex+ "100.127.78.10"))))
  (is (= nil
         (first (re-matches +reserved-ip-address-range-regex+ "100.255.78.10"))))
  (is (= nil
         (first (re-matches +reserved-ip-address-range-regex+ "100.198.78.10"))))

  ;; 169.254.x.x - Subnet, Used for link-local addresses[7] between two hosts on a single link when no IP address is otherwise specified
  (is (= "169.254.1.1"
         (first (re-matches +reserved-ip-address-range-regex+ "169.254.1.1"))))
  (is (= nil
         (first (re-matches +reserved-ip-address-range-regex+ "16.254.1.1"))))
  (is (= nil
         (first (re-matches +reserved-ip-address-range-regex+ "169.25.1.1"))))
  (is (= nil
         (first (re-matches +reserved-ip-address-range-regex+ "169.25.1.1"))))

  ;; 172.16.x.x – 172.31.x.x - Private network, local communications within a private network
  (is (= "172.16.0.0"
         (first (re-matches +reserved-ip-address-range-regex+ "172.16.0.0"))))
  (is (= nil
         (first (re-matches +reserved-ip-address-range-regex+ "172.1.0.0"))))
  (is (= "172.30.0.0"
         (first (re-matches +reserved-ip-address-range-regex+ "172.30.0.0"))))
  (is (= "172.31.0.0"
         (first (re-matches +reserved-ip-address-range-regex+ "172.31.0.0"))))
  (is (= nil
         (first (re-matches +reserved-ip-address-range-regex+ "172.11.0.0"))))

  ;; 192.0.0.x - Private network, IETF Protocol Assignments
  ;; 192.0.2.x - Documentation, Assigned as TEST-NET-1, documentation and examples.
  ;; 192.168.x.x - Private network, local communications within a private network

  (is (= "192.0.0.0"
         (first (re-matches +reserved-ip-address-range-regex+ "192.0.0.0"))))
  (is (= "192.0.0.189"
         (first (re-matches +reserved-ip-address-range-regex+ "192.0.0.189"))))
  (is (= "192.0.2.189"
         (first (re-matches +reserved-ip-address-range-regex+ "192.0.2.189"))))
  (is (= nil
         (first (re-matches +reserved-ip-address-range-regex+ "192.0.25.189"))))
  (is (= nil
         (first (re-matches +reserved-ip-address-range-regex+ "192.0.1.10"))))
  (is (= nil
         (first (re-matches +reserved-ip-address-range-regex+ "19.0.1.10"))))
  (is (= "192.168.1.10"
         (first (re-matches +reserved-ip-address-range-regex+ "192.168.1.10"))))
  (is (= nil
         (first (re-matches +reserved-ip-address-range-regex+ "192.16.1.10"))))

  ;; 198.18.x.x - 198.19.x.x - Private network, benchmark testing of inter-network communications between two separate subnets
  ;; 198.51.100.x - Documentation, Assigned as TEST-NET-2, documentation and examples.

  (is (= nil
         (first (re-matches +reserved-ip-address-range-regex+ "198.1.100.78"))))
  (is (= "198.18.100.78"
         (first (re-matches +reserved-ip-address-range-regex+ "198.18.100.78"))))
  (is (= "198.51.100.78"
         (first (re-matches +reserved-ip-address-range-regex+ "198.51.100.78"))))
  (is (= nil
         (first (re-matches +reserved-ip-address-range-regex+ "198.50.100.78"))))

  ;; 203.0.113.x - Documentation, Assigned as TEST-NET-3, documentation and examples.
  (is (= "203.0.113.89"
         (first (re-matches +reserved-ip-address-range-regex+ "203.0.113.89"))))
  (is (= nil
         (first (re-matches +reserved-ip-address-range-regex+ "203.0.111.89"))))

  (is (= nil
         (first (re-matches +reserved-ip-address-range-regex+ "142.250.74.110"))))

  (is (= "2001:db8:1870:999:128:7648:3849:688"
         (first (re-matches +valid-ip-address-regex-version-six+ "2001:db8:1870:999:128:7648:3849:688"))))
  (is (= nil
         (first (re-matches +valid-ip-address-regex-version-six+ "2001:db8:1g70:999:128:7648:3849:688"))))
  (is (= nil
         (first (re-matches +reserved-ip-address-range-regex-version-six+ "2001:db8:1g70:999:128:7648:3849:688"))))
  (is (= "fdce:de09:d25d:b23e:de8:d0e8:de8:de8"
         (first (re-matches +reserved-ip-address-range-regex-version-six+ "fdce:de09:d25d:b23e:de8:d0e8:de8:de8")))))

;; TODO remove separate clj and cljs implementations of getx and getx-in
(defn getx
  "Like `get` but throws an exception if the key is not found."
  [m k]
  (let [e (get m k ::sentinel)]
    (if-not (= e ::sentinel)
      e
      (throw (ex-info "Missing required key" {:map m :key k})))))

(defn getx-in
  "Like `get-in` but throws an exception if the key is not found."
  [m ks]
  (reduce getx m ks))

(def conj-set (fnil conj #{}))

(def conj-vec (fnil conj []))

(defn select-vals
  "Select values in map `m` specified by given keys `ks`.

  Values will be returned in the order specified by `ks`.

  You can specify a `default-value` that will be used if the
  key is not found in the map. This is like `get` function."
  [m ks & [default-value]]
  (vec (reduce #(conj %1 (get m %2 default-value)) [] ks)))

(defn build-index
  "Index the `coll` with given keys `:keys` and map values with given
  `:value-fn` (defaults to `identity`).

  Results is nested map, `(count keys)` levels deep, e.g.
    (build-index {:keys [:a :b] :value-fn :c}
                 [{:a 1 :b \"x\" :c :a} {:a 1 :b \"y\" :c :b}])
      ==> {1 {\"x\" :a
              \"y\" :b}}

  In case of non-unique keys, `build-index` picks the first value, e.g.

    (build-index {:keys [:a]} [{:a 1 :b \"x\"} {:a 1 :b \"y\"}])
      ==> {1 {:a 1 :b \"x\"}}

  You can override this behaviour by passing in a `:collect-fn`, which
  is applied to the sequence of values. The default `:collect-fn` is
  `first`."
  [{key-seq :keys
    value-fn :value-fn
    collect-fn :collect-fn}
   coll]
  (if-let [[k & ks] (seq key-seq)]
    (->> coll
         (group-by k)
         (map-vals #(build-index {:keys ks
                                  :value-fn value-fn
                                  :collect-fn collect-fn} %)))
    ((or collect-fn first) (map (or value-fn identity) coll))))

(deftest test-build-index
  (testing "unique keys"
    (is (= {1 {"x" :a "y" :b}}
           (build-index {:keys [:a :b] :value-fn :c}
                        [{:a 1 :b "x" :c :a} {:a 1 :b "y" :c :b}])))
    (is (= {"x" {1 :a} "y" {1 :b}}
           (build-index {:keys [:b :a] :value-fn :c}
                        [{:a 1 :b "x" :c :a} {:a 1 :b "y" :c :b}]))))
  (testing "non-unique keys"
    (is (= {:a 1} (build-index {:keys []}
                               [{:a 1} {:b 2}])))
    (is (= {:b 2} (build-index {:keys [] :collect-fn second}
                               [{:a 1} {:b 2}])))
    (is (= #{{:a 1} {:b 2}} (build-index {:keys [] :collect-fn set}
                                         [{:a 1} {:b 2}])))
    (is (= {1 #{10 11} 2 #{10}}
           (build-index {:keys [:a] :value-fn :c :collect-fn set}
                        [{:a 1 :c 10} {:a 1 :c 11} {:a 2 :c 10}])))))

(defn index-by
  "Index the collection coll with given keys `ks`.
  Result is a nested map, `(count ks)` levels deep, e.g.

    (index-by [:a :b] [{:a 1 :b \"x\"} {:a 1 :b \"y\"}])
      ==> {1 {\"x\" {:a 1 :b \"x\"}
              \"y\" {:a 1 :b \"y\"}}}

  In case of non-unique keys, index-by picks the first value, e.g.

    (index-by [:a] [{:a 1 :b \"x\"} {:a 1 :b \"y\"}])
      ==> {1 {:a 1 :b \"x\"}}"
  [ks coll]
  (build-index {:keys ks} coll))

(deftest test-index-by
  (is (= {1 {"x" {:a 1 :b "x"}
             "y" {:a 1 :b "y"}}}
         (index-by [:a :b] [{:a 1 :b "x"} {:a 1 :b "y"}])))
  (is (= {false 1 true 2}
         (index-by [even?] [1 2 3 4]))))

(defn build-dags
  "Builds a tree out of `coll` with a parent having children `:children-fn`
  and maps values with given `:value-fn`.

  The identity of a node must be unique, but it can appear in several places of the tree
  as long as it does not have any cycles. Cycles will cause the nodes not to appear in the result.

  `:id-fn`           - gives the identity of a value
  `:child-id-fn`     - gives the identity of a child
  `:children-fn`     - gives the children of a tree node, single or seq value allowed
  `:set-children-fn` - sets the children of a tree node
  `:value-fn`        - the value of a tree node, defaults to `identity`
  `:filter-fn`       - function called to check should the node be included, defaults to `(constantly true)`

  Results is nested map, e.g.
    (build-dags {:id-fn :a
                 :children-fn :c}
                 [{:a 1} {:a 2 :c [1]}])
      ==> {:a 2 :c [{:a 1}]}"
  [{:keys [id-fn child-id-fn children-fn set-children-fn value-fn filter-fn]
    :or {child-id-fn identity
         set-children-fn (fn [node children]
                           (if (seq children)
<<<<<<< HEAD
                             (assoc node children-fn (do (prn :kekkonen node) children))
                             node))
         value-fn identity}}
=======
                             (assoc node children-fn children)
                             (dissoc node children-fn)))
         value-fn identity
         filter-fn (constantly true)}}
>>>>>>> 2b7a41ee
   coll]
  (let [children-set (set (for [x coll
                                child (children-fn x)
                                :when child]
                            (child-id-fn child)))
        roots (remove (comp children-set id-fn) coll)
        node-by-id (index-by [id-fn] coll)]
    (letfn [(expand-node [node]
              (set-children-fn (value-fn node)
                               (->> node
                                    children-fn
                                    (map (comp node-by-id child-id-fn))
                                    (remove nil?)
                                    (filter filter-fn)
                                    (mapv (comp value-fn expand-node)))))]
      (->> roots
           (map expand-node)
           (filter filter-fn)
           vec))))

(deftest test-build-dags
  (is (= [{:id 3
           :children [{:id 1
                       :unrelated "x"}
                      {:id 2
                       :unrelated "z"
                       :children [{:id 1
                                   :unrelated "x"}]}]}
          {:id 4
           :unrelated "y"}]
         (build-dags {:id-fn :id
                      :children-fn :children}
                     [{:id 1 :unrelated "x"}
                      {:id 2 :unrelated "z" :children [1]}
                      {:id 3 :children [1 2]}
                      {:id 4 :unrelated "y"}])))

  (is (= [{:id 3
           :children [{:id 1
                       :unrelated "x"}
                      {:id 2
                       :unrelated "z"
                       :children [{:id 1
                                   :unrelated "x"}]}]}
          {:id 4}]
         (build-dags {:id-fn :id
                      :child-id-fn :id
                      :children-fn :children}
                     [{:id 1 :unrelated "x"}
                      {:id 2 :unrelated "z" :children [{:id 1}]}
                      {:id 3 :children [{:id 1} {:id 2}]}
                      {:id 4 :children [{:id :not-found}]}])))

  (testing "filtering"
    (is (= [{:id 3
             :children [{:id 1
                         :unrelated "x"}]}]
           (build-dags {:id-fn :id
                        :children-fn :children
                        :filter-fn (comp odd? :id)}
                       [{:id 1 :unrelated "x"}
                        {:id 2 :unrelated "z" :children [1]}
                        {:id 3 :children [1 2]}
                        {:id 4 :unrelated "y"}]))))

  (testing "cyclic data"
    (is (= [{:id 5 :unrelated "survives"}]
           (build-dags {:id-fn :id
                        :child-id-fn :id
                        :children-fn :children}
                       [{:id 1 :unrelated "x" :children [{:id 3}]}
                        {:id 2 :unrelated "y" :children [{:id 1}]}
                        {:id 3 :unrelated "z" :children [{:id 2} {:id 4}]}
                        {:id 4 :unrelated "is destroyed in a cycle"}
                        {:id 5 :unrelated "survives"}])))))

(defn distinct-by
  "Remove duplicates from sequence, comparing the value returned by key-fn.
   The first element that key-fn returns a given value for is retained.

   Order of sequence is not preserved in any way."
  [key-fn sequence]
  (map first (vals (group-by key-fn sequence))))

(defn andstr
  "Like `apply str coll` but only produces something if all the
  values are truthy like with `and`.

  Useful for statements like
  ```clj
  (str (andstr (:foo x) \"/\") (:bar y))
  ```
  See also `test-andstr` for examples."
  [& coll]
  (when (every? identity coll)
    (apply str coll)))

(deftest test-andstr
  (testing "when any argument is falsey the result is nil"
    (is (= nil (andstr nil 1 2 3)))
    (is (= nil (andstr 1 2 false 3))))
  (testing "when all arguments are truthy the results are concatenated"
    (let [x {:foo 2}]
      (is (= "2/" (andstr (:foo x) "/")))
      (is (= "(2)" (andstr "(" (:foo x) ")"))))))

(defn deep-merge
  "Recursively merges maps and sequentials so that the values in `b`
  will replace the values at the same key or index in `a`."
  [a b]
  (cond (and (sequential? a) (sequential? b))
        (let [max-length (max (count a) (count b))
              a (take max-length (concat a (repeat nil)))
              b (take max-length (concat b (repeat nil)))]
          (doall (map deep-merge a b)))

        (map? a)
        (merge-with deep-merge a b)

        :else b))

(deftest test-deep-merge
  (testing "merge nil"
    (is (= nil
           (deep-merge nil
                       nil)))
    (is (= {:a 1}
           (deep-merge nil
                       {:a 1})))
    (is (= {:a 1}
           (deep-merge {:a 1}
                       nil))))
  (testing "preserve false"
    (is (= {:b false}
           (deep-merge {:b :anything}
                       {:b false}))))
  (testing "merge maps"
    (is (= {:a 2}
           (deep-merge {:a 1}
                       {:a 2})))
    (is (= {:a 1 :b 2 :c 2}
           (deep-merge {:a 1 :b 1}
                       {:b 2 :c 2})))
    (is (= {:a {:b {:c 100 :d 2}}}
           (deep-merge {:a {:b {:c 1 :d 2}}}
                       {:a {:b {:c 100}}}))))
  (testing "merge vectors"
    (is (= [{:a 2}]
           (deep-merge [{:a 1}]
                       [{:a 2}])))
    (is (= [{:a 1 :b 2 :c 2}]
           (deep-merge [{:a 1 :b 1}]
                       [{:b 2 :c 2}])))
    (is (= [{:a 1} {:b 2}]
           (deep-merge [{:a 1}]
                       [nil {:b 2}])))
    (is (= [{:b 2} {:a 1}]
           (deep-merge [nil {:a 1}]
                       [{:b 2}]))))
  (testing "merge lists"
    (is (= [{:a 2}]
           (deep-merge '({:a 1})
                       '({:a 2}))))
    (is (= [{:a 1 :b 2 :c 2}]
           (deep-merge '({:a 1 :b 1})
                       '({:b 2 :c 2}))))))

(defn recursive-keys [m]
  (apply set/union
         (for [[k v] m]
           (if (map? v)
             (set (map (partial cons k) (recursive-keys v)))
             #{(list k)}))))

(deftest test-recursive-keys
  (is (= #{[:a] [:b]} (recursive-keys {:a [1] :b "foo"})))
  (is (= #{[:a :b] [:a :c] [:a :d :e] [:a :d :f]}
         (recursive-keys {:a {:b 1 :c nil :d {:e "foo" :f [3]}}}))))

(defn parse-int [s]
  #?(:clj (try
            (when s
              (java.lang.Integer/parseInt s))
            (catch NumberFormatException e
              nil))
     :cljs (let [x (js/parseInt s)]
             (when-not (js/isNaN x)
               x))))

(deftest test-parse-int
  (is (= nil (parse-int nil)))
  (is (= nil (parse-int "")))
  (is (= nil (parse-int "a")))
  (is (= 7 (parse-int "7"))))

(defn clamp
  "Clamps `x` to be between `low` and `high` inclusive."
  [x low high]
  (-> x
      (min high)
      (max low)))

(deftest test-clamp
  (is (= 0 (clamp -1 0 1)))
  (is (= 0 (clamp 1 0 0)))
  (is (= 1 (clamp 2 0 1)))
  (is (= 0 (clamp 0 0 1))))

(defn remove-empty-keys
  "Given a map, recursively remove keys with empty map or nil values.

  E.g., given {:a {:b {:c nil} :d {:e :f}}}, return {:a {:d {:e :f}}}."
  [m]
  (into {} (filter (fn [[_ v]] (not ((if (map? v) empty? nil?) v)))
                   (mapv (fn [[k v]] [k (if (map? v)
                                          (remove-empty-keys v)
                                          v)])
                         m))))

(deftest test-remove-empty-keys
  (is (= (remove-empty-keys {}) {}))
  (is (= (remove-empty-keys {:a :b}) {:a :b}))
  (is (= (remove-empty-keys {:a nil}) {}))
  (is (= (remove-empty-keys {:a {:b {:c nil} :d {:e :f}}}) {:a {:d {:e :f}}})))

(defn normalize-file-path
  "A file path may contain local filesystem parts that we want to remove
  so that we can use the path to refer to e.g. project GitHub."
  [path]
  (if-let [index (if path (str/index-of path "src") 0)]
    (some-> path
            (subs index)
            (str/replace "\\" "/"))
    path))

(deftest normalize-file-path-test
  (is (= "src/foo/bar.clj" (normalize-file-path "/home/john/rems/src/foo/bar.clj")))
  (is (= "src/foo/bar.clj" (normalize-file-path "C:\\Users\\john\\rems\\src\\foo/bar.clj"))))

(defn assoc-some-in [m ks v]
  (if (some? v)
    (assoc-in m ks v)
    m))

(deftest test-assoc-some-in
  (is (= (assoc-some-in {} [:a] 1) {:a 1}))
  (is (= (assoc-some-in {} [:a :b] 1) {:a {:b 1}}))
  (is (= (assoc-some-in {:a {:b 1}} [:a :b] 2) {:a {:b 2}}))
  (is (= (assoc-some-in {:a {:b 1}} [:a :b] nil) {:a {:b 1}})))

(defn replace-key
  "Replaces key `k1` with key `k2` in map `m`.
   If `k1` does not exist in `m`, returns `m`.

   **Examples:**
   ```clojure
   (replace-key {:a 1} :a :b)
   ;;=> {:b 1}

   (replace-key {:a 1} :b :c)
   ;;=> {:a 1}
   ```"
  [m k1 k2]
  (if (contains? m k1)
    (-> (assoc m k2 (get m k1))
        (dissoc k1))
    m))

(deftest test-replace-key
  (is (= {} (replace-key {} :a :b)))
  (is (= nil (replace-key nil :a :b)))
  (is (= [] (replace-key [] :a :b)))
  (is (= {:b 1} (replace-key {:a 1} :a :b)))
  (is (= {:a 1} (replace-key {:a 1} :b :c))))

(defn update-present
  "Like clojure.core/update, but does nothing if the key `k` does not exist in `m`."
  [m k f & args]
  (if (find m k)
    (apply update m k f args)
    m))

(deftest test-update-present
  (is (= {:a 1} (update-present {:a 1} :b (constantly true))))
  (is (= {:a 1 :b true} (update-present {:a 1 :b 2} :b (constantly true))))
  (is (= {:a 1 :b true} (update-present {:a 1 :b nil} :b (constantly true)))))

;; https://developer.mozilla.org/en-US/docs/Web/HTML/Global_attributes/id
(defn escape-element-id [id]
  (when (string? id)
    (-> id
        (str/replace #"[^A-Za-z0-9\-\_]" "_") ; "only ASCII letters, digits, '_', and '-' should be used,"
        (str/replace-first #"^[^A-Za-z]" #(str "id_" %))))) ; "and the value for an id attribute should start with a letter"

(deftest test-escape-element-id
  (testing "should replace element special characters with underscore"
    (is (nil? (escape-element-id nil)))
    (is (= "element_id-123_" (escape-element-id "element id-123 ")))
    (is (= "element_id_123" (escape-element-id "element.id#123")))
    (is (= "id_123-element" (escape-element-id "123-element")))
    (is (= "id__123-element" (escape-element-id " 123-element")))))
<|MERGE_RESOLUTION|>--- conflicted
+++ resolved
@@ -302,16 +302,10 @@
     :or {child-id-fn identity
          set-children-fn (fn [node children]
                            (if (seq children)
-<<<<<<< HEAD
-                             (assoc node children-fn (do (prn :kekkonen node) children))
-                             node))
-         value-fn identity}}
-=======
                              (assoc node children-fn children)
                              (dissoc node children-fn)))
          value-fn identity
          filter-fn (constantly true)}}
->>>>>>> 2b7a41ee
    coll]
   (let [children-set (set (for [x coll
                                 child (children-fn x)
