(ns rems.application-util)

(defn form-fields-editable? [application]
  (or (contains? #{"draft" "returned" "withdrawn"} ;; TODO: remove v1 api usage
                 (:state application))
<<<<<<< HEAD
      (contains? (:possible-commands application)
                 :rems.workflow.dynamic/save-draft)))

(defn draft? [application]
  (contains? #{"draft" "returned" "withdrawn" :rems.workflow.dynamic/draft}
             (:state application)))

(defn is-applicant? [application]
  (:is-applicant? application))

(defn in-processing? [application]
  (not (contains? #{"approved"
                    "rejected"
                    "closed"
                    :rems.workflow.dynamic/approved
                    :rems.workflow.dynamic/rejected
                    :rems.workflow.dynamic/closed}
                  (:state application))))
=======
      (contains? (or (:possible-commands application) ;; TODO: remove v1 api usage
                     (:application/permissions application))
                 :rems.workflow.dynamic/save-draft)))
>>>>>>> 08976f65
<|MERGE_RESOLUTION|>--- conflicted
+++ resolved
@@ -3,8 +3,8 @@
 (defn form-fields-editable? [application]
   (or (contains? #{"draft" "returned" "withdrawn"} ;; TODO: remove v1 api usage
                  (:state application))
-<<<<<<< HEAD
-      (contains? (:possible-commands application)
+      (contains? (or (:possible-commands application) ;; TODO: remove v1 api usage
+                     (:application/permissions application))
                  :rems.workflow.dynamic/save-draft)))
 
 (defn draft? [application]
@@ -21,9 +21,4 @@
                     :rems.workflow.dynamic/approved
                     :rems.workflow.dynamic/rejected
                     :rems.workflow.dynamic/closed}
-                  (:state application))))
-=======
-      (contains? (or (:possible-commands application) ;; TODO: remove v1 api usage
-                     (:application/permissions application))
-                 :rems.workflow.dynamic/save-draft)))
->>>>>>> 08976f65
+                  (:state application))))