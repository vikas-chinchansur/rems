--- conflicted
+++ resolved
@@ -9,13 +9,8 @@
             [rems.db.core :as db]
             [rems.form-validation :as form-validation]
             [rems.InvalidRequestException]
-<<<<<<< HEAD
-            [rems.util :refer [get-user-id getx]]))
-=======
-            [rems.text :refer :all]
             [rems.util :refer [getx]]
             [rems.context :as context]))
->>>>>>> 851324b6
 
 
 
@@ -54,19 +49,11 @@
                                       :licid licid
                                       :actoruserid user-id})))))
 
-<<<<<<< HEAD
-(defn- save-form-inputs [application-id submit? items licenses]
-  (save-fields application-id items)
-  (save-licenses application-id licenses)
-  (let [form (get-form-for application-id)
-        validation (form-validation/validate form)
-=======
 (defn- save-form-inputs [applicant-id application-id submit? items licenses]
   (save-fields applicant-id application-id items)
   (save-licenses applicant-id  application-id licenses)
   (let [form (get-form-for applicant-id application-id)
-        validation (validate form)
->>>>>>> 851324b6
+        validation (form-validation/validate form)
         valid? (= :valid validation)
         perform-submit? (and submit? valid?)
         success? (or (not submit?) perform-submit?)]
