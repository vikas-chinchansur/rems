--- conflicted
+++ resolved
@@ -12,50 +12,6 @@
             [rems.util :refer [getx]]
             [rems.context :as context]))
 
-
-<<<<<<< HEAD
-;; TODO: in the validation :text, we always use the english title for
-;; items since they don't have a non-localized title like licenses.
-;; Should probably get rid of non-localize title for licenses as well?
-
-(defn- validate-item
-  [item]
-  (if (empty? (:value item))
-    (when-not (:optional item)
-      {:type :item
-       :id (:id item)
-       :title (title-localizations item)
-       :key :t.form.validation/required
-       :text (text-format :t.form.validation/required (get-in item [:localizations :en :title]))})
-    (when (and (:maxlength item)
-               (> (count (:value item)) (:maxlength item)))
-      {:type :item
-       :id (:id item)
-       :title (title-localizations item)
-       :key :t.form.validation/toolong
-       :text (text-format :t.form.validation/toolong (get-in item [:localizations :en :title]))})))
-
-(defn- validate-license
-  [license]
-  (when-not (:approved license)
-    {:type :license
-     :id (:id license)
-     :title (title-localizations license)
-     :key :t.form.validation/required
-     :text (text-format :t.form.validation/required (:title license))}))
-
-(defn- validate
-  "Validates a filled in form from (get-form-for application).
-
-   Returns either :valid or a sequence of validation errors."
-  [form]
-  (let [messages (vec (concat (filterv identity (mapv validate-item (sort-by :id (:items form))))
-                              (filterv identity (mapv validate-license (sort-by :id (:licenses form))))))]
-    (if (empty? messages)
-      :valid
-      messages)))
-=======
->>>>>>> 6ebb63cc
 
 (defn save-application-items [application-id catalogue-item-ids]
   (assert application-id)
