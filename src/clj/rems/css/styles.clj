--- conflicted
+++ resolved
@@ -37,7 +37,6 @@
 
 (defn- generate-media-queries []
   (list
-<<<<<<< HEAD
    (stylesheet/at-media {:max-width (u/px 480)}
                         (list
                          [(s/descendant :.rems-table.cart :tr)
@@ -59,35 +58,9 @@
                            :td
                            {:display "table-cell"}]]
                          [:.language-switcher
-                          :.role-switcher
                           {:padding ".5em .5em"}]))
    (stylesheet/at-media {:min-width (u/px 480)}
                         [:.commands {:white-space "nowrap"}])))
-=======
-    (stylesheet/at-media {:max-width (u/px 480)}
-                         (list
-                           [(s/descendant :.rems-table.cart :tr)
-                            {:border-bottom "none"}]
-                           [(s/descendant :.logo :.img)
-                            {:background [[(util/get-theme-attribute :logo-bgcolor) (str "url(\"" (util/get-theme-attribute :img-path) (util/get-theme-attribute :logo-name-sm) "\")") :center :center :no-repeat]]
-                             :-webkit-background-size "contain"
-                             :-moz-background-size "contain"
-                             :-o-background-size "contain"
-                             :background-size "contain"}]
-                           [:.logo
-                            {:height (u/px 150)}]))
-    (stylesheet/at-media {:min-width (u/px 768)}
-                         (list
-                           [(s/descendant :.rems-table :td:before)
-                            {:display "none"}]
-                           [:.rems-table
-                            [:th
-                             :td
-                             {:display "table-cell"}]]
-                           [:.language-switcher {:padding ".5em .5em"}]))
-    (stylesheet/at-media {:min-width (u/px 480)}
-                         [:.commands {:white-space "nowrap"}])))
->>>>>>> 96ee538b
 
 (defn- generate-phase-styles []
   [:.phases {:width "100%"
@@ -275,15 +248,8 @@
   [:.btn.disabled {:opacity 0.25}]
   [:.catalogue-item-link {:color "#fff"
                           :text-decoration "underline"}]
-<<<<<<< HEAD
-                                        ;Has to be defined before the following media queries
-  [:.language-switcher
-   :.role-switcher
-   {:padding ".5em 0"}]
-=======
-  ;Has to be defined before the following media queries
+  ;; Has to be defined before the following media queries
   [:.language-switcher {:padding ".5em 0"}]
->>>>>>> 96ee538b
   (generate-media-queries)
   [:.user
    :.language-switcher
@@ -317,64 +283,60 @@
     :form)
    {:margin-left (u/rem 0.5)}]
   [:.commands {:text-align "right"
-<<<<<<< HEAD
                :padding "0 1rem"}]
-=======
-              :padding "0 1rem"}]
-  [:.form-group {:text-align "initial"}]
->>>>>>> 96ee538b
-  [:.navbar-flex {:display "flex"
-                  :flex-direction "row"
-                  :justify-content "space-between"
-                  :min-width "100%"}
-   [:nav {:flex 1}]]
-  [(s/> :.form-actions "*:not(:first-child)")
-   (s/> :.commands "*:not(:first-child)")
-   {:margin-left (u/em 0.5)}]
-  [:.full {:width "100%"}]
-  [:.rectangle {:width (u/px 50)
-                :height (u/px 50)}]
-  [:.color-1 {:background-color (util/get-theme-attribute :color1)}]
-  [:.color-2 {:background-color (util/get-theme-attribute :color2)}]
-  [:.color-3 {:background-color (util/get-theme-attribute :color3)}]
-  [:.color-4 {:background-color (util/get-theme-attribute :color4)}]
-  [:.color-title {:padding-top (u/rem 0.8)}]
-  [(s/descendant :.alert :ul ) {:margin-bottom 0}]
-  [:ul.comments {:list-style-type "none"}]
-  [:.inline-comment {:font-size (u/rem 1)}]
-  [(s/& :p.inline-comment ":last-child") {:margin-bottom 0}]
-  [:.inline-comment-content {:display "inline-block"}]
-  [:.license-panel {:display "inline-block"
-                    :width "inherit"}]
-  [:.license-header
-   [:&:after {:font-family "'FontAwesome'"
-              :float "right"
-              :content "\"\\f068\""}]
-   [:&.collapsed
-    [:&:after {:content "\"\\f067\""}]]]
-  [:.card-header.clickable {:cursor "pointer"}]
-  [(s/descendant :.card-header :a) {:color "inherit"}]
+[:.form-group {:text-align "initial"}]
+[:.navbar-flex {:display "flex"
+                :flex-direction "row"
+                :justify-content "space-between"
+                :min-width "100%"}
+ [:nav {:flex 1}]]
+[(s/> :.form-actions "*:not(:first-child)")
+ (s/> :.commands "*:not(:first-child)")
+ {:margin-left (u/em 0.5)}]
+[:.full {:width "100%"}]
+[:.rectangle {:width (u/px 50)
+              :height (u/px 50)}]
+[:.color-1 {:background-color (util/get-theme-attribute :color1)}]
+[:.color-2 {:background-color (util/get-theme-attribute :color2)}]
+[:.color-3 {:background-color (util/get-theme-attribute :color3)}]
+[:.color-4 {:background-color (util/get-theme-attribute :color4)}]
+[:.color-title {:padding-top (u/rem 0.8)}]
+[(s/descendant :.alert :ul ) {:margin-bottom 0}]
+[:ul.comments {:list-style-type "none"}]
+[:.inline-comment {:font-size (u/rem 1)}]
+[(s/& :p.inline-comment ":last-child") {:margin-bottom 0}]
+[:.inline-comment-content {:display "inline-block"}]
+[:.license-panel {:display "inline-block"
+                  :width "inherit"}]
+[:.license-header
+ [:&:after {:font-family "'FontAwesome'"
+            :float "right"
+            :content "\"\\f068\""}]
+ [:&.collapsed
+  [:&:after {:content "\"\\f067\""}]]]
+[:.card-header.clickable {:cursor "pointer"}]
+[(s/descendant :.card-header :a) {:color "inherit"}]
                                         ;hax for opening misalignment
-  [:.license-title {:margin-top (u/px 3)}]
-  [:.collapse-wrapper {:border-radius (u/rem 0.4)
-                       :border "1px solid #ccc"}
-   [:.clickable
-    [:.card-title
-     [(s/& ".collapsed:before") {:content "\"\\f067\""}]
-     [:&:before {:font-family "'FontAwesome'"
-                 :float "right"
-                 :content "\"\\f068\""}]]]
-   [:.card-header {:border-bottom "none"
-                   :border-radius (u/rem 0.4)
-                   :font-weight 500
-                   :font-size (u/rem 1.5)
-                   :line-height 1.1
-                   :font-family "'Lato'"}]]
-  [:.collapse-content {:padding (u/rem 1)}]
-  (generate-phase-styles)
-  [(s/descendant :.document :h3) {:margin-top (u/rem 4)}]
+[:.license-title {:margin-top (u/px 3)}]
+[:.collapse-wrapper {:border-radius (u/rem 0.4)
+                     :border "1px solid #ccc"}
+ [:.clickable
+  [:.card-title
+   [(s/& ".collapsed:before") {:content "\"\\f067\""}]
+   [:&:before {:font-family "'FontAwesome'"
+               :float "right"
+               :content "\"\\f068\""}]]]
+ [:.card-header {:border-bottom "none"
+                 :border-radius (u/rem 0.4)
+                 :font-weight 500
+                 :font-size (u/rem 1.5)
+                 :line-height 1.1
+                 :font-family "'Lato'"}]]
+[:.collapse-content {:padding (u/rem 1)}]
+(generate-phase-styles)
+[(s/descendant :.document :h3) {:margin-top (u/rem 4)}]
                                         ;These must be last as the parsing fails when the first non-standard element is met
-  (generate-form-placeholder-styles))
+(generate-form-placeholder-styles))
 
 (defn generate-css []
   (g/css {:pretty-print? false} screen))