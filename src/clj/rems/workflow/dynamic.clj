--- conflicted
+++ resolved
@@ -549,15 +549,10 @@
   [cmd _application injections]
   (or (must-not-be-empty cmd :commenters)
       (invalid-users-errors (:commenters cmd) injections)
-<<<<<<< HEAD
-      {:success true
-       :result {:event/type :application.event/comment-requested
-                :event/time (:time cmd)
-                :event/actor (:actor cmd)
-                :application/id (:application-id cmd)
-                :application/request-id (java.util.UUID/randomUUID)
-                :application/commenters (:commenters cmd)
-                :application/comment (:comment cmd)}}))
+      (ok {:event/type :application.event/comment-requested
+           :application/request-id (java.util.UUID/randomUUID)
+           :application/commenters (:commenters cmd)
+           :application/comment (:comment cmd)})))
 
 (defn- actor-is-not-commenter-error [application cmd]
   (when-not (contains? (:commenters application) (:actor cmd))
@@ -566,28 +561,13 @@
 (defmethod command-handler ::comment
   [cmd application _injections]
   (or (actor-is-not-commenter-error application cmd)
-      (state-error application ::submitted)
       (let [last-request-for-actor
             (last (filter #(contains? (set (:application/commenters %))
                                       (:actor cmd))
                            (:dynamic-events application)))]
-        {:success true
-         :result {:event/type :application.event/commented
-                  :event/time (:time cmd)
-                  :event/actor (:actor cmd)
-                  :application/id (:application-id cmd)
-                  :application/request-id (:application/request-id last-request-for-actor)
-                  :application/comment (:comment cmd)}})))
-=======
-      (ok {:event/type :application.event/comment-requested
-           :application/commenters (:commenters cmd)
-           :application/comment (:comment cmd)})))
-
-(defmethod command-handler ::comment
-  [cmd _application _injections]
-  (ok {:event/type :application.event/commented
-       :application/comment (:comment cmd)}))
->>>>>>> 780ed5ef
+        (ok {:event/type :application.event/commented
+             :application/request-id (:application/request-id last-request-for-actor)
+             :application/comment (:comment cmd)}))))
 
 (defmethod command-handler ::add-member
   [cmd _application injections]
