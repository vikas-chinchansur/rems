(ns rems.locales)

;; Note: the intermediate :t key in the dictionaries makes grepping
;; easier: all localizations are of the form :t/foo or :t.something/foo
(def tconfig
  {:dict
   {:en-GB
    {:t
     {:missing "Missing translation"
      :footer "Powered by CSC - IT Center for Science"
      :navigation {:login "Login"
                   :logout "Sign Out"
                   :about "About"
                   :home "Home"
                   :catalogue "Catalogue"
                   :applications "Applications"}
      :login {:title "Login"
              :text "Login by using your Haka credentials"}
      :about {:text "this is the story of rems... work in progress"}
      :cart {:header "Resource in cart"
             :add "Add to cart"
             :remove "Remove"
             :apply "Apply"
             :checkout "Check out"}
      :catalogue {:header "Resource"}
      :form {:save "Save as draft"
<<<<<<< HEAD
             :submit "Send application"
             :licenses "Licenses"}
=======
             :saved "Draft saved."
             :submit "Send application"
             :submitted "Application submitted."
             :back "Back to catalogue"}
>>>>>>> 451cc228
      :applications {:application "Application"
                     :resource "Resource"
                     :user "User"
                     :state "State"
                     :view "View"
                     :created "Created"
                     :states {:draft "Draft"
                              :applied "Applied"
                              :unknown "Unknown"}}}}
    :fi
    {:t
     {:missing "Käännös puuttuu"
      :footer "CSC - IT Center for Science"
      :navigation {:login "Kirjaudu sisään"
                   :logout "Kirjaudu ulos"
                   :about "Info"
                   :home "Etusivu"
                   :catalogue "Kielivarat"
                   :applications "Hakemukset"}
      :login {:title "Kirjaudu sisään"
              :text "Kirjaudu sisään Haka-tunnuksillasi"}
      :about {:text "hauki on kala"}
      :cart {:header "Kielivarat korissa"
             :add "Lisää koriin"
             :remove "Poista"
             :apply "Hae"
             :checkout "Lähetä"}
      :catalogue {:header "Kielivarat"}
      :form {:save "Tallenna luonnos"
<<<<<<< HEAD
             :submit "Lähetä hakemus"
             :licenses "Lisenssiehdot"}
=======
             :saved "Luonnos tallennettu."
             :submit "Lähetä hakemus"
             :submitted "Hakemus lähetetty."
             :back "Takaisin kielivaroihin"}
>>>>>>> 451cc228
      :applications {:application "Hakemus"
                     :resource "Kielivara"
                     :user "Käyttäjä"
                     :state "Tila"
                     :view "Näytä"
                     :created "Luotu"
                     :states {:draft "Luonnos"
                              :applied "Haettu"
                              :unknown "Tuntematon"}}}}
    :en :en-GB}})<|MERGE_RESOLUTION|>--- conflicted
+++ resolved
@@ -24,15 +24,11 @@
              :checkout "Check out"}
       :catalogue {:header "Resource"}
       :form {:save "Save as draft"
-<<<<<<< HEAD
-             :submit "Send application"
              :licenses "Licenses"}
-=======
              :saved "Draft saved."
              :submit "Send application"
              :submitted "Application submitted."
              :back "Back to catalogue"}
->>>>>>> 451cc228
       :applications {:application "Application"
                      :resource "Resource"
                      :user "User"
@@ -62,15 +58,11 @@
              :checkout "Lähetä"}
       :catalogue {:header "Kielivarat"}
       :form {:save "Tallenna luonnos"
-<<<<<<< HEAD
-             :submit "Lähetä hakemus"
              :licenses "Lisenssiehdot"}
-=======
              :saved "Luonnos tallennettu."
              :submit "Lähetä hakemus"
              :submitted "Hakemus lähetetty."
              :back "Takaisin kielivaroihin"}
->>>>>>> 451cc228
       :applications {:application "Hakemus"
                      :resource "Kielivara"
                      :user "Käyttäjä"
