(ns rems.application.commands
  (:require [clojure.test :refer [deftest is testing]]
<<<<<<< HEAD
            [medley.core :as medley]
=======
            [medley.core]
            [rems.common.util :refer [build-index]]
>>>>>>> 09404f98
            [rems.common.application-util :as application-util]
            [rems.permissions :as permissions]
            [rems.util :refer [assert-ex getx getx-in try-catch-ex update-present]]
            [schema-refined.core :as r]
            [schema.core :as s])
  (:import [java.util UUID]
           [org.joda.time DateTime]))

;;; Schemas

;; can't use defschema for this alias since s/Str is just String, which doesn't have metadata
(def UserId s/Str)
(def FormId s/Int)
(def FieldId s/Str)

(s/defschema CommandInternal
  {:type s/Keyword
   :actor UserId
   :time DateTime})

(s/defschema CommandBase
  {:application-id s/Int})

(s/defschema CommandWithComment
  (assoc CommandBase
         (s/optional-key :comment) s/Str
         (s/optional-key :attachments) [s/Int]))

(s/defschema AcceptInvitationCommand
  (assoc CommandBase
         :token s/Str))
(s/defschema AcceptLicensesCommand
  (assoc CommandBase
         :accepted-licenses [s/Int]))
(s/defschema AddLicensesCommand
  (assoc CommandWithComment
         :licenses [s/Int]))
(s/defschema AddMemberCommand
  (assoc CommandBase
         :member {:userid UserId}))
(s/defschema ApproveCommand
  CommandWithComment)
(s/defschema AssignExternalIdCommand
  (assoc CommandBase
         :external-id s/Str))
(s/defschema ChangeResourcesCommand
  (assoc CommandWithComment
         :catalogue-item-ids [s/Int]))
(s/defschema CloseCommand
  CommandWithComment)
(s/defschema CopyAsNewCommand
  CommandBase)
(s/defschema CreateCommand
  {:catalogue-item-ids [s/Int]})
(s/defschema DecideCommand
  (assoc CommandWithComment
         :decision (s/enum :approved :rejected)))
(s/defschema InviteMemberCommand
  (assoc CommandBase
         :member {:name s/Str
                  :email s/Str}))
(s/defschema RejectCommand
  CommandWithComment)
(s/defschema RemarkCommand
  (assoc CommandWithComment
         :public s/Bool))
(s/defschema RemoveMemberCommand
  (assoc CommandWithComment
         :member {:userid UserId}))
(s/defschema RequestReviewCommand
  (assoc CommandWithComment
         :reviewers [UserId]))
(s/defschema RequestDecisionCommand
  (assoc CommandWithComment
         :deciders [UserId]))
(s/defschema ReturnCommand
  CommandWithComment)
(s/defschema ReviewCommand
  CommandWithComment)
(s/defschema RevokeCommand
  CommandWithComment)
(s/defschema SaveDraftCommand
  (assoc CommandBase
         :field-values [{:form FormId
                         :field FieldId
                         :value s/Str}]))
(s/defschema SubmitCommand
  CommandBase)
(s/defschema UninviteMemberCommand
  (assoc CommandWithComment
         :member {:name s/Str
                  :email s/Str}))

(def command-schemas
  {:application.command/accept-invitation AcceptInvitationCommand
   :application.command/accept-licenses AcceptLicensesCommand
   :application.command/add-licenses AddLicensesCommand
   :application.command/add-member AddMemberCommand
   :application.command/approve ApproveCommand
   :application.command/assign-external-id AssignExternalIdCommand
   :application.command/change-resources ChangeResourcesCommand
   :application.command/close CloseCommand
   :application.command/copy-as-new CopyAsNewCommand
   :application.command/create CreateCommand
   :application.command/decide DecideCommand
   :application.command/invite-member InviteMemberCommand
   :application.command/reject RejectCommand
   :application.command/remark RemarkCommand
   :application.command/remove-member RemoveMemberCommand
   :application.command/request-decision RequestDecisionCommand
   :application.command/request-review RequestReviewCommand
   :application.command/return ReturnCommand
   :application.command/review ReviewCommand
   :application.command/revoke RevokeCommand
   :application.command/save-draft SaveDraftCommand
   :application.command/submit SubmitCommand
   :application.command/uninvite-member UninviteMemberCommand})

(def command-names
  (keys command-schemas))

(def commands-with-comments
  (set (for [[command schema] command-schemas
             :when (contains? schema (s/optional-key :comment))]
         command)))

(s/defschema Command
  (merge (apply r/StructDispatch :type (flatten (seq command-schemas)))
         CommandInternal))

(def ^:private validate-command-schema
  (s/validator Command))

(defn- validate-command [cmd]
  (assert-ex (contains? command-schemas (:type cmd))
             {:error {:type ::unknown-type}
              :value cmd})
  (validate-command-schema cmd))

(deftest test-validate-command
  (testing "check specific command schema"
    (is (validate-command {:application-id 42
                           :type :application.command/submit
                           :time (DateTime.)
                           :actor "applicant"})))
  (testing "missing event specific key"
    (is (= {:actor 'missing-required-key}
           (:error
            (try-catch-ex
             (validate-command {:application-id 42
                                :type :application.command/submit
                                :time (DateTime.)}))))))
  (testing "unknown event type"
    (is (= {:type ::unknown-type}
           (:error
            (try-catch-ex
             (validate-command
              {:type :does-not-exist})))))))

;;; Command handlers

(defmulti command-handler
  "Receives a command and produces events."
  (fn [cmd _application _injections] (:type cmd)))

(deftest test-all-command-types-handled
  (is (= (set command-names)
         (set (keys (methods command-handler))))))

(defn- must-not-be-empty [cmd key]
  (when-not (seq (get cmd key))
    {:errors [{:type :must-not-be-empty :key key}]}))

(defn- invalid-user-error [user-id {:keys [valid-user?]}]
  (cond
    (not valid-user?) {:errors [{:type :missing-injection :injection :valid-user?}]}
    (not (valid-user? user-id)) {:errors [{:type :t.form.validation/invalid-user :userid user-id}]}))

(defn- invalid-users-errors
  "Checks the given users for validity and merges the errors"
  [user-ids injections]
  (apply merge-with into (keep #(invalid-user-error % injections) user-ids)))

(defn- invalid-catalogue-item-error [catalogue-item-id {:keys [get-catalogue-item]}]
  (cond
    (not get-catalogue-item) {:errors [{:type :missing-injection :injection :get-catalogue-item}]}
    (not (get-catalogue-item catalogue-item-id)) {:errors [{:type :invalid-catalogue-item :catalogue-item-id catalogue-item-id}]}))

(defn- disabled-catalogue-items-error [application]
  (let [errors (for [item (:application/resources application)
                     :when (or (not (getx item :catalogue-item/enabled))
                               (getx item :catalogue-item/archived)
                               (getx item :catalogue-item/expired))]
                 {:type :t.actions.errors/disabled-catalogue-item :catalogue-item-id (getx item :catalogue-item/id)})]
    (when (not (empty? errors))
      {:errors (vec errors)})))

(defn- licenses-not-accepted-error [application userid]
  (when-not (application-util/accepted-licenses? application userid)
    {:errors [{:type :t.actions.errors/licenses-not-accepted}]}))

(defn- invalid-catalogue-items
  "Checks the given catalogue items for validity and merges the errors"
  [catalogue-item-ids injections]
  (apply merge-with into (keep #(invalid-catalogue-item-error % injections) catalogue-item-ids)))

(defn- changes-original-workflow
  "Checks that the given catalogue items are compatible with the original application from where the workflow is from. Applicant can't do it."
  [application catalogue-item-ids actor {:keys [get-catalogue-item]}]
  (let [catalogue-items (map get-catalogue-item catalogue-item-ids)
        original-workflow-id (get-in application [:application/workflow :workflow/id])
        new-workflow-ids (mapv :wfid catalogue-items)]
    (when (and (not (application-util/is-handler? application actor))
               (apply not= original-workflow-id new-workflow-ids))
      {:errors [{:type :changes-original-workflow :workflow/id original-workflow-id :ids new-workflow-ids}]})))

(defn- unbundlable-catalogue-items
  "Checks that the given catalogue items are bundlable."
  [catalogue-item-ids {:keys [get-catalogue-item]}]
  (let [catalogue-items (map get-catalogue-item catalogue-item-ids)]
    (when-not (= 1 (count (set (map :wfid catalogue-items))))
      {:errors [{:type :unbundlable-catalogue-items :catalogue-item-ids catalogue-item-ids}]})))

(defn- unbundlable-catalogue-items-for-actor
  "Checks that the given catalogue items are bundlable by the given actor."
  [application catalogue-item-ids actor injections]
  (when-not (application-util/is-handler? application actor)
    (unbundlable-catalogue-items catalogue-item-ids injections)))

(defn- validation-error [application {:keys [validate-fields]}]
  (let [errors (for [form (:application/forms application)
                     error (validate-fields (:form/fields form))]
                 (assoc error :form-id (:form/id form)))]
    (when (seq errors)
      {:errors errors})))

(defn- valid-invitation-token? [application token]
  (contains? (:application/invitation-tokens application) token))

(defn- invitation-token-error [application token]
  (when-not (valid-invitation-token? application token)
    {:errors [{:type :t.actions.errors/invalid-token :token token}]}))

(defn- member? [userid application]
  (some #(= userid (:userid %))
        (application-util/applicant-and-members application)))

(defn already-member-error [application userid]
  (when (member? userid application)
    {:errors [{:type :already-member :application-id (:application/id application)}]}))

(defn- ok-with-data [data events]
  (assoc data :events events))

(defn- ok [& events]
  (ok-with-data nil events))

<<<<<<< HEAD
(defn- invalid-attachments-error [injections cmd]
  (let [invalid-ids (for [id (:attachments cmd)
                          :let [attachment ((:get-attachment-metadata injections) id)]
                          :when (or (nil? attachment)
                                    (not= (:attachment/user attachment) (:actor cmd))
                                    (not= (:application/id attachment) (:application-id cmd)))]
                      id)]
    (when (seq invalid-ids)
      {:errors [{:type :invalid-attachments :attachments invalid-ids}]})))

(defn- add-comment-and-attachments [cmd injections event]
  (or (invalid-attachments-error injections cmd)
      (ok (medley/assoc-some event
                             :application/comment (:comment cmd)
                             :event/attachments (when-let [att (:attachments cmd)]
                                                  (vec att))))))
=======
(defn- build-forms-list [catalogue-item-ids {:keys [get-catalogue-item]}]
  (->> catalogue-item-ids
       (mapv get-catalogue-item)
       (mapv :formid)
       (distinct)
       (mapv (fn [form-id] {:form/id form-id}))))
>>>>>>> 09404f98

(defn- build-resources-list [catalogue-item-ids {:keys [get-catalogue-item]}]
  (->> catalogue-item-ids
       (mapv get-catalogue-item)
       (mapv (fn [catalogue-item]
               {:catalogue-item/id (:id catalogue-item)
                :resource/ext-id (:resid catalogue-item)}))))

(defn- build-licenses-list [catalogue-item-ids {:keys [get-catalogue-item-licenses]}]
  (->> catalogue-item-ids
       (mapcat get-catalogue-item-licenses)
       distinct
       (mapv (fn [license]
               {:license/id (:id license)}))))

(defn- application-created-event! [{:keys [catalogue-item-ids time actor] :as cmd}
                                   {:keys [allocate-application-ids! get-catalogue-item get-workflow]
                                    :as injections}]
  (or (must-not-be-empty cmd :catalogue-item-ids)
      (invalid-catalogue-items catalogue-item-ids injections)
      (unbundlable-catalogue-items catalogue-item-ids injections)
      (let [items (map get-catalogue-item catalogue-item-ids)
            form-ids (distinct (map :formid items))
            workflow-id (:wfid (first items))
            workflow-type (getx-in (get-workflow workflow-id) [:workflow :type])
            ids (allocate-application-ids! time)]
        {:event {:event/type :application.event/created
                 :event/time time
                 :event/actor actor
                 :application/id (:application/id ids)
                 :application/external-id (:application/external-id ids)
                 :application/resources (build-resources-list catalogue-item-ids injections)
                 :application/licenses (build-licenses-list catalogue-item-ids injections)
                 :application/forms (mapv (fn [form-id] {:form/id form-id}) form-ids)
                 :workflow/id workflow-id
                 :workflow/type workflow-type}})))

(defmethod command-handler :application.command/create
  [cmd application injections]
  ;; XXX: handle-command will execute this method even when the permission for it is missing,
  ;;      so we need to guard against that to avoid the mutative operation of allocating
  ;;      new application IDs when the application already exists.
  (when (nil? application)
    (let [created-event-or-errors (application-created-event! cmd injections)]
      (if (:errors created-event-or-errors)
        created-event-or-errors
        (let [event (:event created-event-or-errors)]
          (ok-with-data {:application-id (:application/id event)}
                        [event]))))))

(defmethod command-handler :application.command/save-draft
  [cmd _application _injections]
  (ok {:event/type :application.event/draft-saved
       :application/field-values (:field-values cmd)}))

(defmethod command-handler :application.command/accept-licenses
  [cmd _application _injections]
  (ok {:event/type :application.event/licenses-accepted
       :application/accepted-licenses (set (:accepted-licenses cmd))}))

(defmethod command-handler :application.command/submit
  [cmd application injections]
  (or (merge-with concat
                  (disabled-catalogue-items-error application)
                  (licenses-not-accepted-error application (:actor cmd))
                  (validation-error application injections))
      (ok {:event/type :application.event/submitted})))

(defmethod command-handler :application.command/approve
  [cmd application injections]
  (add-comment-and-attachments cmd injections
                               {:event/type :application.event/approved}))

(defmethod command-handler :application.command/reject
  [cmd application injections]
  (add-comment-and-attachments cmd injections
                               {:event/type :application.event/rejected}))

(defmethod command-handler :application.command/return
  [cmd application injections]
  (add-comment-and-attachments cmd injections
                               {:event/type :application.event/returned}))

(defmethod command-handler :application.command/close
  [cmd application injections]
  (add-comment-and-attachments cmd injections
                               {:event/type :application.event/closed}))

(defmethod command-handler :application.command/revoke
  [cmd application injections]
  (add-comment-and-attachments cmd injections
                               {:event/type :application.event/revoked}))

(defmethod command-handler :application.command/request-decision
  [cmd application injections]
  (or (must-not-be-empty cmd :deciders)
      (invalid-users-errors (:deciders cmd) injections)
      (add-comment-and-attachments cmd injections
                                   {:event/type :application.event/decision-requested
                                    :application/request-id (UUID/randomUUID)
                                    :application/deciders (:deciders cmd)})))

(defn- actor-is-not-decider-error [application cmd]
  (when-not (contains? (get application :rems.application.model/latest-decision-request-by-user)
                       (:actor cmd))
    {:errors [{:type :forbidden}]}))

(defmethod command-handler :application.command/decide
  [cmd application injections]
  (or (actor-is-not-decider-error application cmd)
      (when-not (contains? #{:approved :rejected} (:decision cmd))
        {:errors [{:type :invalid-decision :decision (:decision cmd)}]})
      (let [last-request-for-actor (get-in application [:rems.application.model/latest-decision-request-by-user (:actor cmd)])]
        (add-comment-and-attachments cmd injections
                                     {:event/type :application.event/decided
                                      :application/request-id last-request-for-actor
                                      :application/decision (:decision cmd)}))))

(defmethod command-handler :application.command/request-review
  [cmd application injections]
  (or (must-not-be-empty cmd :reviewers)
      (invalid-users-errors (:reviewers cmd) injections)
      (add-comment-and-attachments cmd injections
                                   {:event/type :application.event/review-requested
                                    :application/request-id (UUID/randomUUID)
                                    :application/reviewers (:reviewers cmd)})))

(defn- actor-is-not-reviewer-error [application cmd]
  (when-not (contains? (get application :rems.application.model/latest-review-request-by-user)
                       (:actor cmd))
    {:errors [{:type :forbidden}]}))

(defmethod command-handler :application.command/review
  [cmd application injections]
  (or (actor-is-not-reviewer-error application cmd)
      (let [last-request-for-actor (get-in application [:rems.application.model/latest-review-request-by-user (:actor cmd)])]
        (add-comment-and-attachments cmd injections
                                     {:event/type :application.event/reviewed
                                      ;; Currently we want to tie all comments to the latest request.
                                      ;; In the future this might change so that commenters can freely continue to comment
                                      ;; on any request they have gotten.
                                      :application/request-id last-request-for-actor}))))

(defmethod command-handler :application.command/remark
  [cmd application injections]
  (add-comment-and-attachments cmd injections
                               {:event/type :application.event/remarked
                                :application/public (:public cmd)}))

(defmethod command-handler :application.command/add-licenses
  [cmd application injections]
  (or (must-not-be-empty cmd :licenses)
      (add-comment-and-attachments cmd injections
                                   {:event/type :application.event/licenses-added
                                    :application/licenses (mapv (fn [id] {:license/id id}) (:licenses cmd))})))

(defmethod command-handler :application.command/change-resources
  [cmd application injections]
<<<<<<< HEAD
  (or (must-not-be-empty cmd :catalogue-item-ids)
      (invalid-catalogue-items (:catalogue-item-ids cmd) injections)
      (unbundlable-catalogue-items-for-actor application (:catalogue-item-ids cmd) (:actor cmd) injections)
      (changes-original-form application (:catalogue-item-ids cmd) (:actor cmd) injections)
      (changes-original-workflow application (:catalogue-item-ids cmd) (:actor cmd) injections)
      (add-comment-and-attachments cmd injections
                                   {:event/type :application.event/resources-changed
                                    :application/resources (build-resources-list (:catalogue-item-ids cmd) injections)
                                    :application/licenses (build-licenses-list (:catalogue-item-ids cmd) injections)})))
=======
  (let [cat-ids (:catalogue-item-ids cmd)]
    (or (must-not-be-empty cmd :catalogue-item-ids)
        (invalid-catalogue-items cat-ids injections)
        (unbundlable-catalogue-items-for-actor application cat-ids (:actor cmd) injections)
        (changes-original-workflow application cat-ids (:actor cmd) injections)
        (ok (merge {:event/type :application.event/resources-changed
                    :application/forms (build-forms-list cat-ids injections)
                    :application/resources (build-resources-list cat-ids injections)
                    :application/licenses (build-licenses-list cat-ids injections)}
                   (when (:comment cmd)
                     {:application/comment (:comment cmd)}))))))
>>>>>>> 09404f98

(defmethod command-handler :application.command/add-member
  [cmd application injections]
  (or (invalid-user-error (:userid (:member cmd)) injections)
      (already-member-error application (:userid (:member cmd)))
      (ok {:event/type :application.event/member-added
           :application/member (:member cmd)})))

(defmethod command-handler :application.command/invite-member
  [cmd _application {:keys [secure-token]}]
  (ok {:event/type :application.event/member-invited
       :application/member (:member cmd)
       :invitation/token (secure-token)}))

(defmethod command-handler :application.command/accept-invitation
  [cmd application _injections]
  (or (already-member-error application (:actor cmd))
      (invitation-token-error application (:token cmd))
      (ok-with-data {:application-id (:application-id cmd)}
                    [{:event/type :application.event/member-joined
                      :application/id (:application-id cmd)
                      :invitation/token (:token cmd)}])))

(defmethod command-handler :application.command/remove-member
  [cmd application injections]
  (or (when (= (:userid (:application/applicant application)) (:userid (:member cmd)))
        {:errors [{:type :cannot-remove-applicant}]})
      (when-not (member? (:userid (:member cmd)) application)
        {:errors [{:type :user-not-member :user (:member cmd)}]})
      (add-comment-and-attachments cmd injections
                                   {:event/type :application.event/member-removed
                                    :application/member (:member cmd)})))

(defmethod command-handler :application.command/uninvite-member
  [cmd application injections]
  (or (when-not (contains? (set (map (juxt :name :email)
                                     (vals (:application/invitation-tokens application))))
                           [(:name (:member cmd))
                            (:email (:member cmd))])
        {:errors [{:type :user-not-member :user (:member cmd)}]})
      (add-comment-and-attachments cmd injections
                                   {:event/type :application.event/member-uninvited
                                    :application/member (:member cmd)})))

(defmethod command-handler :application.command/copy-as-new
  [cmd application injections]
  (let [catalogue-item-ids (map :catalogue-item/id (:application/resources application))
        created-event-or-errors (application-created-event! {:catalogue-item-ids catalogue-item-ids
                                                             :time (:time cmd)
                                                             :actor (:actor cmd)}
                                                            injections)]
    (if (:errors created-event-or-errors)
      created-event-or-errors
      (let [created-event (:event created-event-or-errors)
            old-app-id (:application/id application)
            new-app-id (:application/id created-event)]
        (ok-with-data
         {:application-id new-app-id}
         [created-event
          {:event/type :application.event/draft-saved
           :application/id new-app-id
           :application/field-values (for [form (:application/forms application)
                                           field (:form/fields form)]
                                       {:form (:form/id form)
                                        :field (:field/id field)
                                        :value (:field/value field)})}
          {:event/type :application.event/copied-from
           :application/id new-app-id
           :application/copied-from (select-keys application [:application/id :application/external-id])}
          {:event/type :application.event/copied-to
           :application/id old-app-id
           :application/copied-to (select-keys created-event [:application/id :application/external-id])}])))))

(defmethod command-handler :application.command/assign-external-id
  [cmd _application _injections]
  (ok {:event/type :application.event/external-id-assigned
       :application/external-id (:external-id cmd)}))

(defn- add-common-event-fields-from-command [event cmd]
  (-> event
      (update :application/id (fn [app-id]
                                (or app-id (:application-id cmd))))
      (assoc :event/time (:time cmd)
             :event/actor (:actor cmd))))

(defn- finalize-events [result cmd]
  (update-present result :events (fn [events]
                                   (mapv #(add-common-event-fields-from-command % cmd) events))))

(defn- forbidden-error [application cmd]
  (let [permissions (if application
                      (permissions/user-permissions application (:actor cmd))
                      #{:application.command/create})]
    (when-not (contains? permissions (:type cmd))
      {:errors [{:type :forbidden}]})))

(defn handle-command [cmd application injections]
  (validate-command cmd) ; this is here mostly for tests, commands via the api are validated by compojure-api
  (let [result (-> cmd
                   (command-handler application injections)
                   (finalize-events cmd))]
    (or (when (:errors result) result) ;; prefer more specific errors
        (forbidden-error application cmd)
        result)))<|MERGE_RESOLUTION|>--- conflicted
+++ resolved
@@ -1,11 +1,7 @@
 (ns rems.application.commands
   (:require [clojure.test :refer [deftest is testing]]
-<<<<<<< HEAD
             [medley.core :as medley]
-=======
-            [medley.core]
             [rems.common.util :refer [build-index]]
->>>>>>> 09404f98
             [rems.common.application-util :as application-util]
             [rems.permissions :as permissions]
             [rems.util :refer [assert-ex getx getx-in try-catch-ex update-present]]
@@ -263,7 +259,6 @@
 (defn- ok [& events]
   (ok-with-data nil events))
 
-<<<<<<< HEAD
 (defn- invalid-attachments-error [injections cmd]
   (let [invalid-ids (for [id (:attachments cmd)
                           :let [attachment ((:get-attachment-metadata injections) id)]
@@ -280,14 +275,13 @@
                              :application/comment (:comment cmd)
                              :event/attachments (when-let [att (:attachments cmd)]
                                                   (vec att))))))
-=======
+
 (defn- build-forms-list [catalogue-item-ids {:keys [get-catalogue-item]}]
   (->> catalogue-item-ids
        (mapv get-catalogue-item)
        (mapv :formid)
        (distinct)
        (mapv (fn [form-id] {:form/id form-id}))))
->>>>>>> 09404f98
 
 (defn- build-resources-list [catalogue-item-ids {:keys [get-catalogue-item]}]
   (->> catalogue-item-ids
@@ -446,29 +440,16 @@
 
 (defmethod command-handler :application.command/change-resources
   [cmd application injections]
-<<<<<<< HEAD
-  (or (must-not-be-empty cmd :catalogue-item-ids)
-      (invalid-catalogue-items (:catalogue-item-ids cmd) injections)
-      (unbundlable-catalogue-items-for-actor application (:catalogue-item-ids cmd) (:actor cmd) injections)
-      (changes-original-form application (:catalogue-item-ids cmd) (:actor cmd) injections)
-      (changes-original-workflow application (:catalogue-item-ids cmd) (:actor cmd) injections)
-      (add-comment-and-attachments cmd injections
-                                   {:event/type :application.event/resources-changed
-                                    :application/resources (build-resources-list (:catalogue-item-ids cmd) injections)
-                                    :application/licenses (build-licenses-list (:catalogue-item-ids cmd) injections)})))
-=======
   (let [cat-ids (:catalogue-item-ids cmd)]
     (or (must-not-be-empty cmd :catalogue-item-ids)
         (invalid-catalogue-items cat-ids injections)
         (unbundlable-catalogue-items-for-actor application cat-ids (:actor cmd) injections)
         (changes-original-workflow application cat-ids (:actor cmd) injections)
-        (ok (merge {:event/type :application.event/resources-changed
-                    :application/forms (build-forms-list cat-ids injections)
-                    :application/resources (build-resources-list cat-ids injections)
-                    :application/licenses (build-licenses-list cat-ids injections)}
-                   (when (:comment cmd)
-                     {:application/comment (:comment cmd)}))))))
->>>>>>> 09404f98
+        (add-comment-and-attachments cmd injections
+                                     {:event/type :application.event/resources-changed
+                                      :application/forms (build-forms-list cat-ids injections)
+                                      :application/resources (build-resources-list cat-ids injections)
+                                      :application/licenses (build-licenses-list cat-ids injections)}))))
 
 (defmethod command-handler :application.command/add-member
   [cmd application injections]
