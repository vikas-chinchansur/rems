--- conflicted
+++ resolved
@@ -359,15 +359,6 @@
 
 (defmethod command-handler :application.command/revoke
   [cmd application {:keys [add-to-blacklist!]}]
-<<<<<<< HEAD
-  (doseq [resource (:application/resources application)]
-    (doseq [user (application-util/applicant-and-members application)]
-      (add-to-blacklist! {:userid (:userid user)
-                          :resource/ext-id (:resource/ext-id resource)
-                          :actor (:actor cmd)
-                          :comment (:comment cmd)})))
-=======
->>>>>>> 44168a7f
   (ok {:event/type :application.event/revoked
        :application/comment (:comment cmd)}))
 
