--- conflicted
+++ resolved
@@ -446,35 +446,18 @@
 
 (defn- enrich-resources [app-resources get-catalogue-item]
   (->> app-resources
-<<<<<<< HEAD
-       (map :catalogue-item/id)
-       (map get-catalogue-item)
-       (map (fn [item]
-              {:catalogue-item/id (:id item)
-               :resource/id (:resource-id item)
-               :resource/ext-id (:resid item)
-               :catalogue-item/title (localization-for :title item)
-               ;; TODO: remove unused keys
-               :catalogue-item/start (:start item)
-               :catalogue-item/end (:end item)
-               :catalogue-item/enabled (:enabled item)
-               :catalogue-item/expired (:expired item)
-               :catalogue-item/archived (:archived item)}))
-=======
        (map (fn [resource]
               (let [item (get-catalogue-item (:catalogue-item/id resource))]
                 {:catalogue-item/id (:catalogue-item/id resource)
                  :resource/ext-id (:resource/ext-id resource)
                  :resource/id (:resource-id item)
-                 :catalogue-item/title (assoc (localization-for :title item)
-                                              :default (:title item))
+                 :catalogue-item/title (localization-for :title item)
                  ;; TODO: remove unused keys
                  :catalogue-item/start (:start item)
                  :catalogue-item/end (:end item)
                  :catalogue-item/enabled (:enabled item)
                  :catalogue-item/expired (:expired item)
                  :catalogue-item/archived (:archived item)})))
->>>>>>> 9a5bdd86
        (sort-by :catalogue-item/id)
        vec))
 
