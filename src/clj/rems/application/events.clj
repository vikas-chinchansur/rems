--- conflicted
+++ resolved
@@ -125,11 +125,7 @@
 (s/defschema ResourcesChangedEvent
   (assoc EventWithComment
          :event/type (s/enum :application.event/resources-changed)
-<<<<<<< HEAD
-=======
-         (s/optional-key :application/comment) s/Str
          :application/forms [{:form/id FormId}]
->>>>>>> 09404f98
          :application/resources [{:catalogue-item/id s/Int
                                   :resource/ext-id s/Str}]
          :application/licenses [{:license/id s/Int}]))
