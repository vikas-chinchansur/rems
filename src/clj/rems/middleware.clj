(ns rems.middleware
  (:require [buddy.auth :refer [authenticated?]]
            [buddy.auth.accessrules :refer [restrict]]
            [clojure.set :as set]
            [clojure.test :refer [deftest is testing]]
            [clojure.tools.logging :as log]
<<<<<<< HEAD
            [cuerdas.core :as str]
=======
            [clojure.walk :refer [keywordize-keys]]
>>>>>>> acd232b4
            [rems.auth.auth :as auth]
            [rems.config :refer [env]]
            [rems.context :as context]
            [rems.db.api-key :as api-key]
            [rems.db.dynamic-roles :as dynamic-roles]
            [rems.db.roles :as roles]
            [rems.env :refer [+defaults+]]
            [rems.layout :refer [error-page]]
            [rems.locales :refer [tempura-config]]
            [rems.util :refer [getx-user-id]]
            [ring-ttl-session.core :refer [ttl-memory-store]]
            [ring.middleware.anti-forgery :refer [wrap-anti-forgery]]
            [ring.middleware.defaults :refer [site-defaults wrap-defaults]]
            [ring.middleware.format :refer [wrap-restful-format]]
            [ring.middleware.webjars :refer [wrap-webjars]]
            [ring.util.http-response :refer [unauthorized]]
            [ring.util.response :refer [redirect header]]
            [taoensso.tempura :as tempura])
  (:import (javax.servlet ServletContext)))

(defn calculate-root-path [request]
  (if-let [context (:servlet-context request)]
    ;; If we're not inside a servlet environment
    ;; (for example when using mock requests), then
    ;; .getContextPath might not exist
    (try (.getContextPath ^ServletContext context)
         (catch IllegalArgumentException _ context))
    ;; if the context is not specified in the request
    ;; we check if one has been specified in the environment
    ;; instead
    (:app-context env)))

(defn get-api-key [request]
  (get-in request [:headers "x-rems-api-key"]))

(defn valid-api-key? [request]
  (when-let [key (get-api-key request)]
    (api-key/valid? key)))

(defn- csrf-error-handler
  "CSRF error is typical when the user session is timed out
  and we wish to redirect to login in that case."
  [error]
  (unauthorized "Invalid anti-forgery token"))

(defn wrap-api-key-or-csrf-token
  "Custom wrapper for CSRF so that the API requests with valid `x-rems-api-key` don't need to provide CSRF token."
  [handler]
  (let [csrf-handler (wrap-anti-forgery handler {:error-handler csrf-error-handler})]
    (fn [request]
      (cond
        (valid-api-key? request) (handler request)
        (get-api-key request) (unauthorized "invalid api key")
        true (csrf-handler request)))))

(defn- wrap-user
  "Binds context/*user* to the buddy identity _or_ to x-rems-user-id if a valid api key is supplied."
  [handler]
  (fn [request]
    (let [header-identity (when-let [uid (get-in request [:headers "x-rems-user-id"])]
                            {:eppn uid})
          session-identity (keywordize-keys (:identity request))]
      (binding [context/*user* (if (and header-identity
                                        (valid-api-key? request))
                                 header-identity
                                 session-identity)]
        (handler request)))))

(defn wrap-context [handler]
  (fn [request]
    (binding [context/*root-path* (calculate-root-path request)
              context/*flash* (:flash request)
              context/*roles* (when context/*user*
                                (set/union (roles/get-roles (getx-user-id))
                                           (dynamic-roles/get-roles (getx-user-id))))]
      (handler request))))

(defn wrap-role-headers [handler]
  (fn [request]
    (cond-> (handler request)
      context/*roles* (header "x-rems-roles" (str/join " " (map name context/*roles*))))))

(deftest test-wrap-role-headers
  (testing "no roles"
    (is (= {}
           (binding [context/*roles* nil]
             ((wrap-role-headers identity) {})))))
  (testing "one role"
    (is (= {:headers {"x-rems-roles" "foo"}}
           (binding [context/*roles* [:foo]]
             ((wrap-role-headers identity) {})))))
  (testing "multiple role"
    (is (= {:headers {"x-rems-roles" "foo bar"}}
           (binding [context/*roles* [:foo :bar]]
             ((wrap-role-headers identity) {}))))))

(defn wrap-internal-error [handler]
  (fn [req]
    (try
      (handler req)
      (catch Throwable t
        (log/error t)
        (error-page {:status 500
                     :title "Something very bad has happened!"
                     :message "We've dispatched a team of highly trained gnomes to take care of the problem."})))))

(defn wrap-formats [handler]
  (let [wrapped (wrap-restful-format
                 handler
                 {:formats [:json-kw :transit-json :transit-msgpack]})]
    (fn [request]
      ;; disable wrap-formats for websockets
      ;; since they're not compatible with this middleware
      ((if (:websocket? request) handler wrapped) request))))

(defn on-restricted-page [request response]
  (assoc (redirect "/login")
         :session (assoc (:session response) :redirect-to (:uri request))))

(defn wrap-restricted
  [handler]
  (restrict handler {:handler authenticated?
                     :on-error on-restricted-page}))

(defn- wrap-tempura-locales-from-session
  [handler]
  (fn [request]
    (handler
     (if-let [lang (get-in request [:session :language])]
       (assoc request :tr-locales [lang])
       request))))

(defn wrap-i18n
  "Wraps tempura into both the request as well as dynamic context."
  [handler]
  (wrap-tempura-locales-from-session
   (tempura/wrap-ring-request
    (fn [request]
      (binding [context/*tempura* (:tempura/tr request)
                context/*lang* (or (get-in request [:param :lang])
                                   (get-in request [:session :language])
                                   (:default-language env))]
        (handler request)))
    {:tr-opts (tempura-config)})))

(defn on-unauthorized-error [request]
  (error-page
   {:status 401
    :title (str "Access to " (:uri request) " is not authorized")}))

(defn on-forbidden-error [request]
  (error-page
   {:status 403
    :title (str "Access to " (:uri request) " is forbidden")}))

(defn wrap-unauthorized-and-forbidden
  "Handles unauthorized exceptions by showing an error page."
  [handler]
  (fn [req]
    (try
      (handler req)
      (catch rems.auth.NotAuthorizedException e
        (on-unauthorized-error req))
      (catch rems.auth.ForbiddenException e
        (on-forbidden-error req)))))

(defn wrap-logging
  [handler]
  (fn [request]
    (let [uri (str (:uri request)
                   (when-let [q (:query-string request)]
                     (str "?" q)))]
      (log/info ">" (:request-method request) uri
                "lang:" context/*lang*
                "user:" context/*user*
                "roles:" context/*roles*)
      (log/debug "session" (pr-str (:session request)))
      (when-not (empty? (:form-params request))
        (log/debug "form params" (pr-str (:form-params request))))
      (let [response (handler request)]
        (log/info "<" (:request-method request) uri (:status response)
                  (or (get-in response [:headers "Location"]) ""))
        response))))

(def +wrap-defaults-settings+
  (-> site-defaults
      (assoc-in [:security :anti-forgery] false)
      (assoc-in [:session :store] (ttl-memory-store (* 60 30)))
      (assoc-in [:session :flash] true)))

(defn wrap-base [handler]
  (-> ((:middleware +defaults+) handler)
      wrap-unauthorized-and-forbidden
      wrap-logging
      wrap-i18n
      wrap-role-headers
      wrap-context
      wrap-user
      wrap-api-key-or-csrf-token
      auth/wrap-auth
      wrap-webjars
      (wrap-defaults +wrap-defaults-settings+)
      wrap-internal-error
      wrap-i18n ; rendering the error page fails if rems.context/*tempura* is not set
      wrap-formats))<|MERGE_RESOLUTION|>--- conflicted
+++ resolved
@@ -4,11 +4,8 @@
             [clojure.set :as set]
             [clojure.test :refer [deftest is testing]]
             [clojure.tools.logging :as log]
-<<<<<<< HEAD
+            [clojure.walk :refer [keywordize-keys]]
             [cuerdas.core :as str]
-=======
-            [clojure.walk :refer [keywordize-keys]]
->>>>>>> acd232b4
             [rems.auth.auth :as auth]
             [rems.config :refer [env]]
             [rems.context :as context]
