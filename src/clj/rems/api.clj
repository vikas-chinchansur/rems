(ns rems.api
  (:require [cognitect.transit :as transit]
            [cheshire.generate :as cheshire]
            [compojure.api.exception :as ex]
            [compojure.api.sweet :refer :all]
            [muuntaja.core :as muuntaja]
            [muuntaja.format.json :refer [json-format]]
            [muuntaja.format.transit :as transit-format]
            [muuntaja.middleware :refer [wrap-format wrap-params]]
            [rems.api.actions :refer [actions-api]]
            [rems.api.applications :refer [applications-api]]
            [rems.api.catalogue :refer [catalogue-api]]
            [rems.api.catalogue-items :refer [catalogue-items-api]]
            [rems.api.entitlements :refer [entitlements-api]]
            [rems.api.forms :refer [forms-api]]
            [rems.api.licenses :refer [licenses-api]]
            [rems.api.public :as public]
            [rems.api.resources :refer [resources-api]]
            [rems.api.workflows :refer [workflows-api]]
            [ring.middleware.cors :refer [wrap-cors]]
            [ring.util.http-response :refer :all]
            [schema.core :as s])
  (:import rems.auth.NotAuthorizedException
           [org.joda.time ReadableInstant DateTime]))

(defn unauthorized-handler
  [exception ex-data request]
  (unauthorized "unauthorized"))

(defn invalid-handler
  [exception ex-data request]
  (bad-request (.getMessage exception)))

(def cors-middleware
  #(wrap-cors
    %
    :access-control-allow-origin #".*"
    :access-control-allow-methods [:get :put :post :delete]))

<<<<<<< HEAD
(def joda-time-writer
  (transit/write-handler
   "m"
   (fn [v] (-> ^ReadableInstant v .getMillis))
   (fn [v] (-> ^ReadableInstant v .getMillis .toString))))

(cheshire/add-encoder
 DateTime
 (fn [c jsonGenerator]
   (.writeString jsonGenerator (-> ^ReadableInstant c .getMillis .toString))))

(def muuntaja
  (muuntaja/create
   (update
    muuntaja/default-options
    :formats
    merge
    {"application/json"
     json-format

     "application/transit+json"
     {:decoder [(partial transit-format/make-transit-decoder :json)]
      :encoder [#(transit-format/make-transit-encoder
                  :json
                  (merge
                   %
                   {:handlers {DateTime joda-time-writer}}))]}})))
=======
(defn slow-middleware [request]
  (Thread/sleep 2000)
  request)
>>>>>>> 413a3883

(def api-routes
  (api
   {;; TODO: should this be in rems.middleware?
    :formats muuntaja
    :middleware [cors-middleware]
    :exceptions {:handlers {rems.auth.NotAuthorizedException (ex/with-logging unauthorized-handler)
                            rems.InvalidRequestException (ex/with-logging invalid-handler)
                            ;; add logging to validation handlers
                            ::ex/request-validation (ex/with-logging ex/request-validation-handler)
                            ::ex/request-parsing (ex/with-logging ex/request-parsing-handler)
                            ::ex/response-validation (ex/with-logging ex/response-validation-handler)}}
    :swagger {:ui "/swagger-ui"
              :spec "/swagger.json"
              :data {:info {:version "1.0.0"
                            :title "REMS API"
                            :description "REMS API Services"}}}}

   (context "/api" []
     ;; :middleware [slow-middleware]
     :header-params [{x-rems-api-key :- (describe s/Str "REMS API-Key (optional for UI, required for API)") nil}
                     {x-rems-user-id :- (describe s/Str "user id (optional for UI, required for API)") nil}]

     public/translations-api
     public/theme-api
     public/config-api

     actions-api
     applications-api
     catalogue-api
     catalogue-items-api
     entitlements-api
     forms-api
     licenses-api
     resources-api
     workflows-api)))<|MERGE_RESOLUTION|>--- conflicted
+++ resolved
@@ -37,7 +37,6 @@
     :access-control-allow-origin #".*"
     :access-control-allow-methods [:get :put :post :delete]))
 
-<<<<<<< HEAD
 (def joda-time-writer
   (transit/write-handler
    "m"
@@ -65,11 +64,10 @@
                   (merge
                    %
                    {:handlers {DateTime joda-time-writer}}))]}})))
-=======
+
 (defn slow-middleware [request]
   (Thread/sleep 2000)
   request)
->>>>>>> 413a3883
 
 (def api-routes
   (api
