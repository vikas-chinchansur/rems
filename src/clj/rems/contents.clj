--- conflicted
+++ resolved
@@ -33,20 +33,14 @@
   (and resid (.startsWith resid "http://urn.fi")))
 
 (defn catalogue-item [item]
-<<<<<<< HEAD
-  [:tr
-   [:td {:data-th (text :t/catalogue/header)} (:title item)]
-   [:td {:data-th ""} (cart/add-to-cart-button item)]])
-=======
   (let [resid (:resid item)
         title (:title item)
         component (if (urn-catalogue-item? item)
                     [:a {:href resid :target :_blank} title]
                     title)]
     [:tr
-     [:td {:data-th "Resource"} component]
+     [:td {:data-th (text :t/catalogue/header)} component]
      [:td {:data-th ""} (cart/add-to-cart-button item)]]))
->>>>>>> d9a95daa
 
 (defn catalogue-list [items]
   [:table.ctlg-table
