(ns rems.permissions
  (:require [clojure.test :refer [deftest is testing]]))

(def ^:private conj-set (fnil conj #{}))

(defn- give-role-to-user [application role user]
  (assert (keyword? role)
          (str "role must be a keyword: " (pr-str role)))
  (assert (string? user)
          (str "user must be a string: " (pr-str user)))
  (update-in application [::user-roles user] conj-set role))

(defn give-role-to-users [application role users]
  (reduce (fn [app user]
            (give-role-to-user app role user))
          application
          users))

(defn- dissoc-if-empty [m k]
  (if (empty? (get m k))
    (dissoc m k)
    m))

(defn remove-role-from-user [application role user]
  (assert (keyword? role)
          (str "role must be a keyword: " (pr-str role)))
  (assert (string? user)
          (str "user must be a string: " (pr-str user)))
  (-> application
      (update-in [::user-roles user] disj role)
      (update ::user-roles dissoc-if-empty user)))

(defn user-roles [application user]
  (set (get-in application [::user-roles user])))

(deftest test-user-roles
  (testing "give first role"
    (is (= {::user-roles {"user" #{:role-1}}}
           (-> {}
               (give-role-to-user :role-1 "user")))))
  (testing "give more roles"
    (is (= {::user-roles {"user" #{:role-1 :role-2}}}
           (-> {}
               (give-role-to-user :role-1 "user")
               (give-role-to-user :role-2 "user")))))
  (testing "remove some roles"
    (is (= {::user-roles {"user" #{:role-1}}}
           (-> {}
               (give-role-to-user :role-1 "user")
               (give-role-to-user :role-2 "user")
               (remove-role-from-user :role-2 "user")))))
  (testing "remove all roles"
    (is (= {::user-roles {}}
           (-> {}
               (give-role-to-user :role-1 "user")
               (remove-role-from-user :role-1 "user")))))
  (testing "give a role to multiple users"
    (is (= {::user-roles {"user-1" #{:role-1}
                          "user-2" #{:role-1}}}
           (-> {}
               (give-role-to-users :role-1 ["user-1" "user-2"])))))
  (testing "multiple users, get the roles of a single user"
    (let [app (-> {}
                  (give-role-to-user :role-1 "user-1")
                  (give-role-to-user :role-2 "user-2"))]
      (is (= #{:role-1} (user-roles app "user-1")))
      (is (= #{:role-2} (user-roles app "user-2")))
      (is (= #{} (user-roles app "user-3"))))))

(defn has-any-role? [application user]
<<<<<<< HEAD
  (not (empty? (user-roles application user))))

(deftest test-has-any-role?
  (testing "no roles"
    (is (false?
         (-> {}
             (has-any-role? "user")))))
  (testing "some roles"
    (is (true?
         (-> {}
             (give-role-to-user :role "user")
             (has-any-role? "user"))))))
=======
  (seq (user-roles application user)))

(deftest test-has-any-role?
  (testing "no roles"
    (is (not (-> {}
                 (has-any-role? "user")))))
  (testing "some roles"
    (is (-> {}
            (give-role-to-user :role "user")
            (has-any-role? "user")))))
>>>>>>> 87af63e2

(defn set-role-permissions
  "Sets role specific permissions for the application.

   In `permission-map`, the key is the role (a keyword), and the value
   is a list of permissions to set for that role (also keywords).
   The permissions may represent commands that the user is allowed to run,
   or they may be used to specify whether the user can see all events and
   comments from the reviewers (e.g. `:see-everything`)."
  [application permission-map]
  (reduce (fn [application [role permissions]]
            (assert (keyword? role))
            (assoc-in application [::role-permissions role] (set permissions)))
          application
          permission-map))

(deftest test-set-role-permissions
  (testing "adding"
    (is (= {::role-permissions {:role #{:foo :bar}}}
           (-> {}
               (set-role-permissions {:role [:foo :bar]})))))
  (testing "updating"
    (is (= {::role-permissions {:role #{:gazonk}}}
           (-> {}
               (set-role-permissions {:role [:foo :bar]})
               (set-role-permissions {:role [:gazonk]})))))
  (testing "removing"
    (is (= {::role-permissions {:role #{}}}
           (-> {}
               (set-role-permissions {:role [:foo :bar]})
               (set-role-permissions {:role []}))))
    (is (= {::role-permissions {:role #{}}}
           (-> {}
               (set-role-permissions {:role [:foo :bar]})
               (set-role-permissions {:role nil})))))

  (testing "can set permissions for multiple roles"
    (is (= {::role-permissions {:role-1 #{:foo}
                                :role-2 #{:bar}}}
           (-> {}
               (set-role-permissions {:role-1 [:foo]
                                      :role-2 [:bar]})))))
  (testing "does not alter unrelated roles"
    (is (= {::role-permissions {:unrelated #{:foo}
                                :role #{:gazonk}}}
           (-> {}
               (set-role-permissions {:unrelated [:foo]
                                      :role [:bar]})
               (set-role-permissions {:role [:gazonk]}))))))

(defn remove-permission-from-all [application permission]
  (let [roles (keys (::role-permissions application))]
    (reduce (fn [application role]
              (update-in application [::role-permissions role] disj permission))
            application
            roles)))

(deftest test-remove-permission-from-all
  (testing "removes the permission from all roles"
    (is (= {::role-permissions {:role-1 #{}
                                :role-2 #{}}}
           (-> {}
               (set-role-permissions {:role-1 [:foo]
                                      :role-2 [:foo]})
               (remove-permission-from-all :foo)))))
  (testing "leaves unrelated permissions unchanged"
    (is (= {::role-permissions {:role #{:bar}}}
           (-> {}
               (set-role-permissions {:role [:foo :bar]})
               (remove-permission-from-all :foo))))))

(defn user-permissions
  "Returns the specified user's permissions to this application.
   Union of all role specific permissions."
  [application user]
  (->> (user-roles application user)
       (mapcat (fn [role]
                 (get-in application [::role-permissions role])))
       set))

(deftest test-user-permissions
  (testing "unknown user"
    (is (= #{}
           (user-permissions {} "user"))))
  (testing "one role"
    (is (= #{:foo}
           (-> {}
               (give-role-to-user :role-1 "user")
               (set-role-permissions {:role-1 #{:foo}})
               (user-permissions "user")))))
  (testing "multiple roles"
    (is (= #{:foo :bar}
           (-> {}
               (give-role-to-user :role-1 "user")
               (give-role-to-user :role-2 "user")
               (set-role-permissions {:role-1 #{:foo}
                                      :role-2 #{:bar}})
               (user-permissions "user"))))))

(defn cleanup [application]
  (dissoc application ::user-roles ::role-permissions))<|MERGE_RESOLUTION|>--- conflicted
+++ resolved
@@ -68,20 +68,6 @@
       (is (= #{} (user-roles app "user-3"))))))
 
 (defn has-any-role? [application user]
-<<<<<<< HEAD
-  (not (empty? (user-roles application user))))
-
-(deftest test-has-any-role?
-  (testing "no roles"
-    (is (false?
-         (-> {}
-             (has-any-role? "user")))))
-  (testing "some roles"
-    (is (true?
-         (-> {}
-             (give-role-to-user :role "user")
-             (has-any-role? "user"))))))
-=======
   (seq (user-roles application user)))
 
 (deftest test-has-any-role?
@@ -92,7 +78,6 @@
     (is (-> {}
             (give-role-to-user :role "user")
             (has-any-role? "user")))))
->>>>>>> 87af63e2
 
 (defn set-role-permissions
   "Sets role specific permissions for the application.
