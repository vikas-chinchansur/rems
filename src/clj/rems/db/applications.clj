(ns rems.db.applications
  "Query functions for forms and applications."
  (:require [cheshire.core :as cheshire]
            [clj-time.coerce :as time-coerce]
            [clj-time.core :as time]
            [clojure.set :refer [difference union]]
            [clojure.test :refer [deftest is]]
            [cprop.tools :refer [merge-maps]]
            [cuerdas.core :refer [numeric? parse-number]]
            [medley.core :refer [map-keys]]
            [rems.application-util :refer [editable?]]
            [rems.auth.util :refer [throw-forbidden]]
            [rems.context :as context]
            [rems.db.catalogue :refer [get-localized-catalogue-items]]
            [rems.db.core :as db]
            [rems.db.entitlements :as entitlements]
            [rems.db.licenses :as licenses]
            [rems.db.roles :as roles]
            [rems.db.users :as users]
            [rems.db.workflow-actors :as actors]
            [rems.email :as email]
            [rems.form-validation :as form-validation]
            [rems.util :refer [getx get-username update-present]]
            [rems.workflow.dynamic :as dynamic]
            [schema-tools.core :as st]
            [schema.coerce :as coerce]
            [schema.core :as s]
            [schema.utils])
  (:import [java.io ByteArrayOutputStream FileInputStream]
           [org.joda.time DateTime]))

(defn draft?
  "Is the given `application-id` for an unsaved draft application?"
  [application-id]
  (nil? application-id))

;; TODO cache application state in db instead of always computing it from events
(declare get-application-state)

(defn- not-empty? [args]
  ((complement empty?) args))

;;; Query functions

(defn handling-event? [app e]
  (or (contains? #{"approve" "autoapprove" "reject" "return" "review"
                   :rems.workflow.dynamic/approved
                   :rems.workflow.dynamic/rejected
                   :rems.workflow.dynamic/returned}
                 (or (:event/type e)
                     (:event e))) ;; definitely not by applicant
      (and (= :application.event/closed (:event/type e))
           (not= (:applicantuserid app) (:event/actor e))) ;; not by applicant
      (and (= "close" (:event e))
           (not= (:applicantuserid app) (:userid e))))) ;; not by applicant

(defn handled? [app]
  (or (contains? #{"approved" "rejected" "returned"
                   :rems.workflow.dynamic/returned
                   :rems.workflow.dynamic/approved
                   :rems.workflow.dynamic/rejected}
                 (:state app)) ;; by approver action
      (and (contains? #{"closed" "withdrawn"
                        :rems.workflow.dynamic/closed} (:state app))
           (some (partial handling-event? app) (concat (:events app) (:dynamic-events app))))))

(defn- get-events-of-type
  "Returns all events of a given type that have occured in an application. Optionally a round parameter can be provided to focus on events occuring during a given round."
  ([app event]
   (filter #(= event (:event %)) (:events app)))
  ([app round event]
   (filter #(and (= event (:event %)) (= round (:round %))) (:events app))))

(defn get-approval-events
  "Returns all approve events within a specific round of an application."
  [app round]
  (get-events-of-type app round "approve"))

(defn get-review-events
  "Returns all review events that have occured in an application. Optionally a round parameter can be provided to focus on reviews occuring during a given round."
  ([app]
   (get-events-of-type app "review"))
  ([app round]
   (get-events-of-type app round "review")))

(defn get-third-party-review-events
  "Returns all third-party-review events that have occured in an application. Optionally a round parameter can be provided to focus on third-party-reviews occuring during a given round."
  ([app]
   (get-events-of-type app "third-party-review"))
  ([app round]
   (get-events-of-type app round "third-party-review")))

(defn get-applicant-of-application [application-id]
  (:applicantuserid (first (db/get-applications {:id application-id}))))

(declare is-commenter?)
(declare can-comment?)
(declare is-decider?)
(declare can-decide?)
(declare is-dynamic-application?)

(defn reviewed?
  "Returns true if the application, given as parameter, has already been reviewed normally or as a 3rd party actor by the current user.
   Otherwise, current hasn't yet provided feedback and false is returned."
  ([user-id app]
   (let [app-state (get-application-state (:id app))]
     (if (is-dynamic-application? app)
       (or (and (is-commenter? user-id app-state)
                (not (can-comment? user-id (:id app))))
           (and (is-decider? user-id app-state)
                (not (can-decide? user-id (:id app)))))
       (contains? (set (map :userid (concat (get-review-events app) (get-third-party-review-events app))))
                  user-id))))
  ([user-id app round]
   (reviewed? user-id (update app :events (fn [events] (filter #(= round (:round %)) events))))))

(comment
  (reviewed? "bob" (get-application-state 23)))

(declare fix-workflow-from-db)
(declare is-dynamic-handler?)

(defn- is-actor? [user-id actors]
  (assert user-id)
  (assert actors)
  (contains? (set actors) user-id))

(defn can-act-as?
  [user-id application role]
  (assert user-id)
  (assert application)
  (assert role)
  (or (and (= "applied" (:state application))
           (is-actor? user-id (actors/get-by-role (:id application) (:curround application) role)))
      (and (= "approver" role)
           (contains? (dynamic/possible-commands user-id (get-application-state (:id application)))
                      :rems.workflow.dynamic/approve))))

(declare get-application-state)

(defn- has-actor-role? [user-id application-id role]
  (assert user-id)
  (assert application-id)
  (assert role)
  (or (is-actor? user-id (actors/get-by-role application-id role))
      (is-dynamic-handler? user-id (get-application-state application-id))))

(defn- can-approve? [user-id application]
  (assert user-id)
  (assert application)
  (can-act-as? user-id application "approver"))

(defn- is-approver? [user-id application-id]
  (assert user-id)
  (assert application-id)
  (has-actor-role? user-id application-id "approver"))

(defn- can-review? [user-id application]
  (assert user-id)
  (assert application)
  (can-act-as? user-id application "reviewer"))

(defn- is-reviewer? [user-id application-id]
  (has-actor-role? user-id application-id "reviewer"))

(defn- is-third-party-reviewer?
  "Checks if a given user has been requested to review the given application.
   Additionally a specific round can be provided to narrow the check to apply only to the given round."
  ([user application]
   (->> (:events application)
        (filter #(and (= "review-request" (:event %)) (= user (:userid %))))
        (not-empty?)))
  ([user round application]
   (is-third-party-reviewer? user (update application :events (fn [events] (filter #(= round (:round %)) events))))))

(defn- can-third-party-review?
  "Checks if the current user can perform a 3rd party review action on the current round for the given application."
  [user-id application]
  (and (= "applied" (:state application))
       (is-third-party-reviewer? user-id (:curround application) application)))

;; TODO add to tests
(defn- is-commenter?
  "Checks if a given user has been requested to comment the given application."
  ([user application]
   ;; TODO calculate in backend?
   (->> (:dynamic-events application)
        (mapcat :application/commenters)
        (some #{user}))))

(defn- can-comment?
  "Checks if the current user can perform a comment action for the given application."
  [user-id application-id]
  (let [application (dynamic/assoc-possible-commands user-id (get-application-state application-id))]
    (contains? (get application :possible-commands) :rems.workflow.dynamic/comment)))

;; TODO add to tests
(defn- is-decider?
  "Checks if a given user has been requested to decide on the given application."
  ([user application]
   ;; TODO calculate in backend?
   (->> (:dynamic-events application)
        (map :application/decider)
        (some #{user}))))

(defn- can-decide?
  "Checks if the current user can perform a decide action for the given application."
  [user-id application-id]
  (let [application (dynamic/assoc-possible-commands user-id (get-application-state application-id))]
    (contains? (get application :possible-commands) :rems.workflow.dynamic/decide)))

(defn get-approvers [application]
  (actors/get-by-role (:id application) "approver"))

(defn get-reviewers [application]
  (actors/get-by-role (:id application) "reviewer"))

(defn get-third-party-reviewers
  "Takes as an argument a structure containing application information and a optionally the workflow round. Then returns userids for all users that have been requested to review for the given round or all rounds if not given."
  ([application]
   (set (map :userid (get-events-of-type application "review-request"))))
  ([application round]
   (set (map :userid (get-events-of-type application round "review-request")))))

(defn get-handlers [application]
  (let [approvers (get-approvers application)
        reviewers (get-reviewers application)
        third-party-reviewers (get-third-party-reviewers application)]
    (union approvers reviewers third-party-reviewers)))

(defn is-applicant? [user-id application]
  (assert user-id)
  (assert application)
  (= user-id (:applicantuserid application)))

(defn may-see-application? [user-id application]
  (assert user-id)
  (assert application)
  (let [application-id (:id application)]
    (or (is-applicant? user-id application)
        (is-approver? user-id application-id)
        (is-reviewer? user-id application-id)
        (is-third-party-reviewer? user-id application)
        (is-dynamic-handler? user-id application)
        (is-commenter? user-id application)
        (is-decider? user-id application))))

(defn- can-close? [user-id application]
  (assert user-id)
  (assert application)
  (let [application-id (:id application)]
    (or (and (is-approver? user-id application-id)
             (= "approved" (:state application)))
        (and (is-applicant? user-id application)
             (not= "closed" (:state application))))))

(defn- can-withdraw? [user-id application]
  (assert user-id)
  (assert application)
  (and (is-applicant? user-id application)
       (= (:state application) "applied")))

(defn- translate-catalogue-item [item]
  (merge item
         (get-in item [:localizations context/*lang*])))

(defn get-catalogue-items
  "Function that returns localized catalogue-items for the given application items, `ids`. Prefetched localized catalogue items, `localized-items`,
  can be given as a parameter to avoid excessive database calls."
  ([ids]
   (mapv translate-catalogue-item
         (get-localized-catalogue-items {:items ids})))
  ([ids localized-items]
   (mapv translate-catalogue-item
         (filter #(some #{(:id %)} ids)
                 localized-items))))

(defn get-catalogue-items-by-application-id
  "Given an `app-id`, the function queries for all the items related to that application and calls `get-catalogue-items` to return all the catalogue items
  for the application with localizations."
  [app-id]
  (get-catalogue-items (mapv :item (db/get-application-items {:application app-id}))))

(defn- get-catalogue-items-by-application-items
  "Given `application-items` and `localized-items`, catalogue items with localizations, the function `get-catalogue-items` to map all the application items
  to the catalogue items with localizations."
  [application-items localized-items]
  (when (seq application-items)
    (get-catalogue-items (mapv :item application-items)
                         localized-items)))

(defn- get-applications-impl-batch
  "Prefetches all possibly relevant data from the database and returns all the applications, according to the query parameters, with all the events
  and catalogue items associated with them."
  [query-params]
  (let [events (db/get-application-events {})
        application-items (db/get-application-items)
        localized-items (get-localized-catalogue-items)]
    (doall
     (for [app (db/get-applications query-params)]
       (let [catalogue-items (get-catalogue-items-by-application-items (filter #(= (:id app) (:application %)) application-items) localized-items)
             app-events (for [e events
                              :when (= (:id app) (:appid e))]
                          ;; :appid needed only for batching
                          (dissoc e :appid))]
         (assoc (get-application-state app app-events)
                :formid (:formid (first catalogue-items))
                :catalogue-items catalogue-items))))))

(comment
  (->> (get-applications-impl-batch {})
       (mapv :id)))

(defn get-user-applications [user-id]
  (assert user-id "Must have user-id")
  (->> (get-applications-impl-batch {:applicant user-id})
       (remove (comp #{"closed"} :state))))

(comment
  (->> (get-applications-impl-batch {:applicant "developer"})
       (mapv :id))
  (->> (get-applications-impl-batch {:applicant "alice"})
       (mapv :id)))

(defn get-approvals [user-id]
  (->> (get-applications-impl-batch {})
       (filterv (partial can-approve? user-id))))

(comment
  (->> (get-approvals "developer")
       (mapv :id)))

(defn actors-of-dynamic-application [application]
  (map :event/actor (:dynamic-events application)))

;; TODO combine handled approvals and reviews as just handled applications
(defn get-handled-approvals [user-id]
  (let [actors (db/get-actors-for-applications {:role "approver"})]
    (->> (get-applications-impl-batch {})
         (filterv handled?)
         (filterv (fn [app]
                    (let [application (get-application-state (:id app))]
                      (if (is-dynamic-application? application)
                        (contains? (set (actors-of-dynamic-application application)) user-id)
                        (is-actor? user-id (actors/filter-by-application-id actors (:id app))))))))))

(comment
  (->> (get-handled-approvals "developer")
       (mapv :id)))

;; TODO: consider refactoring to finding the review events from the current user and mapping those to applications
(defn get-handled-reviews [user-id]
  (let [actors (db/get-actors-for-applications {:role "reviewer"})]
    (->> (get-applications-impl-batch {})
         (filterv (fn [app] (reviewed? user-id app)))
         (filterv (fn [app]
                    (or (is-actor? user-id (actors/filter-by-application-id actors (:id app)))
                        (is-third-party-reviewer? user-id app)
                        (is-commenter? user-id app)
                        (is-decider? user-id app)))))))

(comment
  (get-handled-reviews "bob")
  (get-handled-reviews "carl"))

(defn- check-for-unneeded-actions
  "Checks whether the current event will advance into the next workflow round and notifies to all actors, who didn't react, by email that their attention is no longer needed."
  [application-id round event]
  (when (or (= "approve" event)
            (= "review" event))
    (let [application (get-application-state application-id)
          applicant-name (get-username (users/get-user-attributes (:applicantuserid application)))
          approvers (difference (set (actors/get-by-role application-id round "approver"))
                                (set (map :userid (get-approval-events application round))))
          reviewers (difference (set (actors/get-by-role application-id round "reviewer"))
                                (set (map :userid (get-review-events application round))))
          requestees (difference (get-third-party-reviewers application round)
                                 (set (map :userid (get-third-party-review-events application round))))]
      (doseq [user (union approvers reviewers requestees)] (let [user-attrs (users/get-user-attributes user)]
                                                             (email/action-not-needed user-attrs applicant-name application-id))))))

(defn assoc-review-type-to-app [user-id app]
  (assoc app :review-type (if (is-reviewer? user-id (:id app)) :normal :third-party)))

(defn get-applications-to-review
  "Returns applications that are waiting for a normal or 3rd party review. Type of the review, with key :review and values :normal or :third-party,
  are added to each application's attributes"
  [user-id]
  (->> (get-applications-impl-batch {})
       (filterv
        (fn [app] (and (not (reviewed? user-id app))
                       (or (can-review? user-id app)
                           (can-third-party-review? user-id app)
                           (can-comment? user-id (:id app))
                           (can-decide? user-id (:id app))))))
       (mapv (partial assoc-review-type-to-app user-id))))

(defn make-draft-application
  "Make a draft application with an initial set of catalogue items."
  [user-id catalogue-item-ids]
  (let [items (get-catalogue-items catalogue-item-ids)]
    (assert (= 1 (count (distinct (mapv :wfid items)))))
    (assert (= 1 (count (distinct (mapv :formid items)))))
    {:id nil
     :state "draft"
     :applicantuserid user-id
     :wfid (:wfid (first items))
     :formid (:formid (first items))
     :catalogue-items items
     :events []}))

(defn- get-item-value [item form-id application-id]
  (let [query-params {:item (:id item)
                      :form form-id
                      :application application-id}]
    (if (= "attachment" (:type item))
      (:filename (db/get-attachment query-params))
      (:value (db/get-field-value query-params)))))

(defn- process-item-options [options]
  (->> options
       (map (fn [{:keys [key langcode label displayorder]}]
              {:key key
               :label {(keyword langcode) label}
               :displayorder displayorder}))
       (group-by :key)
       (map (fn [[_key options]] (apply merge-maps options))) ; merge label translations
       (sort-by :displayorder)
       (mapv #(select-keys % [:key :label]))))

(deftest process-item-options-test
  (is (= [{:key "yes" :label {:en "Yes" :fi "Kyllä"}}
          {:key "no" :label {:en "No" :fi "Ei"}}]
         (process-item-options
          [{:itemid 9, :key "no", :langcode "en", :label "No", :displayorder 1}
           {:itemid 9, :key "no", :langcode "fi", :label "Ei", :displayorder 1}
           {:itemid 9, :key "yes", :langcode "en", :label "Yes", :displayorder 0}
           {:itemid 9, :key "yes", :langcode "fi", :label "Kyllä", :displayorder 0}]))))

(defn process-item
  "Returns an item structure like this:

    {:id 123
     :type \"texta\"
     :title \"Item title\"
     :inputprompt \"hello\"
     :optional true
     :value \"filled value or nil\"}"
  [application-id form-id item]
  {:id (:id item)
   :optional (:formitemoptional item)
   :type (:type item)
   ;; TODO here we do a db call per item, for licenses we do one huge
   ;; db call. Not sure which is better?
   :localizations (into {} (for [{:keys [langcode title inputprompt]}
                                 (db/get-form-item-localizations {:item (:id item)})]
                             [(keyword langcode) {:title title :inputprompt inputprompt}]))
   :options (process-item-options (db/get-form-item-options {:item (:id item)}))
   :value (or
           (when-not (draft? application-id)
             (get-item-value item form-id application-id))
           "")
   :maxlength (:maxlength item)})

(defn- assoc-item-previous-values [application items]
  (let [previous-values (:items (if (editable? (:state application))
                                  (:submitted-form-contents application)
                                  (:previous-submitted-form-contents application)))]
    (for [item items]
      (assoc item :previous-value (get previous-values (:id item))))))

(defn- process-license
  [application license]
  (let [app-id (:id application)
        app-user (:applicantuserid application)
        license-id (:id license)]
    (-> license
        (assoc :type "license"
               :approved (= "approved"
                            (:state
                             (when application
                               (db/get-application-license-approval {:catappid app-id
                                                                     :licid license-id
                                                                     :actoruserid app-user}))))))))

(defn get-application-licenses [application catalogue-item-ids]
  (mapv #(process-license application %)
        (licenses/get-active-licenses
         (or (:start application) (time/now))
         {:wfid (:wfid application) :items catalogue-item-ids})))

;;; Application phases

(defn get-application-phases [state]
  (cond (contains? #{"rejected" :rems.workflow.dynamic/rejected} state)
        [{:phase :apply :completed? true :text :t.phases/apply}
         {:phase :approve :completed? true :rejected? true :text :t.phases/approve}
         {:phase :result :completed? true :rejected? true :text :t.phases/rejected}]

        (contains? #{"approved" :rems.workflow.dynamic/approved} state)
        [{:phase :apply :completed? true :text :t.phases/apply}
         {:phase :approve :completed? true :approved? true :text :t.phases/approve}
         {:phase :result :completed? true :approved? true :text :t.phases/approved}]

        (contains? #{"closed" :rems.workflow.dynamic/closed} state)
        [{:phase :apply :closed? true :text :t.phases/apply}
         {:phase :approve :closed? true :text :t.phases/approve}
         {:phase :result :closed? true :text :t.phases/approved}]

        (contains? #{"draft" "returned" "withdrawn" :rems.workflow.dynamic/draft} state)
        [{:phase :apply :active? true :text :t.phases/apply}
         {:phase :approve :text :t.phases/approve}
         {:phase :result :text :t.phases/approved}]

        (contains? #{"applied" :rems.workflow.dynamic/submitted} state)
        [{:phase :apply :completed? true :text :t.phases/apply}
         {:phase :approve :active? true :text :t.phases/approve}
         {:phase :result :text :t.phases/approved}]

        :else
        [{:phase :apply :active? true :text :t.phases/apply}
         {:phase :approve :text :t.phases/approve}
         {:phase :result :text :t.phases/approved}]))

(defn get-form-for
  "Returns a form structure like this:

    {:id 7
     :title \"Title\"
     :application {:id 3
                   :state \"draft\"
                   :review-type :normal
                   :can-approve? false
                   :can-close? true
                   :can-withdraw? false
                   :can-third-party-review? false
                   :is-applicant? true
                   :workflow {...}
                   :possible-actions #{...}}
     :applicant-attributes {\"eppn\" \"developer\"
                            \"email\" \"developer@e.mail\"
                            \"displayName\" \"deve\"
                            \"surname\" \"loper\"
                            ...}
     :catalogue-items [{:application 3 :item 123}]
     :items [{:id 123
              :type \"texta\"
              :title \"Item title\"
              :inputprompt \"hello\"
              :optional true
              :value \"filled value or nil\"}
             ...]
     :licenses [{:id 2
                 :type \"license\"
                 :licensetype \"link\"
                 :title \"LGPL\"
                 :textcontent \"http://foo\"
                 :localizations {\"fi\" {:title \"...\" :textcontent \"...\"}}
                 :approved false}]
     :phases [{:phase :apply :active? true :text :t.phases/apply}
              {:phase :approve :text :t.phases/approve}
              {:phase :result :text :t.phases/approved}]}"
  ([user-id application-id]
   (let [form (db/get-form-for-application {:application application-id})
         _ (assert form)
         application (get-application-state application-id)
         application (if (is-dynamic-application? application)
                       (dynamic/assoc-possible-commands user-id application) ; TODO move even higher?
                       application)
         _ (assert application)
         form-id (:formid form)
         _ (assert form-id)
         catalogue-item-ids (mapv :item (db/get-application-items {:application application-id}))
         catalogue-items (get-catalogue-items catalogue-item-ids)
         items (->> (db/get-form-items {:id form-id})
                    (mapv #(process-item application-id form-id %))
                    (assoc-item-previous-values application))
         description (-> (filter #(= "description" (:type %)) items)
                         first
                         :value)
         licenses (get-application-licenses application catalogue-item-ids)
         review-type (cond
                       (can-review? user-id application) :normal
                       (can-third-party-review? user-id application) :third-party
                       :else nil)]
     (when application-id
       (when-not (may-see-application? user-id application)
         (throw-forbidden)))
     {:id form-id
      :title (:formtitle form)
      :catalogue-items catalogue-items
      :application (assoc application
                          :formid form-id
                          :catalogue-items catalogue-items ;; TODO decide if catalogue-items are part of "form" or "application"
                          :can-approve? (can-approve? user-id application)
                          :can-close? (can-close? user-id application)
                          :can-withdraw? (can-withdraw? user-id application)
                          :can-third-party-review? (can-third-party-review? user-id application)
                          :is-applicant? (is-applicant? user-id application)
                          :review-type review-type
                          :description description)
      :applicant-attributes (users/get-user-attributes (:applicantuserid application))
      :items items
      :licenses licenses
      :phases (get-application-phases (:state application))})))

(defn save-attachment!
  [{:keys [tempfile filename content-type]} user-id application-id item-id]
  (let [form (get-form-for user-id application-id)
        byte-array (with-open [input (FileInputStream. tempfile)
                               buffer (ByteArrayOutputStream.)]
                     (clojure.java.io/copy input buffer)
                     (.toByteArray buffer))]
    (when-not (editable? (:state (:application form)))
      (throw-forbidden))
    (db/save-attachment! {:application application-id
                          :form (:id form)
                          :item item-id
                          :user user-id
                          :filename filename
                          :type content-type
                          :data byte-array})))

(defn remove-attachment!
  [user-id application-id item-id]
  (let [form (get-form-for user-id application-id)]
    (when-not (editable? (:state (:application form)))
      (throw-forbidden))
    (db/remove-attachment! {:application application-id
                            :form (:id form)
                            :item item-id})))

(defn get-draft-form-for
  "Returns a draft form structure like `get-form-for` used when a new application is created."
  ([application]
   (let [application-id (:id application)
         catalogue-item-ids (map :id (:catalogue-items application))
         item-id (first catalogue-item-ids)
         form (db/get-form-for-item {:item item-id})
         form-id (:formid form)
         catalogue-items (:catalogue-items application)
         items (->> (db/get-form-items {:id form-id})
                    (mapv #(process-item application-id form-id %))
                    (assoc-item-previous-values application))
         licenses (get-application-licenses application catalogue-item-ids)]
     {:id application-id
      :title (:formtitle form)
      :catalogue-items catalogue-items
      :application (assoc application
                          :can-approve? false
                          :can-close? false
                          :is-applicant? true
                          :review-type nil)
      :applicant-attributes (users/get-user-attributes (:applicantuserid application))
      :items items
      :licenses licenses
      :phases (get-application-phases (:state application))})))

(defn create-new-draft [user-id wfid]
  (assert user-id)
  (assert wfid)
  (:id (db/create-application! {:user user-id :wfid wfid})))

(defn create-new-draft-at-time [user-id wfid time]
  (:id (db/create-application! {:user user-id :wfid wfid :start time})))

;;; Applying events

(defmulti ^:private apply-event
  "Applies an event to an application state."
  ;; dispatch by event type
  (fn [_application event] (:event event)))

(defn get-event-types
  "Fetch sequence of supported event names."
  []
  (keys (methods apply-event)))

(defmethod apply-event "save"
  [application _event]
  application)

(defmethod apply-event "apply"
  [application event]
  (assert (#{"draft" "returned" "withdrawn"} (:state application))
          (str "Can't submit application " (pr-str application)))
  (assert (= (:round event) 0)
          (str "Apply event should have round 0" (pr-str event)))
  (assoc application :state "applied" :curround 0))

(defn- apply-approve [application event]
  (assert (= (:state application) "applied")
          (str "Can't approve application " (pr-str application)))
  (assert (= (:curround application) (:round event))
          (str "Application and approval rounds don't match: "
               (pr-str application) " vs. " (pr-str event)))
  (if (= (:curround application) (:fnlround application))
    (assoc application :state "approved")
    (assoc application :state "applied" :curround (inc (:curround application)))))

(defmethod apply-event "approve"
  [application event]
  (apply-approve application event))

(defmethod apply-event "autoapprove"
  [application event]
  (apply-approve application event))

(defmethod apply-event "reject"
  [application event]
  (assert (= (:state application) "applied")
          (str "Can't reject application " (pr-str application)))
  (assert (= (:curround application) (:round event))
          (str "Application and rejection rounds don't match: "
               (pr-str application) " vs. " (pr-str event)))
  (assoc application :state "rejected"))

(defmethod apply-event "return"
  [application event]
  (assert (= (:state application) "applied")
          (str "Can't return application " (pr-str application)))
  (assert (= (:curround application) (:round event))
          (str "Application and rejection rounds don't match: "
               (pr-str application) " vs. " (pr-str event)))
  (assoc application :state "returned" :curround 0))

(defmethod apply-event "review"
  [application event]
  (assert (= (:state application) "applied")
          (str "Can't review application " (pr-str application)))
  (assert (= (:curround application) (:round event))
          (str "Application and review rounds don't match: "
               (pr-str application) " vs. " (pr-str event)))
  (if (= (:curround application) (:fnlround application))
    (assoc application :state "approved")
    (assoc application :state "applied" :curround (inc (:curround application)))))

(defmethod apply-event "third-party-review"
  [application event]
  (assert (= (:state application) "applied")
          (str "Can't review application " (pr-str application)))
  (assert (= (:curround application) (:round event))
          (str "Application and review rounds don't match: "
               (pr-str application) " vs. " (pr-str event)))
  (assoc application :state "applied"))

(defmethod apply-event "review-request"
  [application event]
  (assert (= (:state application) "applied")
          (str "Can't send a review request " (pr-str application)))
  (assert (= (:curround application) (:round event))
          (str "Application and review request rounds don't match: "
               (pr-str application) " vs. " (pr-str event)))
  (assoc application :state "applied"))

(defmethod apply-event "withdraw"
  [application event]
  (assert (= (:state application) "applied")
          (str "Can't withdraw application " (pr-str application)))
  (assert (= (:curround application) (:round event))
          (str "Application and withdrawal rounds don't match: "
               (pr-str application) " vs. " (pr-str event)))
  (assoc application :state "withdrawn" :curround 0))

(defmethod apply-event "close"
  [application event]
  (assoc application :state "closed"))

(defmethod apply-event "add-member"
  [application event]
  (let [data (cheshire/parse-string (:eventdata event))
        uid (getx data "uid")]
    (update application :members #((fnil conj []) % uid))))

(defn- apply-events [application events]
  (reduce apply-event application events))

;;; Public event api

(declare get-dynamic-application-state)

(defn get-application-state
  ([application-id]
   (get-application-state (first (db/get-applications {:id application-id}))
                          (db/get-application-events {:application application-id})))
  ([application events]
   (if (not (nil? (:workflow application)))
     (get-dynamic-application-state (:id application))
     (let [application (-> application
                           (dissoc :workflow)
                           (assoc :state "draft" :curround 0) ;; reset state
                           (assoc :events events)
                           (assoc :last-modified (or (:time (last events))
                                                     (:start application))))]
       (apply-events application events)))))

(comment
  (get-application-state 12))

(declare handle-state-change)

(defn try-autoapprove-application
  "If application can be autoapproved (round has no approvers), add an
   autoapprove event. Otherwise do nothing."
  [user-id application]
  (let [application-id (:id application)
        round (:curround application)
        fnlround (:fnlround application)
        state (:state application)]
    (when (= "applied" state)
      (let [approvers (actors/get-by-role application-id round "approver")
            reviewers (actors/get-by-role application-id round "reviewer")]
        (when (and (empty? approvers)
                   (empty? reviewers)
                   (<= round fnlround))
          (db/add-application-event! {:application application-id :user user-id
                                      :round round :event "autoapprove" :comment nil})
          true)))))

(defn- send-emails-for [application]
  (let [applicant-attrs (users/get-user-attributes (:applicantuserid application))
        application-id (:id application)
        items (get-catalogue-items-by-application-id application-id)
        round (:curround application)
        state (:state application)]
    (if (= "applied" state)
      (let [approvers (actors/get-by-role application-id round "approver")
            reviewers (actors/get-by-role application-id round "reviewer")
            applicant-name (get-username applicant-attrs)]
        (doseq [approver approvers] (let [user-attrs (users/get-user-attributes approver)]
                                      (email/approval-request user-attrs applicant-name application-id items)))
        (doseq [reviewer reviewers] (let [user-attrs (users/get-user-attributes reviewer)]
                                      (email/review-request user-attrs applicant-name application-id items))))
      (email/status-change-alert applicant-attrs
                                 application-id
                                 items
                                 state))))

(defn handle-state-change [user-id application-id]
  (let [application (get-application-state application-id)]
    (send-emails-for application)
    (entitlements/update-entitlements-for application)
    (when (try-autoapprove-application user-id application)
      (recur user-id application-id))))

(defn submit-application [applicant-id application-id]
  (assert applicant-id)
  (assert application-id)
  (let [application (get-application-state application-id)]
    (when-not (= applicant-id (:applicantuserid application))
      (throw-forbidden))
    (when-not (#{"draft" "returned" "withdrawn"} (:state application))
      (throw-forbidden))
    (db/add-application-event! {:application application-id :user applicant-id
                                :round 0 :event "apply" :comment nil})
    (email/confirm-application-creation application-id (get-catalogue-items-by-application-id application-id))
    (handle-state-change applicant-id application-id)))

(defn- judge-application [approver-id application-id event round msg]
  (assert approver-id)
  (assert application-id)
  (assert event)
  (assert round)
  (assert msg)
  (let [state (get-application-state application-id)]
    (when-not (= round (:curround state))
      (throw-forbidden))
    (db/add-application-event! {:application application-id :user approver-id
                                :round round :event event :comment msg})
    (check-for-unneeded-actions application-id round event)
    (handle-state-change approver-id application-id)))

(defn approve-application [approver-id application-id round msg]
  (when-not (can-approve? approver-id (get-application-state application-id))
    (throw-forbidden))
  (judge-application approver-id application-id "approve" round msg))

(defn reject-application [user-id application-id round msg]
  (when-not (can-approve? user-id (get-application-state application-id))
    (throw-forbidden))
  (judge-application user-id application-id "reject" round msg))

(defn return-application [user-id application-id round msg]
  (when-not (can-approve? user-id (get-application-state application-id))
    (throw-forbidden))
  (judge-application user-id application-id "return" round msg))

(defn review-application [user-id application-id round msg]
  (when-not (can-review? user-id (get-application-state application-id))
    (throw-forbidden))
  (judge-application user-id application-id "review" round msg))

(defn perform-third-party-review [user-id application-id round msg]
  (let [application (get-application-state application-id)]
    (when-not (can-third-party-review? user-id application)
      (throw-forbidden))
    (when-not (= round (:curround application))
      (throw-forbidden))
    (db/add-application-event! {:application application-id :user user-id
                                :round round :event "third-party-review" :comment msg})))

(defn send-review-request [user-id application-id round msg recipients]
  (let [application (get-application-state application-id)]
    (when-not (can-approve? user-id application)
      (throw-forbidden))
    (when-not (= round (:curround application))
      (throw-forbidden))
    (assert (not-empty? recipients)
            (str "Can't send a review request without recipients."))
    (let [send-to (if (vector? recipients)
                    recipients
                    (vector recipients))]
      (doseq [recipient send-to]
        (when-not (is-third-party-reviewer? recipient (:curround application) application)
          (db/add-application-event! {:application application-id :user recipient
                                      :round round :event "review-request" :comment msg})
          (roles/add-role! recipient :reviewer)
          (email/review-request (users/get-user-attributes recipient)
                                (get-username (users/get-user-attributes (:applicantuserid application)))
                                application-id
                                (get-catalogue-items-by-application-id application-id)))))))

;; TODO better name
;; TODO consider refactoring together with judge
(defn- unjudge-application
  "Action handling for both approver and applicant."
  [user-id application event round msg]
  (let [application-id (:id application)]
    (when-not (= round (:curround application))
      (throw-forbidden))
    (db/add-application-event! {:application application-id :user user-id
                                :round round :event event :comment msg})
    (handle-state-change user-id application-id)))

(defn withdraw-application [applicant-id application-id round msg]
  (let [application (get-application-state application-id)]
    (when-not (can-withdraw? applicant-id application)
      (throw-forbidden))
    (unjudge-application applicant-id application "withdraw" round msg)))

(defn close-application [user-id application-id round msg]
  (let [application (get-application-state application-id)]
    (when-not (can-close? user-id application)
      (throw-forbidden))
    (unjudge-application user-id application "close" round msg)))

(defn add-member [user-id application-id member]
  (let [application (get-application-state application-id)]
    (when-not (= user-id (:applicantuserid application))
      (throw-forbidden))
    (when-not (#{"draft" "returned" "withdrawn"} (:state application))
      (throw-forbidden))
    (assert (users/get-user-attributes member) (str "User '" member "' must exist"))
    (db/add-application-event! {:application application-id :user user-id :round 0
                                :comment nil
                                :event "add-member" :eventdata (cheshire/generate-string {"uid" member})})))

;;; Dynamic workflows
;; TODO these should be in their own namespace probably

(defn- fix-workflow-from-db [wf]
  ;; TODO could use a schema for this coercion
  (update (cheshire/parse-string wf keyword)
          :type keyword))

(defn- string->datetime [s]
  (if (string? s)
    (time-coerce/from-long (Long/parseLong s))
    s))

(def ^:private datetime-coercion-matcher
  {DateTime string->datetime})

(defn- coercion-matcher [schema]
  (or (datetime-coercion-matcher schema)
      (coerce/string-coercion-matcher schema)))

(def ^:private coerce-dynamic-event-commons
  (coerce/coercer (st/open-schema dynamic/EventBase) coercion-matcher))

(def ^:private coerce-dynamic-event-specifics
  (coerce/coercer dynamic/Event coercion-matcher))

(defn- coerce-dynamic-event [event]
  ;; must coerce the common fields first, so that dynamic/Event can choose the right event schema based on the event type
  (-> event
      coerce-dynamic-event-commons
      coerce-dynamic-event-specifics))

(defn- str->keyword-or-number [str]
  (if (numeric? str)
    (parse-number str)
    (keyword str)))

(defn json->event [json]
  ;; most keys are keywords, but some events use numeric keys in maps
  (let [result (coerce-dynamic-event (cheshire/parse-string json str->keyword-or-number))]
    (when (schema.utils/error? result)
      ;; similar exception as what schema.core/validate throws
      (throw (ex-info (str "Value does not match schema: " (pr-str result))
                      {:schema dynamic/Event :value json :error result})))
    result))

(defn validate-dynamic-event [event]
  (s/validate dynamic/Event event))

(defn event->json [event]
  (validate-dynamic-event event)
  (cheshire/generate-string event))

(defn- fix-event-from-db [event]
  (-> event :eventdata json->event))

(defn get-dynamic-application-events [application-id]
  (map fix-event-from-db (db/get-application-events {:application application-id})))

(defn get-dynamic-application-state [application-id]
  (let [application (first (db/get-applications {:id application-id}))
        events (get-dynamic-application-events application-id)
        application (assoc application
                           :state ::dynamic/draft
                           :dynamic-events events
                           :workflow (fix-workflow-from-db (:workflow application))
                           :last-modified (or (:event/time (last events))
                                              (:start application)))]
    (assert (is-dynamic-application? application))
    (dynamic/apply-events application events)))

<<<<<<< HEAD
(defn add-dynamic-event! [event]
  (db/add-application-event! {:application (:application-id event)
                              :user (:actor event)
=======
(defn- add-dynamic-event! [event]
  (db/add-application-event! {:application (:application/id event)
                              :user (:event/actor event)
>>>>>>> d23b0593
                              :comment nil
                              :round -1
                              :event (str (:event/type event))
                              :eventdata (event->json event)})
  nil)

(defn- valid-user? [userid]
  (not (nil? (users/get-user-attributes userid))))

(defn- validate-form [application-id]
  (let [user-id (get-applicant-of-application application-id)
        validation (form-validation/validate (get-form-for user-id application-id))]
    (when-not (= :valid validation)
      validation)))

(def ^:private db-injections
  {:valid-user? valid-user?
   :validate-form validate-form})

(defn dynamic-command! [cmd]
  (assert (:application-id cmd))
  (let [app (get-dynamic-application-state (:application-id cmd))
        result (dynamic/handle-command cmd app db-injections)]
    (if (:success result)
      (add-dynamic-event! (:result result))
      result)))

(defn is-dynamic-handler? [user-id application]
  (contains? (set (get-in application [:workflow :handlers])) user-id))

;; TODO use also in UI side?
(defn is-dynamic-application? [application]
  (= :workflow/dynamic (get-in application [:workflow :type])))<|MERGE_RESOLUTION|>--- conflicted
+++ resolved
@@ -1026,15 +1026,9 @@
     (assert (is-dynamic-application? application))
     (dynamic/apply-events application events)))
 
-<<<<<<< HEAD
 (defn add-dynamic-event! [event]
-  (db/add-application-event! {:application (:application-id event)
-                              :user (:actor event)
-=======
-(defn- add-dynamic-event! [event]
   (db/add-application-event! {:application (:application/id event)
                               :user (:event/actor event)
->>>>>>> d23b0593
                               :comment nil
                               :round -1
                               :event (str (:event/type event))
