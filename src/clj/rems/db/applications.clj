(ns rems.db.applications
  "Query functions for forms and applications."
  (:require [cheshire.core :as cheshire]
            [clj-http.client :as http]
            [clojure.set :refer [difference
                                 union]]
            [clojure.tools.logging :as log]
            [rems.auth.util :refer [throw-unauthorized]]
            [rems.config :refer [env]]
            [rems.context :as context]
            [rems.db.catalogue :refer [get-catalogue-item-title
                                       get-localized-catalogue-item]]
            [rems.db.core :as db]
            [rems.db.roles :as roles]
            [rems.db.users :as users]
            [rems.db.workflow-actors :as actors]
            [rems.email :as email]
            [rems.util :refer [get-user-id
                               get-username
                               index-by]]))

;; TODO cache application state in db instead of always computing it from events
(declare get-application-state)

(defn- not-empty? [args]
  ((complement empty?) args))

;;; Query functions

(defn handling-event? [app e]
  (or (contains? #{"approve" "autoapprove" "reject" "return" "review"} (:event e)) ;; definitely not by applicant
      (and (= "close" (:event e)) (not= (:applicantuserid app) (:userid e))) ;; not by applicant
      ))

(defn handled? [app]
  (or (contains? #{"approved" "rejected" "returned"} (:state app)) ;; by approver action
      (and (contains? #{"closed" "withdrawn"} (:state app))
           (some (partial handling-event? app) (:events app)))))

(defn- get-events-of-type
  "Returns all events of a given type that have occured in an application. Optionally a round parameter can be provided to focus on events occuring during a given round."
  ([app event]
   (filter #(= event (:event %)) (:events app)))
  ([app round event]
   (filter #(and (= event (:event %)) (= round (:round %))) (:events app))))

(defn get-approval-events
  "Returns all approve events within a specific round of an application."
  [app round]
  (get-events-of-type app round "approve"))

(defn get-review-events
  "Returns all review events that have occured in an application. Optionally a round parameter can be provided to focus on reviews occuring during a given round."
  ([app]
   (get-events-of-type app "review"))
  ([app round]
   (get-events-of-type app round "review")))

(defn get-third-party-review-events
  "Returns all third-party-review events that have occured in an application. Optionally a round parameter can be provided to focus on third-party-reviews occuring during a given round."
  ([app]
   (get-events-of-type app "third-party-review"))
  ([app round]
   (get-events-of-type app round "third-party-review")))

(defn reviewed?
  "Returns true if the application, given as parameter, has already been reviewed normally or as a 3rd party actor by the current user.
   Otherwise, current hasn't yet provided feedback and false is returned."
  ([app]
   (reviewed? app context/*user*))
  ([app userid]
   (contains? (set (map :userid (concat (get-review-events app) (get-third-party-review-events app))))
              (get-user-id userid)))
  ([app userid round]
   (reviewed? (update app :events (fn [events] (filter #(= round (:round %)) events))) userid)))

(defn- can-act-as? [application-id role]
  (let [state (get-application-state application-id)
        round (:curround state)]
    (and (= "applied" (:state state))
         (contains? (set (actors/get-by-role application-id round role))
                    (get-user-id)))))

(defn- round-has-approvers? [application-id round]
  (not-empty? (actors/get-by-role application-id round "approver")))

(defn- is-actor? [application-id role]
  (contains? (set (actors/get-by-role application-id role))
             (get-user-id)))

(defn can-approve? [application-id]
  (can-act-as? application-id "approver"))

(defn- is-approver? [application-id]
  (is-actor? application-id "approver"))

(defn can-review? [application-id]
  (can-act-as? application-id "reviewer"))

(defn- is-reviewer? [application-id]
  (is-actor? application-id "reviewer"))

(defn- is-third-party-reviewer?
  "Checks if a given user has been requested to review the given application. If no user is provided, the function checks review requests for the current user.
   Additionally a specific round can be provided to narrow the check to apply only to the given round."
  ([application]
   (is-third-party-reviewer? (get-user-id) application))
  ([user application]
   (->> (:events application)
        (filter #(and (= "review-request" (:event %)) (= user (:userid %))))
        (not-empty?)))
  ([user round application]
   (is-third-party-reviewer? user (update application :events (fn [events] (filter #(= round (:round %)) events))))))

(defn can-third-party-review?
  "Checks if the current user can perform a 3rd party review action on the current round for the given application."
  [application]
  (let [state (get-application-state application)]
    (and (= "applied" (:state state))
         (is-third-party-reviewer? (get-user-id) (:curround state) state))))

(defn get-third-party-reviewers
  "Takes as an argument a structure containing application information and a workflow round. Then returns userids for all users that have been requested to review for the given round."
  [application round]
  (set (map :userid (get-events-of-type application round "review-request"))))

(defn is-applicant? [application]
  (= (:applicantuserid application) (get-user-id)))

(defn may-see-application? [application]
  (let [application-id (:id application)]
    (or (is-applicant? application)
        (is-approver? application-id)
        (is-reviewer? application-id)
        (is-third-party-reviewer? application))))

(defn translate-catalogue-item [item-id]
  (let [item (get-localized-catalogue-item {:id item-id})]
    (merge item
           (get-in item [:localizations context/*lang*]))))

(defn- get-catalogue-items [ids]
  (mapv (comp translate-catalogue-item :id)
        (db/get-catalogue-items {:items ids})))

(defn- get-catalogue-items-by-application-id [app-id]
  (let [items (db/get-application-items {:application app-id})]
    (when (seq items) (get-catalogue-items (mapv :item items)))
    ))

(defn- get-applications-impl [query-params]
  (doall
   (for [app (db/get-applications query-params)]
     (assoc (get-application-state (:id app))
            :catalogue-items (get-catalogue-items-by-application-id (:id app))))))

(defn get-applications []
  (get-applications-impl {:applicant (get-user-id)}))

(defn get-approvals []
  (filterv
   (fn [app] (can-approve? (:id app)))
   (get-applications-impl {})))

(defn get-handled-approvals []
  (->> (get-applications-impl {})
       (filterv (fn [app] (is-approver? (:id app))))
       (filterv handled?)
       (mapv (fn [app]
               (let [my-events (filter #(= (get-user-id) (:userid %))
                                       (:events app))]
                 (assoc app :handled (:time (last my-events))))))))

; TODO: consider refactoring to finding the review events from the current user and mapping those to applications
(defn get-handled-reviews []
  (->> (get-applications-impl {})
       (filterv (fn [app] (or (is-reviewer? (:id app))
                              (is-third-party-reviewer? (get-user-id) app))))
       (filterv reviewed?)
       (mapv (fn [app]
               (let [my-events (filter #(= (get-user-id) (:userid %))
                                       (:events app))]
                 (assoc app :handled (:time (last my-events))))))))

;; TODO notify actors also during other events such as reject, return etc.
(defn- check-for-unneeded-actions
  "Checks whether the current event will advance into the next workflow round and notifies to all actors, who didn't react, by email that their attention is no longer needed."
  [application-id round event]
  (when (or (= "approve" event)
            (= "review" event))
    (let [application (get-application-state application-id)
          applicant-name (get-username (users/get-user-attributes (:applicantuserid application)))
          approvers (difference (set (actors/get-by-role application-id round "approver"))
                                (set (map :userid (get-approval-events application round))))
          reviewers (difference (set (actors/get-by-role application-id round "reviewer"))
                                (set (map :userid (get-review-events application round))))
          requestees (difference (get-third-party-reviewers application round)
                                 (set (map :userid (get-third-party-review-events application round))))]
      (doseq [user (union approvers reviewers requestees)] (let [user-attrs (users/get-user-attributes user)]
                                                              (email/action-not-needed user-attrs applicant-name application-id))))))

(defn assoc-review-type-to-app [app]
  (assoc app :review (if (is-reviewer? (:id app)) :normal :third-party)))

(defn get-applications-to-review
  "Returns applications that are waiting for a normal or 3rd party review. Type of the review, with key :review and values :normal or :third-party,
  are added to each application's attributes"
  []
  (->> (get-applications-impl {})
       (filterv
         (fn [app] (and (not (reviewed? app))
                        (or (can-review? (:id app))
                            (can-third-party-review? (:id app))))))
       (mapv assoc-review-type-to-app)))

(defn make-draft-application
  "Make a draft application with an initial set of catalogue items."
  [application-id catalogue-item-ids]
  (let [items (get-catalogue-items catalogue-item-ids)]
    (assert (= 1 (count (distinct (mapv :wfid items)))))
    {:id application-id
     :state "draft"
     :wfid (:wfid (first items))
     :catalogue-items items}))

(defn- process-item
  "Returns an item structure like this:

    {:id 123
     :type \"texta\"
     :title \"Item title\"
     :inputprompt \"hello\"
     :optional true
     :value \"filled value or nil\"}"
  [application-id form-id item]
  {:id (:id item)
   :title (:title item)
   :inputprompt (:inputprompt item)
   :optional (:formitemoptional item)
   :type (:type item)
   :value (when (pos? application-id)
            (:value
             (db/get-field-value {:item (:id item)
                                  :form form-id
                                  :application application-id})))})

(defn- process-license
  "Returns a license structure like this:

    {:id 2
     :type \"license\"
     :licensetype \"link\"
     :title \"LGPL\"
     :textcontent \"www.license.link\"
     :approved false}"
  [application localizations license]
  (let [app-id (:id application)
        app-user (:applicantuserid application)
        license-id (:id license)
        localized-title (get-in localizations [license-id context/*lang* :title])
        localized-content (get-in localizations [license-id context/*lang* :textcontent])]
    {:id (:id license)
     :type "license"
     :licensetype (:type license)
     :title (or localized-title (:title license))
     :textcontent (or localized-content (:textcontent license))
     :approved (= "approved"
                  (:state
                   (when application
                     (db/get-application-license-approval {:catappid app-id
                                                           :licid (:id license)
                                                           :actoruserid app-user}))))}))

(defn get-form-for
  "Returns a form structure like this:

    {:id 7
     :title \"Title\"
     :application {:id 3
                   :state \"draft\"}
     :applicant-attributes {\"eppn\" \"developer\"
                            \"email\" \"developer@e.mail\"
                            \"displayName\" \"deve\"
                            \"surname\" \"loper\"
                            ...}
     :catalogue-items [{:application 3 :item 123}]
     :items [{:id 123
              :type \"texta\"
              :title \"Item title\"
              :inputprompt \"hello\"
              :optional true
              :value \"filled value or nil\"}
             ...]
     :licenses [{:id 2
                 :type \"license\"
                 :licensetype \"link\"
                 :title \"LGPL\"
                 :textcontent \"http://foo\"
                 :approved false}]"
  ([application-id]
   (let [form (db/get-form-for-application {:application application-id :lang (name context/*lang*)})
         form (or form (db/get-form-for-application {:application application-id :lang "en"}))
         _ (assert form)
         application (get-application-state application-id)
         _ (assert application)
         form-id (:formid form)
         _ (assert form-id)
         catalogue-item-ids (mapv :item (db/get-application-items {:application application-id}))
         catalogue-items (get-catalogue-items catalogue-item-ids)
         items (mapv #(process-item application-id form-id %)
                     (db/get-form-items {:id form-id}))
         license-localizations (->> (db/get-license-localizations)
                                    (map #(update-in % [:langcode] keyword))
                                    (index-by [:licid :langcode]))
         licenses (mapv #(process-license application license-localizations %)
<<<<<<< HEAD
                        (db/get-application-licenses {:id application-id}))
         applicant? (= (:applicantuserid application) (get-user-id))]
     (when-not (or applicant?
                   (is-approver? application-id)
                   (is-reviewer? application-id))
       (throw-unauthorized))
     {:id form-id
      :title (:formtitle form)
      :catalogue-items catalogue-items
      :application application
      :applicant-attributes (users/get-user-attributes (:applicantuserid application))
      :items items
      :licenses licenses})))

(defn get-draft-form-for
  "Returns a draft form structure like `get-form-for` used when a new application is created."
  ([application]
   (let [application-id (:id application)
         catalogue-item-ids (map :id (:catalogue-items application))
         item-id (first catalogue-item-ids)
         form (db/get-form-for-item {:item item-id :lang (name context/*lang*)})
         form-id (:formid form)
         wfid (:wfid application)
         catalogue-items (:catalogue-items application) #_(db/get-application-items {:application application-id})
         items (mapv #(process-item application-id form-id %)
                     (db/get-form-items {:id form-id}))
         license-localizations (->> (db/get-license-localizations)
                                    (map #(update-in % [:langcode] keyword))
                                    (index-by [:licid :langcode]))
         licenses (mapv #(process-license application license-localizations %)
                        (db/get-draft-licenses {:wfid wfid :items catalogue-item-ids}))]
=======
                        (db/get-workflow-licenses {:catId catalogue-item}))]
     (when application-id
       (when-not (may-see-application? application)
         (throw-unauthorized)))
>>>>>>> 96ee538b
     {:id form-id
      :title (:formtitle form)
      :catalogue-items catalogue-items
      :application application
      :applicant-attributes (users/get-user-attributes (:applicantuserid application))
      :items items
      :licenses licenses})))

(defn create-new-draft [wfid]
  (let [uid (get-user-id)
        id (:id (db/create-application! {:user uid :wfid wfid}))]
    id))

;;; Applying events

(defmulti ^:private apply-event
  "Applies an event to an application state."
  ;; dispatch by event type
  (fn [_application event] (:event event)))

(defmethod apply-event "apply"
  [application event]
  (assert (#{"draft" "returned" "withdrawn"} (:state application))
          (str "Can't submit application " (pr-str application)))
  (assert (= (:round event) 0)
          (str "Apply event should have round 0" (pr-str event)))
  (assoc application :state "applied" :curround 0))

(defn- apply-approve [application event]
  (assert (= (:state application) "applied")
          (str "Can't approve application " (pr-str application)))
  (assert (= (:curround application) (:round event))
          (str "Application and approval rounds don't match: "
               (pr-str application) " vs. " (pr-str event)))
  (if (= (:curround application) (:fnlround application))
    (assoc application :state "approved")
    (assoc application :state "applied" :curround (inc (:curround application)))))

(defmethod apply-event "approve"
  [application event]
  (apply-approve application event))

(defmethod apply-event "autoapprove"
  [application event]
  (apply-approve application event))

(defmethod apply-event "reject"
  [application event]
  (assert (= (:state application) "applied")
          (str "Can't reject application " (pr-str application)))
  (assert (= (:curround application) (:round event))
          (str "Application and rejection rounds don't match: "
               (pr-str application) " vs. " (pr-str event)))
  (assoc application :state "rejected"))

(defmethod apply-event "return"
  [application event]
  (assert (= (:state application) "applied")
          (str "Can't return application " (pr-str application)))
  (assert (= (:curround application) (:round event))
          (str "Application and rejection rounds don't match: "
               (pr-str application) " vs. " (pr-str event)))
  (assoc application :state "returned" :curround 0))

(defmethod apply-event "review"
  [application event]
  (assert (= (:state application) "applied")
          (str "Can't review application " (pr-str application)))
  (assert (= (:curround application) (:round event))
          (str "Application and review rounds don't match: "
               (pr-str application) " vs. " (pr-str event)))
  (if (= (:curround application) (:fnlround application))
    (assoc application :state "approved")
    (assoc application :state "applied" :curround (inc (:curround application)))))

(defmethod apply-event "third-party-review"
  [application event]
  (assert (= (:state application) "applied")
          (str "Can't review application " (pr-str application)))
  (assert (= (:curround application) (:round event))
          (str "Application and review rounds don't match: "
               (pr-str application) " vs. " (pr-str event)))
  (assoc application :state "applied"))

(defmethod apply-event "review-request"
  [application event]
  (assert (= (:state application) "applied")
          (str "Can't send a review request " (pr-str application)))
  (assert (= (:curround application) (:round event))
          (str "Application and review request rounds don't match: "
               (pr-str application) " vs. " (pr-str event)))
  (assoc application :state "applied"))

(defmethod apply-event "withdraw"
  [application event]
  (assert (= (:state application) "applied")
          (str "Can't withdraw application " (pr-str application)))
  (assert (= (:curround application) (:round event))
          (str "Application and withdrawal rounds don't match: "
               (pr-str application) " vs. " (pr-str event)))
  (assoc application :state "withdrawn" :curround 0))

(defmethod apply-event "close"
  [application event]
  (assoc application :state "closed"))

(defn- apply-events [application events]
  (reduce apply-event application events))


;;; Application phases

;; TODO should only be able to see the phase if applicant, approver, reviewer etc.
(defn get-application-phases [state]
  (cond (= state "rejected")
        [{:phase :apply :completed? true :text :t.phases/apply}
         {:phase :approve :completed? true :rejected? true :text :t.phases/approve}
         {:phase :result :completed? true :rejected? true :text :t.phases/rejected}]

        (= state "approved")
        [{:phase :apply :completed? true :text :t.phases/apply}
         {:phase :approve :completed? true :approved? true :text :t.phases/approve}
         {:phase :result :completed? true :approved? true :text :t.phases/approved}]

        (= state "closed")
        [{:phase :apply :closed? true :text :t.phases/apply}
         {:phase :approve :closed? true :text :t.phases/approve}
         {:phase :result :closed? true :text :t.phases/approved}]

        (contains? #{"draft" "returned" "withdrawn"} state)
        [{:phase :apply :active? true :text :t.phases/apply}
         {:phase :approve :text :t.phases/approve}
         {:phase :result :text :t.phases/approved}]

        (= "applied" state)
        [{:phase :apply :completed? true :text :t.phases/apply}
         {:phase :approve :active? true :text :t.phases/approve}
         {:phase :result :text :t.phases/approved}]

        :else
        [{:phase :apply :active? true :text :t.phases/apply}
         {:phase :approve :text :t.phases/approve}
         {:phase :result :text :t.phases/approved}]

        ))

;;; Public event api

(defn get-application-state [application-id]
  (let [events (db/get-application-events {:application application-id})
        application (-> {:id application-id}
                        db/get-applications
                        first
                        (assoc :state "draft" :curround 0) ;; reset state
                        (assoc :events events))
        result (apply-events
                application
                events)]
    result))

(declare handle-state-change)

(defn try-autoapprove-application
  "If application can be autoapproved (round has no approvers), add an
   autoapprove event. Otherwise do nothing."
  [application]
  (let [application-id (:id application)
        round (:curround application)
        fnlround (:fnlround application)
        state (:state application)]
    (when (= "applied" state)
      (let [approvers (actors/get-by-role application-id round "approver")
            reviewers (actors/get-by-role application-id round "reviewer")]
        (when (and (empty? approvers)
<<<<<<< HEAD
                   (empty? reviewers)
                   (<= round fnlround))
=======
                   (empty? reviewers))
>>>>>>> 96ee538b
          (db/add-application-event! {:application application-id :user (get-user-id)
                                      :round round :event "autoapprove" :comment nil})
          true)))))

(defn- send-emails-for [application]
  (let [applicant-attrs (users/get-user-attributes (:applicantuserid application))
        application-id (:id application)
        items (get-catalogue-items-by-application-id application-id)
        round (:curround application)
        state (:state application)]
    (if (= "applied" state)
      (let [approvers (actors/get-by-role application-id round "approver")
            reviewers (actors/get-by-role application-id round "reviewer")
            applicant-name (get-username applicant-attrs)]
        (doseq [approver approvers] (let [user-attrs (users/get-user-attributes approver)]
                                      (email/approval-request user-attrs applicant-name application-id items)))
        (doseq [reviewer reviewers] (let [user-attrs (users/get-user-attributes reviewer)]
                                      (email/review-request user-attrs applicant-name application-id items))))
      (email/status-change-alert applicant-attrs
                                 application-id
                                 items
                                 state))))

;; TODO this should be in its own namespace
(defn- add-entitlements-for [application]
  (when (= "approved" (:state application))
    (db/add-entitlement! {:application (:id application)
                          :user (:applicantuserid application)})
    (when-let [target (get env :entitlements-target)]
      (let [payload {:application (:id application)
                     ;; TODO: resource
                     :user (:applicantuserid application)}]
        (log/infof "Posting entitlement %s to %s" payload target)
        (try
          (http/post target
                     {:body (cheshire/generate-string payload)
                      :content-type :json
                      :timeout 2500})
          (catch Exception e
            (log/error "POST failed" e)))))))

(defn handle-state-change [application-id]
  (let [application (get-application-state application-id)]
    (send-emails-for application)
    (add-entitlements-for application)
    (when (try-autoapprove-application application)
      (recur application-id))))

(defn submit-application [application-id]
  (let [application (get-application-state application-id)
        uid (get-user-id)]
    (when-not (= uid (:applicantuserid application))
      (throw-unauthorized))
    (when-not (#{"draft" "returned" "withdrawn"} (:state application))
      (throw-unauthorized))
    (db/add-application-event! {:application application-id :user uid
                                :round 0 :event "apply" :comment nil})
    (email/confirm-application-creation application-id (get-catalogue-items-by-application-id application-id))
    (handle-state-change application-id)))

(defn- judge-application [application-id event round msg]
  (let [state (get-application-state application-id)]
    (when-not (= round (:curround state))
      (throw-unauthorized))
    (db/add-application-event! {:application application-id :user (get-user-id)
                                :round round :event event :comment msg})
    (check-for-unneeded-actions application-id round event)
    (handle-state-change application-id)))

(defn approve-application [application-id round msg]
  (when-not (can-approve? application-id)
    (throw-unauthorized))
  (judge-application application-id "approve" round msg))

(defn reject-application [application-id round msg]
  (when-not (can-approve? application-id)
    (throw-unauthorized))
  (judge-application application-id "reject" round msg))

(defn return-application [application-id round msg]
  (when-not (can-approve? application-id)
    (throw-unauthorized))
  (judge-application application-id "return" round msg))

(defn review-application [application-id round msg]
  (when-not (can-review? application-id)
    (throw-unauthorized))
  (judge-application application-id "review" round msg))

(defn perform-third-party-review [application-id round msg]
  (when-not (can-third-party-review? application-id)
    (throw-unauthorized))
  (let [state (get-application-state application-id)]
    (when-not (= round (:curround state))
      (throw-unauthorized))
    (db/add-application-event! {:application application-id :user (get-user-id)
                                :round round :event "third-party-review" :comment msg})))

(defn send-review-request [application-id round msg recipients]
  (let [state (get-application-state application-id)]
    (when-not (can-approve? application-id)
      (throw-unauthorized))
    (when-not (= round (:curround state))
      (throw-unauthorized))
    (assert (not-empty? recipients)
            (str "Can't send a review request without recipients."))
    (let [send-to (if (vector? recipients)
                    recipients
                    (vector recipients))]
      (doseq [recipient send-to]
        (when-not (is-third-party-reviewer? recipient (:curround state) state)
          (db/add-application-event! {:application application-id :user recipient
                                      :round round :event "review-request" :comment msg})
          (roles/add-role! recipient :reviewer)
          (email/review-request (users/get-user-attributes recipient)
                                (get-username (users/get-user-attributes (:applicantuserid state)))
                                application-id
                                (get-catalogue-item-title
                                  (get-localized-catalogue-item {:id (:catid state)}))
                                (:catid state)))))))

;; TODO better name
;; TODO consider refactoring together with judge
(defn- unjudge-application
  "Action handling for both approver and applicant."
  [application event round msg]
  (let [application-id (:id application)]
    (when-not (= round (:curround application))
      (throw-unauthorized))
<<<<<<< HEAD
    (let [state (get-application-state application-id)]
      (when-not (= round (:curround state))
        (throw-unauthorized))
      (db/add-application-event! {:application application-id :user (get-user-id)
                                  :round round :event event :comment msg})
      (let [application (get-application-state application-id)
            user-attrs (users/get-user-attributes (:applicantuserid application))]
        (email/status-change-alert user-attrs
                                   application-id
                                   (get-catalogue-items-by-application-id application-id)
                                   (:state application))))))
=======
    (db/add-application-event! {:application application-id :user (get-user-id)
                                :round round :event event :comment msg})
    (let [user-attrs (users/get-user-attributes (:applicantuserid application))
          new-state (get-application-state application-id)]
      (email/status-change-alert user-attrs
                                 application-id
                                 (get-catalogue-item-title
                                  (get-localized-catalogue-item {:id (:catid new-state)}))
                                 (:state new-state)
                                 (:catid new-state)))))
>>>>>>> 96ee538b

(defn withdraw-application [application-id round msg]
  (let [application (get-application-state application-id)]
    (when-not (is-applicant? application)
      (throw-unauthorized))
    (when-not (= (:state application) "applied")
      (throw-unauthorized))
    (unjudge-application application "withdraw" round msg)))

(defn close-application [application-id round msg]
  (let [application (get-application-state application-id)]
    (when-not (or (is-applicant? application) (can-approve? application-id))
      (throw-unauthorized))
    (unjudge-application application "close" round msg)))<|MERGE_RESOLUTION|>--- conflicted
+++ resolved
@@ -171,7 +171,7 @@
                                        (:events app))]
                  (assoc app :handled (:time (last my-events))))))))
 
-; TODO: consider refactoring to finding the review events from the current user and mapping those to applications
+                                        ; TODO: consider refactoring to finding the review events from the current user and mapping those to applications
 (defn get-handled-reviews []
   (->> (get-applications-impl {})
        (filterv (fn [app] (or (is-reviewer? (:id app))
@@ -197,7 +197,7 @@
           requestees (difference (get-third-party-reviewers application round)
                                  (set (map :userid (get-third-party-review-events application round))))]
       (doseq [user (union approvers reviewers requestees)] (let [user-attrs (users/get-user-attributes user)]
-                                                              (email/action-not-needed user-attrs applicant-name application-id))))))
+                                                             (email/action-not-needed user-attrs applicant-name application-id))))))
 
 (defn assoc-review-type-to-app [app]
   (assoc app :review (if (is-reviewer? (:id app)) :normal :third-party)))
@@ -208,9 +208,9 @@
   []
   (->> (get-applications-impl {})
        (filterv
-         (fn [app] (and (not (reviewed? app))
-                        (or (can-review? (:id app))
-                            (can-third-party-review? (:id app))))))
+        (fn [app] (and (not (reviewed? app))
+                       (or (can-review? (:id app))
+                           (can-third-party-review? (:id app))))))
        (mapv assoc-review-type-to-app)))
 
 (defn make-draft-application
@@ -313,13 +313,11 @@
                                     (map #(update-in % [:langcode] keyword))
                                     (index-by [:licid :langcode]))
          licenses (mapv #(process-license application license-localizations %)
-<<<<<<< HEAD
                         (db/get-application-licenses {:id application-id}))
          applicant? (= (:applicantuserid application) (get-user-id))]
-     (when-not (or applicant?
-                   (is-approver? application-id)
-                   (is-reviewer? application-id))
-       (throw-unauthorized))
+     (when application-id
+       (when-not (may-see-application? application)
+         (throw-unauthorized)))
      {:id form-id
       :title (:formtitle form)
       :catalogue-items catalogue-items
@@ -345,12 +343,6 @@
                                     (index-by [:licid :langcode]))
          licenses (mapv #(process-license application license-localizations %)
                         (db/get-draft-licenses {:wfid wfid :items catalogue-item-ids}))]
-=======
-                        (db/get-workflow-licenses {:catId catalogue-item}))]
-     (when application-id
-       (when-not (may-see-application? application)
-         (throw-unauthorized)))
->>>>>>> 96ee538b
      {:id form-id
       :title (:formtitle form)
       :catalogue-items catalogue-items
@@ -525,12 +517,8 @@
       (let [approvers (actors/get-by-role application-id round "approver")
             reviewers (actors/get-by-role application-id round "reviewer")]
         (when (and (empty? approvers)
-<<<<<<< HEAD
                    (empty? reviewers)
                    (<= round fnlround))
-=======
-                   (empty? reviewers))
->>>>>>> 96ee538b
           (db/add-application-event! {:application application-id :user (get-user-id)
                                       :round round :event "autoapprove" :comment nil})
           true)))))
@@ -648,9 +636,7 @@
           (email/review-request (users/get-user-attributes recipient)
                                 (get-username (users/get-user-attributes (:applicantuserid state)))
                                 application-id
-                                (get-catalogue-item-title
-                                  (get-localized-catalogue-item {:id (:catid state)}))
-                                (:catid state)))))))
+                                (get-catalogue-items-by-application-id application-id)))))))
 
 ;; TODO better name
 ;; TODO consider refactoring together with judge
@@ -660,30 +646,14 @@
   (let [application-id (:id application)]
     (when-not (= round (:curround application))
       (throw-unauthorized))
-<<<<<<< HEAD
-    (let [state (get-application-state application-id)]
-      (when-not (= round (:curround state))
-        (throw-unauthorized))
-      (db/add-application-event! {:application application-id :user (get-user-id)
-                                  :round round :event event :comment msg})
-      (let [application (get-application-state application-id)
-            user-attrs (users/get-user-attributes (:applicantuserid application))]
-        (email/status-change-alert user-attrs
-                                   application-id
-                                   (get-catalogue-items-by-application-id application-id)
-                                   (:state application))))))
-=======
     (db/add-application-event! {:application application-id :user (get-user-id)
                                 :round round :event event :comment msg})
-    (let [user-attrs (users/get-user-attributes (:applicantuserid application))
-          new-state (get-application-state application-id)]
+    (let [application (get-application-state application-id)
+          user-attrs (users/get-user-attributes (:applicantuserid application))]
       (email/status-change-alert user-attrs
                                  application-id
-                                 (get-catalogue-item-title
-                                  (get-localized-catalogue-item {:id (:catid new-state)}))
-                                 (:state new-state)
-                                 (:catid new-state)))))
->>>>>>> 96ee538b
+                                 (get-catalogue-items-by-application-id application-id)
+                                 (:state application)))))
 
 (defn withdraw-application [application-id round msg]
   (let [application (get-application-state application-id)]
