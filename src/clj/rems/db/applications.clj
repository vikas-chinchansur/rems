(ns rems.db.applications
  "Query functions for forms and applications."
  (:require [cheshire.core :as cheshire]
            [clj-time.core :as time]
            [clj-time.coerce :as time-coerce]
            [clojure.set :refer [difference
                                 union]]
            [rems.auth.util :refer [throw-unauthorized]]
            [rems.context :as context]
            [rems.db.catalogue :refer [get-localized-catalogue-items]]
            [rems.db.core :as db]
            [rems.db.entitlements :as entitlements]
            [rems.db.licenses :as licenses]
            [rems.db.roles :as roles]
            [rems.db.users :as users]
            [rems.db.workflow-actors :as actors]
            [rems.email :as email]
<<<<<<< HEAD
            [rems.form-validation :as form-validation]
            [rems.util :refer [get-user-id
                               get-username
                               getx
                               getx-user-id
                               update-present]]
=======
            [rems.util :refer [getx get-username update-present]]
>>>>>>> 851324b6
            [rems.workflow.dynamic :as dynamic]
            [clj-time.coerce :as time-coerce])
  (:import [java.io ByteArrayOutputStream FileInputStream]))

(defn draft?
  "Is the given `application-id` for an unsaved draft application?"
  [application-id]
  (nil? application-id))

;; TODO cache application state in db instead of always computing it from events
(declare get-application-state)

(defn- not-empty? [args]
  ((complement empty?) args))

;;; Query functions

(defn handling-event? [app e]
  (or (contains? #{"approve" "autoapprove" "reject" "return" "review"
                   :rems.workflow.dynamic/approved
                   :rems.workflow.dynamic/rejected
                   :rems.workflow.dynamic/returned}
                 (:event e)) ;; definitely not by applicant
      (and (= :event/closed (:event e)) (not= (:applicantuserid app) (:actor e))) ;; not by applicant
      (and (= "close" (:event e)) (not= (:applicantuserid app) (:userid e))))) ;; not by applicant

(defn handled? [app]
  (or (contains? #{"approved" "rejected" "returned"
                   :rems.workflow.dynamic/returned
                   :rems.workflow.dynamic/approved
                   :rems.workflow.dynamic/rejected}
                 (:state app)) ;; by approver action
      (and (contains? #{"closed" "withdrawn"
                        :rems.workflow.dynamic/closed} (:state app))
           (some (partial handling-event? app) (concat (:events app) (:dynamic-events app))))))

(defn- get-events-of-type
  "Returns all events of a given type that have occured in an application. Optionally a round parameter can be provided to focus on events occuring during a given round."
  ([app event]
   (filter #(= event (:event %)) (:events app)))
  ([app round event]
   (filter #(and (= event (:event %)) (= round (:round %))) (:events app))))

(defn get-approval-events
  "Returns all approve events within a specific round of an application."
  [app round]
  (get-events-of-type app round "approve"))

(defn get-review-events
  "Returns all review events that have occured in an application. Optionally a round parameter can be provided to focus on reviews occuring during a given round."
  ([app]
   (get-events-of-type app "review"))
  ([app round]
   (get-events-of-type app round "review")))

(defn get-third-party-review-events
  "Returns all third-party-review events that have occured in an application. Optionally a round parameter can be provided to focus on third-party-reviews occuring during a given round."
  ([app]
   (get-events-of-type app "third-party-review"))
  ([app round]
   (get-events-of-type app round "third-party-review")))

(declare is-commenter?)
(declare can-comment?)
(declare is-decider?)
(declare can-decide?)
(declare is-dynamic-application?)

(defn reviewed?
  "Returns true if the application, given as parameter, has already been reviewed normally or as a 3rd party actor by the current user.
   Otherwise, current hasn't yet provided feedback and false is returned."
  ([user-id app]
   (let [app-state (get-application-state (:id app))]
     (if (is-dynamic-application? app)
       (or (and (is-commenter? user-id app-state)
                (not (can-comment? user-id (:id app))))
           (and (is-decider? user-id app-state)
                (not (can-decide? user-id (:id app)))))
       (contains? (set (map :userid (concat (get-review-events app) (get-third-party-review-events app))))
                  user-id))))
  ([user-id app round]
   (reviewed? user-id (update app :events (fn [events] (filter #(= round (:round %)) events))))))

(comment
  (reviewed? "bob" (get-application-state 23)))

(declare fix-workflow-from-db)
(declare is-dynamic-handler?)

(defn- is-actor? [user-id actors]
  (assert user-id)
  (assert actors)
  (contains? (set actors) user-id))

(defn can-act-as?
  [user-id application role]
  (assert user-id)
  (assert application)
  (assert role)
  (or (and (= "applied" (:state application))
           (is-actor? user-id (actors/get-by-role (:id application) (:curround application) role)))
      (and (= "approver" role)
           (contains? (dynamic/possible-commands user-id (get-application-state (:id application)))
                      :rems.workflow.dynamic/approve))))

(declare get-application-state)

(defn- has-actor-role? [user-id application-id role]
  (assert user-id)
  (assert application-id)
  (assert role)
  (or (is-actor? user-id (actors/get-by-role application-id role))
      (is-dynamic-handler? user-id (get-application-state application-id))))

(defn- can-approve? [user-id application]
  (assert user-id)
  (assert application)
  (can-act-as? user-id application "approver"))

(defn- is-approver? [user-id application-id]
  (assert user-id)
  (assert application-id)
  (has-actor-role? user-id application-id "approver"))

(defn- can-review? [user-id application]
  (assert user-id)
  (assert application)
  (can-act-as? user-id application "reviewer"))

(defn- is-reviewer? [user-id application-id]
  (has-actor-role? user-id application-id "reviewer"))

(defn- is-third-party-reviewer?
  "Checks if a given user has been requested to review the given application.
   Additionally a specific round can be provided to narrow the check to apply only to the given round."
  ([user application]
   (->> (:events application)
        (filter #(and (= "review-request" (:event %)) (= user (:userid %))))
        (not-empty?)))
  ([user round application]
   (is-third-party-reviewer? user (update application :events (fn [events] (filter #(= round (:round %)) events))))))

(defn- can-third-party-review?
  "Checks if the current user can perform a 3rd party review action on the current round for the given application."
  [user-id application]
  (and (= "applied" (:state application))
       (is-third-party-reviewer? user-id (:curround application) application)))

;; TODO add to tests
(defn- is-commenter?
  "Checks if a given user has been requested to comment the given application."
  ([user application]
   ;; TODO calculate in backend?
   (->> (:dynamic-events application)
        (mapcat :commenters)
        (some #{user}))))

(defn- can-comment?
  "Checks if the current user can perform a comment action for the given application."
  [user-id application-id]
  (let [application (dynamic/assoc-possible-commands user-id (get-application-state application-id))]
    (contains? (get application :possible-commands) :rems.workflow.dynamic/comment)))

;; TODO add to tests
(defn- is-decider?
  "Checks if a given user has been requested to decide on the given application."
  ([user application]
   ;; TODO calculate in backend?
   (->> (:dynamic-events application)
        (map :decider)
        (some #{user}))))

(defn- can-decide?
  "Checks if the current user can perform a decide action for the given application."
  [user-id application-id]
  (let [application (dynamic/assoc-possible-commands user-id (get-application-state application-id))]
    (contains? (get application :possible-commands) :rems.workflow.dynamic/decide)))

(defn get-approvers [application]
  (actors/get-by-role (:id application) "approver"))

(defn get-reviewers [application]
  (actors/get-by-role (:id application) "reviewer"))

(defn get-third-party-reviewers
  "Takes as an argument a structure containing application information and a optionally the workflow round. Then returns userids for all users that have been requested to review for the given round or all rounds if not given."
  ([application]
   (set (map :userid (get-events-of-type application "review-request"))))
  ([application round]
   (set (map :userid (get-events-of-type application round "review-request")))))

(defn get-handlers [application]
  (let [approvers (get-approvers application)
        reviewers (get-reviewers application)
        third-party-reviewers (get-third-party-reviewers application)]
    (union approvers reviewers third-party-reviewers)))

(defn is-applicant? [user-id application]
  (assert user-id)
  (assert application)
  (= user-id (:applicantuserid application)))

(defn may-see-application? [user-id application]
  (assert user-id)
  (assert application)
  (let [application-id (:id application)]
    (or (is-applicant? user-id application)
        (is-approver? user-id application-id)
        (is-reviewer? user-id application-id)
        (is-third-party-reviewer? user-id application)
        (is-dynamic-handler? user-id application)
        (is-commenter? user-id application)
        (is-decider? user-id application))))

(defn- can-close? [user-id application]
  (assert user-id)
  (assert application)
  (let [application-id (:id application)]
    (or (and (is-approver? user-id application-id)
             (= "approved" (:state application)))
        (and (is-applicant? user-id  application)
             (not= "closed" (:state application))))))

(defn- can-withdraw? [user-id application]
  (assert user-id)
  (assert application)
  (and (is-applicant? user-id application)
       (= (:state application) "applied")))

(defn- translate-catalogue-item [item]
  (merge item
         (get-in item [:localizations context/*lang*])))

(defn- get-catalogue-items
  "Function that returns localized catalogue-items for the given application items, `ids`. Prefetched localized catalogue items, `localized-items`,
  can be given as a parameter to avoid excessive database calls."
  ([ids]
   (mapv translate-catalogue-item
         (get-localized-catalogue-items {:items ids})))
  ([ids localized-items]
   (mapv translate-catalogue-item
         (filter #(some #{(:id %)} ids)
                 localized-items))))

(defn get-catalogue-items-by-application-id
  "Given an `app-id`, the function queries for all the items related to that application and calls `get-catalogue-items` to return all the catalogue items
  for the application with localizations."
  [app-id]
  (get-catalogue-items (mapv :item (db/get-application-items {:application app-id}))))

(defn- get-catalogue-items-by-application-items
  "Given `application-items` and `localized-items`, catalogue items with localizations, the function `get-catalogue-items` to map all the application items
  to the catalogue items with localizations."
  [application-items localized-items]
  (when (seq application-items)
    (get-catalogue-items (mapv :item application-items)
                         localized-items)))

(defn- get-applications-impl-batch
  "Prefetches all possibly relevant data from the database and returns all the applications, according to the query parameters, with all the events
  and catalogue items associated with them."
  [query-params]
  (let [events (db/get-application-events {})
        application-items (db/get-application-items)
        localized-items (get-localized-catalogue-items)]
    (doall
     (for [app (db/get-applications query-params)]
       (let [catalogue-items (get-catalogue-items-by-application-items (filter #(= (:id app) (:application %)) application-items) localized-items)
             app-events (for [e events
                              :when (= (:id app) (:appid e))]
                          ;; :appid needed only for batching
                          (dissoc e :appid))]
         (assoc (get-application-state app app-events)
                :formid (:formid (first catalogue-items))
                :catalogue-items catalogue-items))))))

(comment
  (->> (get-applications-impl-batch {})
       (mapv :id)))

(defn get-user-applications [user-id]
  (assert user-id "Must have user-id")
  (->> (get-applications-impl-batch {:applicant user-id})
       (remove (comp #{"closed"} :state))))

(comment
  (->> (get-applications-impl-batch {:applicant "developer"})
       (mapv :id))
  (->> (get-applications-impl-batch {:applicant "alice"})
       (mapv :id)))

(defn get-approvals [user-id]
  (->> (get-applications-impl-batch {})
       (filterv (partial can-approve? user-id))))

(comment
  (->> (get-approvals "developer")
       (mapv :id)))

(defn actors-of-dynamic-application [application]
  (map :actor (:dynamic-events application)))

(defn get-handled-approvals [user-id]
  (let [actors (db/get-actors-for-applications {:role "approver"})]
    (->> (get-applications-impl-batch {})
         (filterv handled?)
         (filterv (fn [app]
                    (let [application (get-application-state (:id app))]
                      (if (is-dynamic-application? application)
                        (contains? (set (actors-of-dynamic-application application)) user-id)
                        (is-actor? user-id (actors/filter-by-application-id actors (:id app))))))))))

(comment
  (->> (get-handled-approvals "developer")
       (mapv :id)))

;; TODO: consider refactoring to finding the review events from the current user and mapping those to applications
(defn get-handled-reviews [user-id]
  (let [actors (db/get-actors-for-applications {:role "reviewer"})]
    (->> (get-applications-impl-batch {})
         (filterv (fn [app]  (reviewed? user-id app)))
         (filterv (fn [app]
                    (or (is-actor? user-id (actors/filter-by-application-id actors (:id app)))
                        (is-third-party-reviewer? user-id app)
                        (is-commenter? user-id app)
                        (is-decider? user-id app)))))))

(comment
  (get-handled-reviews "bob")
  (get-handled-reviews "carl"))

(defn- check-for-unneeded-actions
  "Checks whether the current event will advance into the next workflow round and notifies to all actors, who didn't react, by email that their attention is no longer needed."
  [application-id round event]
  (when (or (= "approve" event)
            (= "review" event))
    (let [application (get-application-state application-id)
          applicant-name (get-username (users/get-user-attributes (:applicantuserid application)))
          approvers (difference (set (actors/get-by-role application-id round "approver"))
                                (set (map :userid (get-approval-events application round))))
          reviewers (difference (set (actors/get-by-role application-id round "reviewer"))
                                (set (map :userid (get-review-events application round))))
          requestees (difference (get-third-party-reviewers application round)
                                 (set (map :userid (get-third-party-review-events application round))))]
      (doseq [user (union approvers reviewers requestees)] (let [user-attrs (users/get-user-attributes user)]
                                                             (email/action-not-needed user-attrs applicant-name application-id))))))

(defn assoc-review-type-to-app [user-id app]
  (assoc app :review-type (if (is-reviewer? user-id (:id app)) :normal :third-party)))

(defn get-applications-to-review
  "Returns applications that are waiting for a normal or 3rd party review. Type of the review, with key :review and values :normal or :third-party,
  are added to each application's attributes"
  [user-id]
  (->> (get-applications-impl-batch {})
       (filterv
        (fn [app] (and (not (reviewed? user-id app))
                       (or (can-review? user-id app)
                           (can-third-party-review? user-id app)
                           (can-comment? user-id (:id app))
                           (can-decide? user-id (:id app))))))
       (mapv (partial assoc-review-type-to-app user-id))))

(defn check-review-timeout
  "Checks for and times out reviews that are past the associated end time."
  [t]
  (let [reviews (get-applications-to-review)])) ;; TODO implement review timeout later

(defn make-draft-application
  "Make a draft application with an initial set of catalogue items."
  [user-id catalogue-item-ids]
  (let [items (get-catalogue-items catalogue-item-ids)]
    (assert (= 1 (count (distinct (mapv :wfid items)))))
    (assert (= 1 (count (distinct (mapv :formid items)))))
    {:id nil
     :state "draft"
     :applicantuserid user-id
     :wfid (:wfid (first items))
     :formid (:formid (first items))
     :catalogue-items items
     :events []}))

(defn- get-item-value [item form-id application-id]
  (let [query-params {:item (:id item)
                      :form form-id
                      :application application-id}]
    (if (= "attachment" (:type item))
      (:filename (db/get-attachment query-params))
      (:value (db/get-field-value query-params)))))

(defn- process-item
  "Returns an item structure like this:

    {:id 123
     :type \"texta\"
     :title \"Item title\"
     :inputprompt \"hello\"
     :optional true
     :value \"filled value or nil\"}"
  [application-id form-id item]
  {:id (:id item)
   :optional (:formitemoptional item)
   :type (:type item)
   ;; TODO here we do a db call per item, for licenses we do one huge
   ;; db call. Not sure which is better?
   :localizations (into {} (for [{:keys [langcode title inputprompt]}
                                 (db/get-form-item-localizations {:item (:id item)})]
                             [(keyword langcode) {:title title :inputprompt inputprompt}]))
   :value (or
           (when-not (draft? application-id)
             (get-item-value item form-id application-id))
           "")})

(defn- process-license
  [application license]
  (let [app-id (:id application)
        app-user (:applicantuserid application)
        license-id (:id license)]
    (-> license
        (assoc :type "license"
               :approved (= "approved"
                            (:state
                             (when application
                               (db/get-application-license-approval {:catappid app-id
                                                                     :licid license-id
                                                                     :actoruserid app-user}))))))))

(defn- get-application-licenses [application catalogue-item-ids]
  (mapv #(process-license application %)
        (licenses/get-active-licenses
         (or (:start application) (time/now))
         {:wfid (:wfid application) :items catalogue-item-ids})))

;;; Application phases

(defn get-application-phases [state]
  (cond (contains? #{"rejected" :rems.workflow.dynamic/rejected} state)
        [{:phase :apply :completed? true :text :t.phases/apply}
         {:phase :approve :completed? true :rejected? true :text :t.phases/approve}
         {:phase :result :completed? true :rejected? true :text :t.phases/rejected}]

        (contains? #{"approved" :rems.workflow.dynamic/approved} state)
        [{:phase :apply :completed? true :text :t.phases/apply}
         {:phase :approve :completed? true :approved? true :text :t.phases/approve}
         {:phase :result :completed? true :approved? true :text :t.phases/approved}]

        (contains? #{"closed" :rems.workflow.dynamic/closed} state)
        [{:phase :apply :closed? true :text :t.phases/apply}
         {:phase :approve :closed? true :text :t.phases/approve}
         {:phase :result :closed? true :text :t.phases/approved}]

        (contains? #{"draft" "returned" "withdrawn" :rems.workflow.dynamic/draft} state)
        [{:phase :apply :active? true :text :t.phases/apply}
         {:phase :approve :text :t.phases/approve}
         {:phase :result :text :t.phases/approved}]

        (contains? #{"applied" :rems.workflow.dynamic/submitted} state)
        [{:phase :apply :completed? true :text :t.phases/apply}
         {:phase :approve :active? true :text :t.phases/approve}
         {:phase :result :text :t.phases/approved}]

        :else
        [{:phase :apply :active? true :text :t.phases/apply}
         {:phase :approve :text :t.phases/approve}
         {:phase :result :text :t.phases/approved}]))

(defn get-form-for
  "Returns a form structure like this:

    {:id 7
     :title \"Title\"
     :application {:id 3
                   :state \"draft\"
                   :review-type :normal
                   :can-approve? false
                   :can-close? true
                   :can-withdraw? false
                   :can-third-party-review? false
                   :is-applicant? true
                   :workflow {...}
                   :possible-actions #{...}}
     :applicant-attributes {\"eppn\" \"developer\"
                            \"email\" \"developer@e.mail\"
                            \"displayName\" \"deve\"
                            \"surname\" \"loper\"
                            ...}
     :catalogue-items [{:application 3 :item 123}]
     :items [{:id 123
              :type \"texta\"
              :title \"Item title\"
              :inputprompt \"hello\"
              :optional true
              :value \"filled value or nil\"}
             ...]
     :licenses [{:id 2
                 :type \"license\"
                 :licensetype \"link\"
                 :title \"LGPL\"
                 :textcontent \"http://foo\"
                 :localizations {\"fi\" {:title \"...\" :textcontent \"...\"}}
                 :approved false}]
     :phases [{:phase :apply :active? true :text :t.phases/apply}
              {:phase :approve :text :t.phases/approve}
              {:phase :result :text :t.phases/approved}]}"
  ([user-id application-id]
   (let [form (db/get-form-for-application {:application application-id})
         _ (assert form)
         application (get-application-state application-id)
         application (if (is-dynamic-application? application)
                       (dynamic/assoc-possible-commands user-id application) ; TODO move even higher?
                       application)
         _ (assert application)
         form-id (:formid form)
         _ (assert form-id)
         catalogue-item-ids (mapv :item (db/get-application-items {:application application-id}))
         catalogue-items (get-catalogue-items catalogue-item-ids)
         items (mapv #(process-item application-id form-id %)
                     (db/get-form-items {:id form-id}))
         description (-> (filter #(= "description" (:type %)) items)
                         first
                         :value)
         licenses (get-application-licenses application catalogue-item-ids)
         review-type (cond
                       (can-review? user-id application) :normal
                       (can-third-party-review? user-id application) :third-party
                       :else nil)]
     (when application-id
       (when-not (may-see-application? user-id application)
         (throw-unauthorized)))
     {:id form-id
      :title (:formtitle form)
      :catalogue-items catalogue-items
      :application (assoc application
                          :formid form-id
                          :catalogue-items catalogue-items ;; TODO decide if catalogue-items are part of "form" or "application"
                          :can-approve? (can-approve? user-id application)
                          :can-close? (can-close? user-id application)
                          :can-withdraw? (can-withdraw? user-id application)
                          :can-third-party-review? (can-third-party-review? user-id application)
                          :is-applicant? (is-applicant? user-id application)
                          :review-type review-type
                          :description description)
      :applicant-attributes (users/get-user-attributes (:applicantuserid application))
      :items items
      :licenses licenses
      :phases (get-application-phases (:state application))})))

(defn save-attachment!
  [{:keys [tempfile filename content-type]} user-id application-id item-id]
  (let [form (get-form-for user-id application-id)
        byte-array (with-open [input (FileInputStream. tempfile)
                               buffer (ByteArrayOutputStream.)]
                     (clojure.java.io/copy input buffer)
                     (.toByteArray buffer))]
    (when-not (#{"draft" "returned" "withdrawn"} (:state (:application form)))
      (throw-unauthorized))
    (db/save-attachment! {:application application-id
                          :form (:id form)
                          :item item-id
                          :user user-id
                          :filename filename
                          :type content-type
                          :data byte-array})))

(defn get-draft-form-for
  "Returns a draft form structure like `get-form-for` used when a new application is created."
  ([application]
   (let [application-id (:id application)
         catalogue-item-ids (map :id (:catalogue-items application))
         item-id (first catalogue-item-ids)
         form (db/get-form-for-item {:item item-id})
         form-id (:formid form)
         catalogue-items (:catalogue-items application)
         items (mapv #(process-item application-id form-id %)
                     (db/get-form-items {:id form-id}))
         licenses (get-application-licenses application catalogue-item-ids)]
     {:id application-id
      :title (:formtitle form)
      :catalogue-items catalogue-items
      :application (assoc application
                          :can-approve? false
                          :can-close? false
                          :is-applicant? true
                          :review-type nil)
      :applicant-attributes (users/get-user-attributes (:applicantuserid application))
      :items items
      :licenses licenses
      :phases (get-application-phases (:state application))})))

(defn create-new-draft [user-id wfid]
  (assert user-id)
  (assert wfid)
  (:id (db/create-application! {:user user-id :wfid wfid})))

(defn create-new-draft-at-time [user-id wfid time]
  (:id (db/create-application! {:user user-id :wfid wfid :start time})))

;;; Applying events

(defmulti ^:private apply-event
  "Applies an event to an application state."
  ;; dispatch by event type
  (fn [_application event] (:event event)))

(defn get-event-types
  "Fetch sequence of supported event names."
  []
  (keys (methods apply-event)))

(defmethod apply-event "apply"
  [application event]
  (assert (#{"draft" "returned" "withdrawn"} (:state application))
          (str "Can't submit application " (pr-str application)))
  (assert (= (:round event) 0)
          (str "Apply event should have round 0" (pr-str event)))
  (assoc application :state "applied" :curround 0))

(defn- apply-approve [application event]
  (assert (= (:state application) "applied")
          (str "Can't approve application " (pr-str application)))
  (assert (= (:curround application) (:round event))
          (str "Application and approval rounds don't match: "
               (pr-str application) " vs. " (pr-str event)))
  (if (= (:curround application) (:fnlround application))
    (assoc application :state "approved")
    (assoc application :state "applied" :curround (inc (:curround application)))))

(defmethod apply-event "approve"
  [application event]
  (apply-approve application event))

(defmethod apply-event "autoapprove"
  [application event]
  (apply-approve application event))

(defmethod apply-event "reject"
  [application event]
  (assert (= (:state application) "applied")
          (str "Can't reject application " (pr-str application)))
  (assert (= (:curround application) (:round event))
          (str "Application and rejection rounds don't match: "
               (pr-str application) " vs. " (pr-str event)))
  (assoc application :state "rejected"))

(defmethod apply-event "return"
  [application event]
  (assert (= (:state application) "applied")
          (str "Can't return application " (pr-str application)))
  (assert (= (:curround application) (:round event))
          (str "Application and rejection rounds don't match: "
               (pr-str application) " vs. " (pr-str event)))
  (assoc application :state "returned" :curround 0))

(defmethod apply-event "review"
  [application event]
  (assert (= (:state application) "applied")
          (str "Can't review application " (pr-str application)))
  (assert (= (:curround application) (:round event))
          (str "Application and review rounds don't match: "
               (pr-str application) " vs. " (pr-str event)))
  (if (= (:curround application) (:fnlround application))
    (assoc application :state "approved")
    (assoc application :state "applied" :curround (inc (:curround application)))))

(defmethod apply-event "third-party-review"
  [application event]
  (assert (= (:state application) "applied")
          (str "Can't review application " (pr-str application)))
  (assert (= (:curround application) (:round event))
          (str "Application and review rounds don't match: "
               (pr-str application) " vs. " (pr-str event)))
  (assoc application :state "applied"))

(defmethod apply-event "review-request"
  [application event]
  (assert (= (:state application) "applied")
          (str "Can't send a review request " (pr-str application)))
  (assert (= (:curround application) (:round event))
          (str "Application and review request rounds don't match: "
               (pr-str application) " vs. " (pr-str event)))
  (assoc application :state "applied"))

(defmethod apply-event "withdraw"
  [application event]
  (assert (= (:state application) "applied")
          (str "Can't withdraw application " (pr-str application)))
  (assert (= (:curround application) (:round event))
          (str "Application and withdrawal rounds don't match: "
               (pr-str application) " vs. " (pr-str event)))
  (assoc application :state "withdrawn" :curround 0))

(defmethod apply-event "close"
  [application event]
  (assoc application :state "closed"))

(defmethod apply-event "add-member"
  [application event]
  (let [data (cheshire/parse-string (:eventdata event))
        uid (getx data "uid")]
    (update application :members #((fnil conj []) % uid))))

(defn- apply-events [application events]
  (reduce apply-event application events))

;;; Public event api

(declare get-dynamic-application-state)

(defn get-application-state
  ([application-id]
   (get-application-state (first (db/get-applications {:id application-id}))
                          (db/get-application-events {:application application-id})))
  ([application events]
   (if (not (nil? (:workflow application)))
     (get-dynamic-application-state (:id application))
     (let [application (-> application
                           (dissoc :workflow)
                           (assoc :state "draft" :curround 0) ;; reset state
                           (assoc :events events)
                           (assoc :last-modified (or (:time (last events))
                                                     (:start application))))]
       (apply-events application events)))))

(comment
  (get-application-state 12))

(declare handle-state-change)

(defn try-autoapprove-application
  "If application can be autoapproved (round has no approvers), add an
   autoapprove event. Otherwise do nothing."
  [user-id application]
  (let [application-id (:id application)
        round (:curround application)
        fnlround (:fnlround application)
        state (:state application)]
    (when (= "applied" state)
      (let [approvers (actors/get-by-role application-id round "approver")
            reviewers (actors/get-by-role application-id round "reviewer")]
        (when (and (empty? approvers)
                   (empty? reviewers)
                   (<= round fnlround))
          (db/add-application-event! {:application application-id :user user-id
                                      :round round :event "autoapprove" :comment nil})
          true)))))

(defn- send-emails-for [application]
  (let [applicant-attrs (users/get-user-attributes (:applicantuserid application))
        application-id (:id application)
        items (get-catalogue-items-by-application-id application-id)
        round (:curround application)
        state (:state application)]
    (if (= "applied" state)
      (let [approvers (actors/get-by-role application-id round "approver")
            reviewers (actors/get-by-role application-id round "reviewer")
            applicant-name (get-username applicant-attrs)]
        (doseq [approver approvers] (let [user-attrs (users/get-user-attributes approver)]
                                      (email/approval-request user-attrs applicant-name application-id items)))
        (doseq [reviewer reviewers] (let [user-attrs (users/get-user-attributes reviewer)]
                                      (email/review-request user-attrs applicant-name application-id items))))
      (email/status-change-alert applicant-attrs
                                 application-id
                                 items
                                 state))))

(defn handle-state-change [user-id application-id]
  (let [application (get-application-state application-id)]
    (send-emails-for application)
    (entitlements/update-entitlements-for application)
    (when (try-autoapprove-application user-id application)
      (recur user-id application-id))))

(defn submit-application [applicant-id application-id]
  (assert applicant-id)
  (assert application-id)
  (let [application (get-application-state application-id)]
    (when-not (= applicant-id (:applicantuserid application))
      (throw-unauthorized))
    (when-not (#{"draft" "returned" "withdrawn"} (:state application))
      (throw-unauthorized))
    (db/add-application-event! {:application application-id :user applicant-id
                                :round 0 :event "apply" :comment nil})
    (email/confirm-application-creation application-id (get-catalogue-items-by-application-id application-id))
    (handle-state-change applicant-id application-id)))

(defn- judge-application [approver-id application-id event round msg]
  (assert approver-id)
  (assert application-id)
  (assert event)
  (assert round)
  (assert msg)
  (let [state (get-application-state application-id)]
    (when-not (= round (:curround state))
      (throw-unauthorized))
    (db/add-application-event! {:application application-id :user approver-id
                                :round round :event event :comment msg})
    (check-for-unneeded-actions application-id round event)
    (handle-state-change approver-id application-id)))

(defn approve-application [approver-id application-id round msg]
  (when-not (can-approve? approver-id (get-application-state application-id))
    (throw-unauthorized))
  (judge-application approver-id application-id "approve" round msg))

(defn reject-application [user-id application-id round msg]
  (when-not (can-approve? user-id (get-application-state application-id))
    (throw-unauthorized))
  (judge-application user-id application-id "reject" round msg))

(defn return-application [user-id application-id round msg]
  (when-not (can-approve? user-id (get-application-state application-id))
    (throw-unauthorized))
  (judge-application user-id application-id "return" round msg))

(defn review-application [user-id application-id round msg]
  (when-not (can-review? user-id (get-application-state application-id))
    (throw-unauthorized))
  (judge-application user-id  application-id "review" round msg))

(defn perform-third-party-review [user-id application-id round msg]
  (let [application (get-application-state application-id)]
    (when-not (can-third-party-review? user-id application)
      (throw-unauthorized))
    (when-not (= round (:curround application))
      (throw-unauthorized))
    (db/add-application-event! {:application application-id :user user-id
                                :round round :event "third-party-review" :comment msg})))

(defn send-review-request [user-id application-id round msg recipients]
  (let [application (get-application-state application-id)]
    (when-not (can-approve? user-id application)
      (throw-unauthorized))
    (when-not (= round (:curround application))
      (throw-unauthorized))
    (assert (not-empty? recipients)
            (str "Can't send a review request without recipients."))
    (let [send-to (if (vector? recipients)
                    recipients
                    (vector recipients))]
      (doseq [recipient send-to]
        (when-not (is-third-party-reviewer? recipient (:curround application) application)
          (db/add-application-event! {:application application-id :user recipient
                                      :round round :event "review-request" :comment msg})
          (roles/add-role! recipient :reviewer)
          (email/review-request (users/get-user-attributes recipient)
                                (get-username (users/get-user-attributes (:applicantuserid application)))
                                application-id
                                (get-catalogue-items-by-application-id application-id)))))))

;; TODO better name
;; TODO consider refactoring together with judge
(defn- unjudge-application
  "Action handling for both approver and applicant."
  [user-id application event round msg]
  (let [application-id (:id application)]
    (when-not (= round (:curround application))
      (throw-unauthorized))
    (db/add-application-event! {:application application-id :user user-id
                                :round round :event event :comment msg})
    (handle-state-change user-id application-id)))

(defn withdraw-application [applicant-id application-id round msg]
  (let [application (get-application-state application-id)]
    (when-not (can-withdraw? applicant-id application)
      (throw-unauthorized))
    (unjudge-application applicant-id application "withdraw" round msg)))

(defn close-application [user-id application-id round msg]
  (let [application (get-application-state application-id)]
    (when-not (can-close? user-id application)
      (throw-unauthorized))
    (unjudge-application user-id application "close" round msg)))

(defn add-member [user-id application-id member]
  (let [application (get-application-state application-id)]
    (when-not (= user-id (:applicantuserid application))
      (throw-unauthorized))
    (when-not (#{"draft" "returned" "withdrawn"} (:state application))
      (throw-unauthorized))
    (assert (users/get-user-attributes member) (str "User '" member "' must exist"))
    (db/add-application-event! {:application application-id :user user-id :round 0
                                :comment nil
                                :event "add-member" :eventdata (cheshire/generate-string {"uid" member})})))

;;; Dynamic workflows
;; TODO these should be in their own namespace probably

;; TODO could use schemas for these coercions
(defn- fix-workflow-from-db [wf]
  (update (cheshire/parse-string wf keyword)
          :type keyword))

(defn- fix-event-from-db [event]
  (-> event
      :eventdata
      (cheshire/parse-string keyword)
      (update :event keyword)
      (update :time #(when % (time-coerce/from-long (Long/parseLong %))))
      (update-present :decision keyword)))

(defn get-dynamic-application-state [application-id]
  (let [application (first (db/get-applications {:id application-id}))
        events (map fix-event-from-db (db/get-application-events {:application application-id}))
        fixed-application (assoc application
                                 :state ::dynamic/draft
                                 :dynamic-events events
                                 :workflow (fix-workflow-from-db (:workflow application)))]
    (assert (is-dynamic-application? fixed-application))
    (dynamic/apply-events fixed-application events)))

(defn- add-dynamic-event! [event]
  (db/add-application-event! {:application (:application-id event)
                              :user (:actor event)
                              :comment nil
                              :round -1
                              :event (str (:event event))
                              :eventdata (cheshire/generate-string event)})
  nil)

(defn- valid-user? [userid]
  (not (nil? (users/get-user-attributes userid))))

(defn- valid-form-inputs? [application-id]
  (= :valid (form-validation/validate (get-form-for application-id))))

(def ^:private db-injections
  {:valid-user? valid-user?
   :valid-form-inputs? valid-form-inputs?})

(defn dynamic-command! [cmd]
  (let [app (get-dynamic-application-state (:application-id cmd))
        result (dynamic/handle-command cmd app db-injections)]
    (if (:success result)
      (add-dynamic-event! (:result result))
      result)))

(defn is-dynamic-handler? [user-id application]
  (contains? (set (get-in application [:workflow :handlers])) user-id))

;; TODO use also in UI side?
(defn is-dynamic-application? [application]
  (= :workflow/dynamic (get-in application [:workflow :type])))<|MERGE_RESOLUTION|>--- conflicted
+++ resolved
@@ -15,16 +15,8 @@
             [rems.db.users :as users]
             [rems.db.workflow-actors :as actors]
             [rems.email :as email]
-<<<<<<< HEAD
             [rems.form-validation :as form-validation]
-            [rems.util :refer [get-user-id
-                               get-username
-                               getx
-                               getx-user-id
-                               update-present]]
-=======
             [rems.util :refer [getx get-username update-present]]
->>>>>>> 851324b6
             [rems.workflow.dynamic :as dynamic]
             [clj-time.coerce :as time-coerce])
   (:import [java.io ByteArrayOutputStream FileInputStream]))
@@ -948,7 +940,9 @@
   (not (nil? (users/get-user-attributes userid))))
 
 (defn- valid-form-inputs? [application-id]
-  (= :valid (form-validation/validate (get-form-for application-id))))
+  ;; TODO a bit ugly:
+  (let [user-id (:applicantuserid (first (db/get-applications {:id application-id})))]
+    (= :valid (form-validation/validate (get-form-for user-id application-id)))))
 
 (def ^:private db-injections
   {:valid-user? valid-user?
