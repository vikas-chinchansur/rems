--- conflicted
+++ resolved
@@ -3,12 +3,8 @@
   (:require [rems.context :as context]
             [rems.db.core :as db]
             [rems.db.catalogue :refer [get-localized-catalogue-item]]
-<<<<<<< HEAD
-            [rems.util :refer [index-by]]))
-=======
-            [rems.auth.util :refer [throw-unauthorized]]
-            ))
->>>>>>> 5589f552
+            [rems.util :refer [index-by]]
+            [rems.auth.util :refer [throw-unauthorized]]))
 
 (defn get-applications []
   (doall
