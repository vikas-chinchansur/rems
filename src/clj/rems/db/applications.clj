(ns rems.db.applications
  "Query functions for forms and applications."
  (:require [cheshire.core :as cheshire]
            [clj-time.coerce :as time-coerce]
            [clj-time.core :as time]
            [clojure.set :refer [difference union]]
            [clojure.test :refer [deftest is]]
            [cprop.tools :refer [merge-maps]]
            [medley.core :refer [map-keys]]
            [rems.application-util :refer [editable?]]
            [rems.auth.util :refer [throw-forbidden]]
            [rems.context :as context]
            [rems.db.catalogue :refer [get-localized-catalogue-items]]
            [rems.db.core :as db]
            [rems.db.entitlements :as entitlements]
            [rems.db.licenses :as licenses]
            [rems.db.roles :as roles]
            [rems.db.users :as users]
            [rems.db.workflow-actors :as actors]
            [rems.email :as email]
            [rems.form-validation :as form-validation]
            [rems.util :refer [getx get-username update-present]]
            [rems.workflow.dynamic :as dynamic]
            [schema.core :as s])
  (:import [java.io ByteArrayOutputStream FileInputStream]))

(defn draft?
  "Is the given `application-id` for an unsaved draft application?"
  [application-id]
  (nil? application-id))

;; TODO cache application state in db instead of always computing it from events
(declare get-application-state)

(defn- not-empty? [args]
  ((complement empty?) args))

;;; Query functions

(defn handling-event? [app e]
  (or (contains? #{"approve" "autoapprove" "reject" "return" "review"
                   :rems.workflow.dynamic/approved
                   :rems.workflow.dynamic/rejected
                   :rems.workflow.dynamic/returned}
                 (:event e)) ;; definitely not by applicant
      (and (= :event/closed (:event e)) (not= (:applicantuserid app) (:actor e))) ;; not by applicant
      (and (= "close" (:event e)) (not= (:applicantuserid app) (:userid e))))) ;; not by applicant

(defn handled? [app]
  (or (contains? #{"approved" "rejected" "returned"
                   :rems.workflow.dynamic/returned
                   :rems.workflow.dynamic/approved
                   :rems.workflow.dynamic/rejected}
                 (:state app)) ;; by approver action
      (and (contains? #{"closed" "withdrawn"
                        :rems.workflow.dynamic/closed} (:state app))
           (some (partial handling-event? app) (concat (:events app) (:dynamic-events app))))))

(defn- get-events-of-type
  "Returns all events of a given type that have occured in an application. Optionally a round parameter can be provided to focus on events occuring during a given round."
  ([app event]
   (filter #(= event (:event %)) (:events app)))
  ([app round event]
   (filter #(and (= event (:event %)) (= round (:round %))) (:events app))))

(defn get-approval-events
  "Returns all approve events within a specific round of an application."
  [app round]
  (get-events-of-type app round "approve"))

(defn get-review-events
  "Returns all review events that have occured in an application. Optionally a round parameter can be provided to focus on reviews occuring during a given round."
  ([app]
   (get-events-of-type app "review"))
  ([app round]
   (get-events-of-type app round "review")))

(defn get-third-party-review-events
  "Returns all third-party-review events that have occured in an application. Optionally a round parameter can be provided to focus on third-party-reviews occuring during a given round."
  ([app]
   (get-events-of-type app "third-party-review"))
  ([app round]
   (get-events-of-type app round "third-party-review")))

(defn get-applicant-of-application [application-id]
  (:applicantuserid (first (db/get-applications {:id application-id}))))

(declare is-commenter?)
(declare can-comment?)
(declare is-decider?)
(declare can-decide?)
(declare is-dynamic-application?)

(defn reviewed?
  "Returns true if the application, given as parameter, has already been reviewed normally or as a 3rd party actor by the current user.
   Otherwise, current hasn't yet provided feedback and false is returned."
  ([user-id app]
   (let [app-state (get-application-state (:id app))]
     (if (is-dynamic-application? app)
       (or (and (is-commenter? user-id app-state)
                (not (can-comment? user-id (:id app))))
           (and (is-decider? user-id app-state)
                (not (can-decide? user-id (:id app)))))
       (contains? (set (map :userid (concat (get-review-events app) (get-third-party-review-events app))))
                  user-id))))
  ([user-id app round]
   (reviewed? user-id (update app :events (fn [events] (filter #(= round (:round %)) events))))))

(comment
  (reviewed? "bob" (get-application-state 23)))

(declare fix-workflow-from-db)
(declare is-dynamic-handler?)

(defn- is-actor? [user-id actors]
  (assert user-id)
  (assert actors)
  (contains? (set actors) user-id))

(defn can-act-as?
  [user-id application role]
  (assert user-id)
  (assert application)
  (assert role)
  (or (and (= "applied" (:state application))
           (is-actor? user-id (actors/get-by-role (:id application) (:curround application) role)))
      (and (= "approver" role)
           (contains? (dynamic/possible-commands user-id (get-application-state (:id application)))
                      :rems.workflow.dynamic/approve))))

(declare get-application-state)

(defn- has-actor-role? [user-id application-id role]
  (assert user-id)
  (assert application-id)
  (assert role)
  (or (is-actor? user-id (actors/get-by-role application-id role))
      (is-dynamic-handler? user-id (get-application-state application-id))))

(defn- can-approve? [user-id application]
  (assert user-id)
  (assert application)
  (can-act-as? user-id application "approver"))

(defn- is-approver? [user-id application-id]
  (assert user-id)
  (assert application-id)
  (has-actor-role? user-id application-id "approver"))

(defn- can-review? [user-id application]
  (assert user-id)
  (assert application)
  (can-act-as? user-id application "reviewer"))

(defn- is-reviewer? [user-id application-id]
  (has-actor-role? user-id application-id "reviewer"))

(defn- is-third-party-reviewer?
  "Checks if a given user has been requested to review the given application.
   Additionally a specific round can be provided to narrow the check to apply only to the given round."
  ([user application]
   (->> (:events application)
        (filter #(and (= "review-request" (:event %)) (= user (:userid %))))
        (not-empty?)))
  ([user round application]
   (is-third-party-reviewer? user (update application :events (fn [events] (filter #(= round (:round %)) events))))))

(defn- can-third-party-review?
  "Checks if the current user can perform a 3rd party review action on the current round for the given application."
  [user-id application]
  (and (= "applied" (:state application))
       (is-third-party-reviewer? user-id (:curround application) application)))

;; TODO add to tests
(defn- is-commenter?
  "Checks if a given user has been requested to comment the given application."
  ([user application]
   ;; TODO calculate in backend?
   (->> (:dynamic-events application)
        (mapcat :commenters)
        (some #{user}))))

(defn- can-comment?
  "Checks if the current user can perform a comment action for the given application."
  [user-id application-id]
  (let [application (dynamic/assoc-possible-commands user-id (get-application-state application-id))]
    (contains? (get application :possible-commands) :rems.workflow.dynamic/comment)))

;; TODO add to tests
(defn- is-decider?
  "Checks if a given user has been requested to decide on the given application."
  ([user application]
   ;; TODO calculate in backend?
   (->> (:dynamic-events application)
        (map :decider)
        (some #{user}))))

(defn- can-decide?
  "Checks if the current user can perform a decide action for the given application."
  [user-id application-id]
  (let [application (dynamic/assoc-possible-commands user-id (get-application-state application-id))]
    (contains? (get application :possible-commands) :rems.workflow.dynamic/decide)))

(defn get-approvers [application]
  (actors/get-by-role (:id application) "approver"))

(defn get-reviewers [application]
  (actors/get-by-role (:id application) "reviewer"))

(defn get-third-party-reviewers
  "Takes as an argument a structure containing application information and a optionally the workflow round. Then returns userids for all users that have been requested to review for the given round or all rounds if not given."
  ([application]
   (set (map :userid (get-events-of-type application "review-request"))))
  ([application round]
   (set (map :userid (get-events-of-type application round "review-request")))))

(defn get-handlers [application]
  (let [approvers (get-approvers application)
        reviewers (get-reviewers application)
        third-party-reviewers (get-third-party-reviewers application)]
    (union approvers reviewers third-party-reviewers)))

(defn is-applicant? [user-id application]
  (assert user-id)
  (assert application)
  (= user-id (:applicantuserid application)))

(defn may-see-application? [user-id application]
  (assert user-id)
  (assert application)
  (let [application-id (:id application)]
    (or (is-applicant? user-id application)
        (is-approver? user-id application-id)
        (is-reviewer? user-id application-id)
        (is-third-party-reviewer? user-id application)
        (is-dynamic-handler? user-id application)
        (is-commenter? user-id application)
        (is-decider? user-id application))))

(defn- can-close? [user-id application]
  (assert user-id)
  (assert application)
  (let [application-id (:id application)]
    (or (and (is-approver? user-id application-id)
             (= "approved" (:state application)))
        (and (is-applicant? user-id application)
             (not= "closed" (:state application))))))

(defn- can-withdraw? [user-id application]
  (assert user-id)
  (assert application)
  (and (is-applicant? user-id application)
       (= (:state application) "applied")))

(defn- translate-catalogue-item [item]
  (merge item
         (get-in item [:localizations context/*lang*])))

(defn- get-catalogue-items
  "Function that returns localized catalogue-items for the given application items, `ids`. Prefetched localized catalogue items, `localized-items`,
  can be given as a parameter to avoid excessive database calls."
  ([ids]
   (mapv translate-catalogue-item
         (get-localized-catalogue-items {:items ids})))
  ([ids localized-items]
   (mapv translate-catalogue-item
         (filter #(some #{(:id %)} ids)
                 localized-items))))

(defn get-catalogue-items-by-application-id
  "Given an `app-id`, the function queries for all the items related to that application and calls `get-catalogue-items` to return all the catalogue items
  for the application with localizations."
  [app-id]
  (get-catalogue-items (mapv :item (db/get-application-items {:application app-id}))))

(defn- get-catalogue-items-by-application-items
  "Given `application-items` and `localized-items`, catalogue items with localizations, the function `get-catalogue-items` to map all the application items
  to the catalogue items with localizations."
  [application-items localized-items]
  (when (seq application-items)
    (get-catalogue-items (mapv :item application-items)
                         localized-items)))

(defn- get-applications-impl-batch
  "Prefetches all possibly relevant data from the database and returns all the applications, according to the query parameters, with all the events
  and catalogue items associated with them."
  [query-params]
  (let [events (db/get-application-events {})
        application-items (db/get-application-items)
        localized-items (get-localized-catalogue-items)]
    (doall
     (for [app (db/get-applications query-params)]
       (let [catalogue-items (get-catalogue-items-by-application-items (filter #(= (:id app) (:application %)) application-items) localized-items)
             app-events (for [e events
                              :when (= (:id app) (:appid e))]
                          ;; :appid needed only for batching
                          (dissoc e :appid))]
         (assoc (get-application-state app app-events)
                :formid (:formid (first catalogue-items))
                :catalogue-items catalogue-items))))))

(comment
  (->> (get-applications-impl-batch {})
       (mapv :id)))

(defn get-user-applications [user-id]
  (assert user-id "Must have user-id")
  (->> (get-applications-impl-batch {:applicant user-id})
       (remove (comp #{"closed"} :state))))

(comment
  (->> (get-applications-impl-batch {:applicant "developer"})
       (mapv :id))
  (->> (get-applications-impl-batch {:applicant "alice"})
       (mapv :id)))

(defn get-approvals [user-id]
  (->> (get-applications-impl-batch {})
       (filterv (partial can-approve? user-id))))

(comment
  (->> (get-approvals "developer")
       (mapv :id)))

(defn actors-of-dynamic-application [application]
  (map :actor (:dynamic-events application)))

;; TODO combine handled approvals and reviews as just handled applications
(defn get-handled-approvals [user-id]
  (let [actors (db/get-actors-for-applications {:role "approver"})]
    (->> (get-applications-impl-batch {})
         (filterv handled?)
         (filterv (fn [app]
                    (let [application (get-application-state (:id app))]
                      (if (is-dynamic-application? application)
                        (contains? (set (actors-of-dynamic-application application)) user-id)
                        (is-actor? user-id (actors/filter-by-application-id actors (:id app))))))))))

(comment
  (->> (get-handled-approvals "developer")
       (mapv :id)))

;; TODO: consider refactoring to finding the review events from the current user and mapping those to applications
(defn get-handled-reviews [user-id]
  (let [actors (db/get-actors-for-applications {:role "reviewer"})]
    (->> (get-applications-impl-batch {})
         (filterv (fn [app] (reviewed? user-id app)))
         (filterv (fn [app]
                    (or (is-actor? user-id (actors/filter-by-application-id actors (:id app)))
                        (is-third-party-reviewer? user-id app)
                        (is-commenter? user-id app)
                        (is-decider? user-id app)))))))

(comment
  (get-handled-reviews "bob")
  (get-handled-reviews "carl"))

(defn- check-for-unneeded-actions
  "Checks whether the current event will advance into the next workflow round and notifies to all actors, who didn't react, by email that their attention is no longer needed."
  [application-id round event]
  (when (or (= "approve" event)
            (= "review" event))
    (let [application (get-application-state application-id)
          applicant-name (get-username (users/get-user-attributes (:applicantuserid application)))
          approvers (difference (set (actors/get-by-role application-id round "approver"))
                                (set (map :userid (get-approval-events application round))))
          reviewers (difference (set (actors/get-by-role application-id round "reviewer"))
                                (set (map :userid (get-review-events application round))))
          requestees (difference (get-third-party-reviewers application round)
                                 (set (map :userid (get-third-party-review-events application round))))]
      (doseq [user (union approvers reviewers requestees)] (let [user-attrs (users/get-user-attributes user)]
                                                             (email/action-not-needed user-attrs applicant-name application-id))))))

(defn assoc-review-type-to-app [user-id app]
  (assoc app :review-type (if (is-reviewer? user-id (:id app)) :normal :third-party)))

(defn get-applications-to-review
  "Returns applications that are waiting for a normal or 3rd party review. Type of the review, with key :review and values :normal or :third-party,
  are added to each application's attributes"
  [user-id]
  (->> (get-applications-impl-batch {})
       (filterv
        (fn [app] (and (not (reviewed? user-id app))
                       (or (can-review? user-id app)
                           (can-third-party-review? user-id app)
                           (can-comment? user-id (:id app))
                           (can-decide? user-id (:id app))))))
       (mapv (partial assoc-review-type-to-app user-id))))

(defn make-draft-application
  "Make a draft application with an initial set of catalogue items."
  [user-id catalogue-item-ids]
  (let [items (get-catalogue-items catalogue-item-ids)]
    (assert (= 1 (count (distinct (mapv :wfid items)))))
    (assert (= 1 (count (distinct (mapv :formid items)))))
    {:id nil
     :state "draft"
     :applicantuserid user-id
     :wfid (:wfid (first items))
     :formid (:formid (first items))
     :catalogue-items items
     :events []}))

(defn- get-item-value [item form-id application-id]
  (let [query-params {:item (:id item)
                      :form form-id
                      :application application-id}]
    (if (= "attachment" (:type item))
      (:filename (db/get-attachment query-params))
      (:value (db/get-field-value query-params)))))

(defn- process-item-options [options]
  (->> options
       (map (fn [{:keys [key langcode label displayorder]}]
              {:key key
               :label {(keyword langcode) label}
               :displayorder displayorder}))
       (group-by :key)
       (map (fn [[_key options]] (apply merge-maps options))) ; merge label translations
       (sort-by :displayorder)
       (mapv #(select-keys % [:key :label]))))

(deftest process-item-options-test
  (is (= [{:key "yes" :label {:en "Yes" :fi "Kyllä"}}
          {:key "no" :label {:en "No" :fi "Ei"}}]
         (process-item-options
          [{:itemid 9, :key "no", :langcode "en", :label "No", :displayorder 1}
           {:itemid 9, :key "no", :langcode "fi", :label "Ei", :displayorder 1}
           {:itemid 9, :key "yes", :langcode "en", :label "Yes", :displayorder 0}
           {:itemid 9, :key "yes", :langcode "fi", :label "Kyllä", :displayorder 0}]))))

(defn- process-item
  "Returns an item structure like this:

    {:id 123
     :type \"texta\"
     :title \"Item title\"
     :inputprompt \"hello\"
     :optional true
     :value \"filled value or nil\"}"
  [application-id form-id item]
  {:id (:id item)
   :optional (:formitemoptional item)
   :type (:type item)
   ;; TODO here we do a db call per item, for licenses we do one huge
   ;; db call. Not sure which is better?
   :localizations (into {} (for [{:keys [langcode title inputprompt]}
                                 (db/get-form-item-localizations {:item (:id item)})]
                             [(keyword langcode) {:title title :inputprompt inputprompt}]))
   :options (process-item-options (db/get-form-item-options {:item (:id item)}))
   :value (or
           (when-not (draft? application-id)
             (get-item-value item form-id application-id))
           "")
   :maxlength (:maxlength item)})

(defn- assoc-item-previous-values [application items]
  (let [previous-values (:items (if (editable? (:state application))
                                  (:submitted-form-contents application)
                                  (:previous-submitted-form-contents application)))]
    (for [item items]
      (assoc item :previous-value (get previous-values (:id item))))))

(defn- process-license
  [application license]
  (let [app-id (:id application)
        app-user (:applicantuserid application)
        license-id (:id license)]
    (-> license
        (assoc :type "license"
               :approved (= "approved"
                            (:state
                             (when application
                               (db/get-application-license-approval {:catappid app-id
                                                                     :licid license-id
                                                                     :actoruserid app-user}))))))))

(defn- get-application-licenses [application catalogue-item-ids]
  (mapv #(process-license application %)
        (licenses/get-active-licenses
         (or (:start application) (time/now))
         {:wfid (:wfid application) :items catalogue-item-ids})))

;;; Application phases

(defn get-application-phases [state]
  (cond (contains? #{"rejected" :rems.workflow.dynamic/rejected} state)
        [{:phase :apply :completed? true :text :t.phases/apply}
         {:phase :approve :completed? true :rejected? true :text :t.phases/approve}
         {:phase :result :completed? true :rejected? true :text :t.phases/rejected}]

        (contains? #{"approved" :rems.workflow.dynamic/approved} state)
        [{:phase :apply :completed? true :text :t.phases/apply}
         {:phase :approve :completed? true :approved? true :text :t.phases/approve}
         {:phase :result :completed? true :approved? true :text :t.phases/approved}]

        (contains? #{"closed" :rems.workflow.dynamic/closed} state)
        [{:phase :apply :closed? true :text :t.phases/apply}
         {:phase :approve :closed? true :text :t.phases/approve}
         {:phase :result :closed? true :text :t.phases/approved}]

        (contains? #{"draft" "returned" "withdrawn" :rems.workflow.dynamic/draft} state)
        [{:phase :apply :active? true :text :t.phases/apply}
         {:phase :approve :text :t.phases/approve}
         {:phase :result :text :t.phases/approved}]

        (contains? #{"applied" :rems.workflow.dynamic/submitted} state)
        [{:phase :apply :completed? true :text :t.phases/apply}
         {:phase :approve :active? true :text :t.phases/approve}
         {:phase :result :text :t.phases/approved}]

        :else
        [{:phase :apply :active? true :text :t.phases/apply}
         {:phase :approve :text :t.phases/approve}
         {:phase :result :text :t.phases/approved}]))

(defn get-form-for
  "Returns a form structure like this:

    {:id 7
     :title \"Title\"
     :application {:id 3
                   :state \"draft\"
                   :review-type :normal
                   :can-approve? false
                   :can-close? true
                   :can-withdraw? false
                   :can-third-party-review? false
                   :is-applicant? true
                   :workflow {...}
                   :possible-actions #{...}}
     :applicant-attributes {\"eppn\" \"developer\"
                            \"email\" \"developer@e.mail\"
                            \"displayName\" \"deve\"
                            \"surname\" \"loper\"
                            ...}
     :catalogue-items [{:application 3 :item 123}]
     :items [{:id 123
              :type \"texta\"
              :title \"Item title\"
              :inputprompt \"hello\"
              :optional true
              :value \"filled value or nil\"}
             ...]
     :licenses [{:id 2
                 :type \"license\"
                 :licensetype \"link\"
                 :title \"LGPL\"
                 :textcontent \"http://foo\"
                 :localizations {\"fi\" {:title \"...\" :textcontent \"...\"}}
                 :approved false}]
     :phases [{:phase :apply :active? true :text :t.phases/apply}
              {:phase :approve :text :t.phases/approve}
              {:phase :result :text :t.phases/approved}]}"
  ([user-id application-id]
   (let [form (db/get-form-for-application {:application application-id})
         _ (assert form)
         application (get-application-state application-id)
         application (if (is-dynamic-application? application)
                       (dynamic/assoc-possible-commands user-id application) ; TODO move even higher?
                       application)
         _ (assert application)
         form-id (:formid form)
         _ (assert form-id)
         catalogue-item-ids (mapv :item (db/get-application-items {:application application-id}))
         catalogue-items (get-catalogue-items catalogue-item-ids)
         items (->> (db/get-form-items {:id form-id})
                    (mapv #(process-item application-id form-id %))
                    (assoc-item-previous-values application))
         description (-> (filter #(= "description" (:type %)) items)
                         first
                         :value)
         licenses (get-application-licenses application catalogue-item-ids)
         review-type (cond
                       (can-review? user-id application) :normal
                       (can-third-party-review? user-id application) :third-party
                       :else nil)]
     (when application-id
       (when-not (may-see-application? user-id application)
         (throw-forbidden)))
     {:id form-id
      :title (:formtitle form)
      :catalogue-items catalogue-items
      :application (assoc application
                          :formid form-id
                          :catalogue-items catalogue-items ;; TODO decide if catalogue-items are part of "form" or "application"
                          :can-approve? (can-approve? user-id application)
                          :can-close? (can-close? user-id application)
                          :can-withdraw? (can-withdraw? user-id application)
                          :can-third-party-review? (can-third-party-review? user-id application)
                          :is-applicant? (is-applicant? user-id application)
                          :review-type review-type
                          :description description)
      :applicant-attributes (users/get-user-attributes (:applicantuserid application))
      :items items
      :licenses licenses
      :phases (get-application-phases (:state application))})))

(defn save-attachment!
  [{:keys [tempfile filename content-type]} user-id application-id item-id]
  (let [form (get-form-for user-id application-id)
        byte-array (with-open [input (FileInputStream. tempfile)
                               buffer (ByteArrayOutputStream.)]
                     (clojure.java.io/copy input buffer)
                     (.toByteArray buffer))]
    (when-not (editable? (:state (:application form)))
      (throw-forbidden))
    (db/save-attachment! {:application application-id
                          :form (:id form)
                          :item item-id
                          :user user-id
                          :filename filename
                          :type content-type
                          :data byte-array})))

(defn remove-attachment!
  [user-id application-id item-id]
  (let [form (get-form-for user-id application-id)]
    (when-not (editable? (:state (:application form)))
      (throw-forbidden))
    (db/remove-attachment! {:application application-id
                            :form (:id form)
                            :item item-id})))

(defn get-draft-form-for
  "Returns a draft form structure like `get-form-for` used when a new application is created."
  ([application]
   (let [application-id (:id application)
         catalogue-item-ids (map :id (:catalogue-items application))
         item-id (first catalogue-item-ids)
         form (db/get-form-for-item {:item item-id})
         form-id (:formid form)
         catalogue-items (:catalogue-items application)
         items (->> (db/get-form-items {:id form-id})
                    (mapv #(process-item application-id form-id %))
                    (assoc-item-previous-values application))
         licenses (get-application-licenses application catalogue-item-ids)]
     {:id application-id
      :title (:formtitle form)
      :catalogue-items catalogue-items
      :application (assoc application
                          :can-approve? false
                          :can-close? false
                          :is-applicant? true
                          :review-type nil)
      :applicant-attributes (users/get-user-attributes (:applicantuserid application))
      :items items
      :licenses licenses
      :phases (get-application-phases (:state application))})))

(defn create-new-draft [user-id wfid]
  (assert user-id)
  (assert wfid)
  (:id (db/create-application! {:user user-id :wfid wfid})))

(defn create-new-draft-at-time [user-id wfid time]
  (:id (db/create-application! {:user user-id :wfid wfid :start time})))

;;; Applying events

(defmulti ^:private apply-event
  "Applies an event to an application state."
  ;; dispatch by event type
  (fn [_application event] (:event event)))

(defn get-event-types
  "Fetch sequence of supported event names."
  []
  (keys (methods apply-event)))

(defmethod apply-event "save"
  [application _event]
  application)

(defmethod apply-event "apply"
  [application event]
  (assert (#{"draft" "returned" "withdrawn"} (:state application))
          (str "Can't submit application " (pr-str application)))
  (assert (= (:round event) 0)
          (str "Apply event should have round 0" (pr-str event)))
  (assoc application :state "applied" :curround 0))

(defn- apply-approve [application event]
  (assert (= (:state application) "applied")
          (str "Can't approve application " (pr-str application)))
  (assert (= (:curround application) (:round event))
          (str "Application and approval rounds don't match: "
               (pr-str application) " vs. " (pr-str event)))
  (if (= (:curround application) (:fnlround application))
    (assoc application :state "approved")
    (assoc application :state "applied" :curround (inc (:curround application)))))

(defmethod apply-event "approve"
  [application event]
  (apply-approve application event))

(defmethod apply-event "autoapprove"
  [application event]
  (apply-approve application event))

(defmethod apply-event "reject"
  [application event]
  (assert (= (:state application) "applied")
          (str "Can't reject application " (pr-str application)))
  (assert (= (:curround application) (:round event))
          (str "Application and rejection rounds don't match: "
               (pr-str application) " vs. " (pr-str event)))
  (assoc application :state "rejected"))

(defmethod apply-event "return"
  [application event]
  (assert (= (:state application) "applied")
          (str "Can't return application " (pr-str application)))
  (assert (= (:curround application) (:round event))
          (str "Application and rejection rounds don't match: "
               (pr-str application) " vs. " (pr-str event)))
  (assoc application :state "returned" :curround 0))

(defmethod apply-event "review"
  [application event]
  (assert (= (:state application) "applied")
          (str "Can't review application " (pr-str application)))
  (assert (= (:curround application) (:round event))
          (str "Application and review rounds don't match: "
               (pr-str application) " vs. " (pr-str event)))
  (if (= (:curround application) (:fnlround application))
    (assoc application :state "approved")
    (assoc application :state "applied" :curround (inc (:curround application)))))

(defmethod apply-event "third-party-review"
  [application event]
  (assert (= (:state application) "applied")
          (str "Can't review application " (pr-str application)))
  (assert (= (:curround application) (:round event))
          (str "Application and review rounds don't match: "
               (pr-str application) " vs. " (pr-str event)))
  (assoc application :state "applied"))

(defmethod apply-event "review-request"
  [application event]
  (assert (= (:state application) "applied")
          (str "Can't send a review request " (pr-str application)))
  (assert (= (:curround application) (:round event))
          (str "Application and review request rounds don't match: "
               (pr-str application) " vs. " (pr-str event)))
  (assoc application :state "applied"))

(defmethod apply-event "withdraw"
  [application event]
  (assert (= (:state application) "applied")
          (str "Can't withdraw application " (pr-str application)))
  (assert (= (:curround application) (:round event))
          (str "Application and withdrawal rounds don't match: "
               (pr-str application) " vs. " (pr-str event)))
  (assoc application :state "withdrawn" :curround 0))

(defmethod apply-event "close"
  [application event]
  (assoc application :state "closed"))

(defmethod apply-event "add-member"
  [application event]
  (let [data (cheshire/parse-string (:eventdata event))
        uid (getx data "uid")]
    (update application :members #((fnil conj []) % uid))))

(defn- apply-events [application events]
  (reduce apply-event application events))

;;; Public event api

(declare get-dynamic-application-state)

(defn get-application-state
  ([application-id]
   (get-application-state (first (db/get-applications {:id application-id}))
                          (db/get-application-events {:application application-id})))
  ([application events]
   (if (not (nil? (:workflow application)))
     (get-dynamic-application-state (:id application))
     (let [application (-> application
                           (dissoc :workflow)
                           (assoc :state "draft" :curround 0) ;; reset state
                           (assoc :events events)
                           (assoc :last-modified (or (:time (last events))
                                                     (:start application))))]
       (apply-events application events)))))

(comment
  (get-application-state 12))

(declare handle-state-change)

(defn try-autoapprove-application
  "If application can be autoapproved (round has no approvers), add an
   autoapprove event. Otherwise do nothing."
  [user-id application]
  (let [application-id (:id application)
        round (:curround application)
        fnlround (:fnlround application)
        state (:state application)]
    (when (= "applied" state)
      (let [approvers (actors/get-by-role application-id round "approver")
            reviewers (actors/get-by-role application-id round "reviewer")]
        (when (and (empty? approvers)
                   (empty? reviewers)
                   (<= round fnlround))
          (db/add-application-event! {:application application-id :user user-id
                                      :round round :event "autoapprove" :comment nil})
          true)))))

(defn- send-emails-for [application]
  (let [applicant-attrs (users/get-user-attributes (:applicantuserid application))
        application-id (:id application)
        items (get-catalogue-items-by-application-id application-id)
        round (:curround application)
        state (:state application)]
    (if (= "applied" state)
      (let [approvers (actors/get-by-role application-id round "approver")
            reviewers (actors/get-by-role application-id round "reviewer")
            applicant-name (get-username applicant-attrs)]
        (doseq [approver approvers] (let [user-attrs (users/get-user-attributes approver)]
                                      (email/approval-request user-attrs applicant-name application-id items)))
        (doseq [reviewer reviewers] (let [user-attrs (users/get-user-attributes reviewer)]
                                      (email/review-request user-attrs applicant-name application-id items))))
      (email/status-change-alert applicant-attrs
                                 application-id
                                 items
                                 state))))

(defn handle-state-change [user-id application-id]
  (let [application (get-application-state application-id)]
    (send-emails-for application)
    (entitlements/update-entitlements-for application)
    (when (try-autoapprove-application user-id application)
      (recur user-id application-id))))

(defn submit-application [applicant-id application-id]
  (assert applicant-id)
  (assert application-id)
  (let [application (get-application-state application-id)]
    (when-not (= applicant-id (:applicantuserid application))
      (throw-forbidden))
    (when-not (#{"draft" "returned" "withdrawn"} (:state application))
      (throw-forbidden))
    (db/add-application-event! {:application application-id :user applicant-id
                                :round 0 :event "apply" :comment nil})
    (email/confirm-application-creation application-id (get-catalogue-items-by-application-id application-id))
    (handle-state-change applicant-id application-id)))

(defn- judge-application [approver-id application-id event round msg]
  (assert approver-id)
  (assert application-id)
  (assert event)
  (assert round)
  (assert msg)
  (let [state (get-application-state application-id)]
    (when-not (= round (:curround state))
      (throw-forbidden))
    (db/add-application-event! {:application application-id :user approver-id
                                :round round :event event :comment msg})
    (check-for-unneeded-actions application-id round event)
    (handle-state-change approver-id application-id)))

(defn approve-application [approver-id application-id round msg]
  (when-not (can-approve? approver-id (get-application-state application-id))
    (throw-forbidden))
  (judge-application approver-id application-id "approve" round msg))

(defn reject-application [user-id application-id round msg]
  (when-not (can-approve? user-id (get-application-state application-id))
    (throw-forbidden))
  (judge-application user-id application-id "reject" round msg))

(defn return-application [user-id application-id round msg]
  (when-not (can-approve? user-id (get-application-state application-id))
    (throw-forbidden))
  (judge-application user-id application-id "return" round msg))

(defn review-application [user-id application-id round msg]
  (when-not (can-review? user-id (get-application-state application-id))
    (throw-forbidden))
  (judge-application user-id application-id "review" round msg))

(defn perform-third-party-review [user-id application-id round msg]
  (let [application (get-application-state application-id)]
    (when-not (can-third-party-review? user-id application)
      (throw-forbidden))
    (when-not (= round (:curround application))
      (throw-forbidden))
    (db/add-application-event! {:application application-id :user user-id
                                :round round :event "third-party-review" :comment msg})))

(defn send-review-request [user-id application-id round msg recipients]
  (let [application (get-application-state application-id)]
    (when-not (can-approve? user-id application)
      (throw-forbidden))
    (when-not (= round (:curround application))
      (throw-forbidden))
    (assert (not-empty? recipients)
            (str "Can't send a review request without recipients."))
    (let [send-to (if (vector? recipients)
                    recipients
                    (vector recipients))]
      (doseq [recipient send-to]
        (when-not (is-third-party-reviewer? recipient (:curround application) application)
          (db/add-application-event! {:application application-id :user recipient
                                      :round round :event "review-request" :comment msg})
          (roles/add-role! recipient :reviewer)
          (email/review-request (users/get-user-attributes recipient)
                                (get-username (users/get-user-attributes (:applicantuserid application)))
                                application-id
                                (get-catalogue-items-by-application-id application-id)))))))

;; TODO better name
;; TODO consider refactoring together with judge
(defn- unjudge-application
  "Action handling for both approver and applicant."
  [user-id application event round msg]
  (let [application-id (:id application)]
    (when-not (= round (:curround application))
      (throw-forbidden))
    (db/add-application-event! {:application application-id :user user-id
                                :round round :event event :comment msg})
    (handle-state-change user-id application-id)))

(defn withdraw-application [applicant-id application-id round msg]
  (let [application (get-application-state application-id)]
    (when-not (can-withdraw? applicant-id application)
      (throw-forbidden))
    (unjudge-application applicant-id application "withdraw" round msg)))

(defn close-application [user-id application-id round msg]
  (let [application (get-application-state application-id)]
    (when-not (can-close? user-id application)
      (throw-forbidden))
    (unjudge-application user-id application "close" round msg)))

(defn add-member [user-id application-id member]
  (let [application (get-application-state application-id)]
    (when-not (= user-id (:applicantuserid application))
      (throw-forbidden))
    (when-not (#{"draft" "returned" "withdrawn"} (:state application))
      (throw-forbidden))
    (assert (users/get-user-attributes member) (str "User '" member "' must exist"))
    (db/add-application-event! {:application application-id :user user-id :round 0
                                :comment nil
                                :event "add-member" :eventdata (cheshire/generate-string {"uid" member})})))

;;; Dynamic workflows
;; TODO these should be in their own namespace probably

;; TODO could use schemas for these coercions
(defn- fix-workflow-from-db [wf]
  (update (cheshire/parse-string wf keyword)
          :type keyword))

(defn- keyword-to-number [k]
  (if (keyword? k)
    (Integer/parseInt (name k))
    k))

(defn- fix-draft-saved-event-from-db [event]
  (if (= :event/draft-saved (:event event))
    (-> event
        (update :items #(map-keys keyword-to-number %))
        (update :licenses #(map-keys keyword-to-number %)))
    event))

(defn- fix-decided-event-from-db [event]
  (if (= :event/decided (:event event))
    (update-present event :decision keyword)
    event))

(defn- fix-event-from-db [event]
  (-> event
      :eventdata
      (cheshire/parse-string keyword)
      (update :event keyword)
      (update :time #(when % (time-coerce/from-long (Long/parseLong %))))
      fix-draft-saved-event-from-db
      fix-decided-event-from-db))

(defn get-dynamic-application-events [application-id]
  (map fix-event-from-db (db/get-application-events {:application application-id})))

(defn get-dynamic-application-state [application-id]
  (let [application (first (db/get-applications {:id application-id}))
<<<<<<< HEAD
        events (get-dynamic-application-events application-id)
=======
        events (map fix-event-from-db (db/get-application-events {:application application-id}))
>>>>>>> bc3b02d3
        application (assoc application
                           :state ::dynamic/draft
                           :dynamic-events events
                           :workflow (fix-workflow-from-db (:workflow application))
                           :last-modified (or (:time (last events))
                                              (:start application)))]
    (assert (is-dynamic-application? application))
    (dynamic/apply-events application events)))

(defn- add-dynamic-event! [event]
  (s/validate dynamic/Event event)
  (db/add-application-event! {:application (:application-id event)
                              :user (:actor event)
                              :comment nil
                              :round -1
                              :event (str (:event event))
                              :eventdata (cheshire/generate-string event)})
  nil)

(defn- valid-user? [userid]
  (not (nil? (users/get-user-attributes userid))))

(defn- validate-form [application-id]
  (let [user-id (get-applicant-of-application application-id)
        validation (form-validation/validate (get-form-for user-id application-id))]
    (when-not (= :valid validation)
      validation)))

(def ^:private db-injections
  {:valid-user? valid-user?
   :validate-form validate-form})

(defn dynamic-command! [cmd]
  (assert (:application-id cmd))
  (let [app (get-dynamic-application-state (:application-id cmd))
        result (dynamic/handle-command cmd app db-injections)]
    (if (:success result)
      (add-dynamic-event! (:result result))
      result)))

(defn is-dynamic-handler? [user-id application]
  (contains? (set (get-in application [:workflow :handlers])) user-id))

;; TODO use also in UI side?
(defn is-dynamic-application? [application]
  (= :workflow/dynamic (get-in application [:workflow :type])))<|MERGE_RESOLUTION|>--- conflicted
+++ resolved
@@ -986,11 +986,7 @@
 
 (defn get-dynamic-application-state [application-id]
   (let [application (first (db/get-applications {:id application-id}))
-<<<<<<< HEAD
         events (get-dynamic-application-events application-id)
-=======
-        events (map fix-event-from-db (db/get-application-events {:application application-id}))
->>>>>>> bc3b02d3
         application (assoc application
                            :state ::dynamic/draft
                            :dynamic-events events
