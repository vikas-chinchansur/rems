--- conflicted
+++ resolved
@@ -977,22 +977,12 @@
 (def ^:private coerce-dynamic-event-specifics
   (coerce/coercer dynamic/Event coercion-matcher))
 
-<<<<<<< HEAD
-(defn coerce-dynamic-event [event]
-=======
 (defn- coerce-dynamic-event [event]
->>>>>>> 97e2ba9c
   ;; must coerce the common fields first, so that dynamic/Event can choose the right event schema based on the event type
   (-> event
       coerce-dynamic-event-commons
       coerce-dynamic-event-specifics))
 
-<<<<<<< HEAD
-(defn validate-dynamic-event [event]
-  (s/validate dynamic/Event event))
-
-=======
->>>>>>> 97e2ba9c
 (defn- str->keyword-or-number [str]
   (if (numeric? str)
     (parse-number str)
@@ -1001,12 +991,9 @@
 (defn json->event [json]
   ;; most keys are keywords, but some events use numeric keys in maps
   (coerce-dynamic-event (cheshire/parse-string json str->keyword-or-number)))
-<<<<<<< HEAD
-=======
 
 (defn validate-dynamic-event [event]
   (s/validate dynamic/Event event))
->>>>>>> 97e2ba9c
 
 (defn event->json [event]
   (validate-dynamic-event event)
