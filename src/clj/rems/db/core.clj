--- conflicted
+++ resolved
@@ -9,17 +9,10 @@
             [rems.config :refer [env]]))
 
 (defstate ^:dynamic *db*
-<<<<<<< HEAD
-  :start (cond
-           (:test (mount/args)) (conman/connect! {:jdbc-url (:test-database-url env)
-                                                 :connection-init-sql "SET lock_timeout TO '10s';"})
-           (:database-url env) (conman/connect! {:jdbc-url (:database-url env)
-                                                 :connection-init-sql "SET lock_timeout TO '10s';"})
-           (:database-jndi-name env) {:name (:database-jndi-name env)}
-           :else (throw (IllegalArgumentException. ":database-url or :database-jndi-name must be configured")))
-=======
-  :start (try (let [db (cond (:test (mount/args)) (conman/connect! {:jdbc-url (:test-database-url env)})
-                             (:database-url env) (conman/connect! {:jdbc-url (:database-url env)})
+  :start (try (let [db (cond (:test (mount/args)) (conman/connect! {:jdbc-url (:test-database-url env)
+                                                                    :connection-init-sql "SET lock_timeout TO '10s';"})
+                             (:database-url env) (conman/connect! {:jdbc-url (:database-url env)
+                                                                   :connection-init-sql "SET lock_timeout TO '10s';"})
                              (:database-jndi-name env) {:name (:database-jndi-name env)}
                              :else (throw (IllegalArgumentException. ":database-url or :database-jndi-name must be configured")))]
                 ;; get a connection from the pool to get errors earlier
@@ -31,7 +24,6 @@
                              "Check the :database-name and :database-jndi-name config variables. "
                              "The database might also be unreachable. ")
                         e))))
->>>>>>> 34c27f98
   :stop (conman/disconnect! *db*))
 
 (conman/bind-connection *db* "sql/queries.sql")
