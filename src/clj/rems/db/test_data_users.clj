--- conflicted
+++ resolved
@@ -12,16 +12,10 @@
    :expirer-bot expirer-bot/bot-userid})
 
 (def +bot-user-data+
-<<<<<<< HEAD
-  {approver-bot/bot-userid {:eppn approver-bot/bot-userid :commonName "Approver Bot"}
-   bona-fide-bot/bot-userid {:eppn bona-fide-bot/bot-userid :commonName "Bona Fide Bot"}
-   rejecter-bot/bot-userid {:eppn rejecter-bot/bot-userid :commonName "Rejecter Bot"}
-   expirer-bot/bot-userid {:eppn expirer-bot/bot-userid :commonName "Expirer Bot"}})
-=======
   {approver-bot/bot-userid {:userid approver-bot/bot-userid :name "Approver Bot"}
    bona-fide-bot/bot-userid {:userid bona-fide-bot/bot-userid :name "Bona Fide Bot"}
-   rejecter-bot/bot-userid {:userid rejecter-bot/bot-userid :name "Rejecter Bot"}})
->>>>>>> 1530afdc
+   rejecter-bot/bot-userid {:userid rejecter-bot/bot-userid :name "Rejecter Bot"}
+   expirer-bot/bot-userid {:userid expirer-bot/bot-userid :name "Expirer Bot"}})
 
 (def +fake-users+
   {:applicant1 "alice"
