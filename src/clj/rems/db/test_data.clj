(ns rems.db.test-data
  "Populating the database with nice test data."
  (:require [clj-time.core :as time]
            [rems.context :as context]
            [rems.db.applications :as applications]
            [rems.db.core :as db]
            [rems.db.roles :as roles]
            [rems.db.users :as users]
            [rems.db.workflow-actors :as actors]
            [rems.locales :as locales]
            [rems.util :refer [get-user-id]]))

(def +fake-user-data+
  {"developer" {"eppn" "developer" "mail" "deve@lo.per" "commonName" "Deve Loper"}
   "alice" {"eppn" "alice" "mail" "a@li.ce" "commonName" "Alice Applicant"}
   "bob" {"eppn" "bob" "mail" "b@o.b" "commonName" "Bob Approver"}
   "carl" {"eppn" "carl" "mail" "c@a.rl" "commonName" "Carl Reviewer"}
   "owner" {"eppn" "owner" "mail" "ow@n.er" "commonName" "Own Er"}})

(def +demo-user-data+
  {"RDapplicant1@funet.fi" {"eppn" "RDapplicant1@funet.fi" "mail" "RDapplicant1.test@test_example.org" "commonName" "RDapplicant1 REMSDEMO1"}
   "RDapplicant2@funet.fi" {"eppn" "RDapplicant2@funet.fi" "mail" "RDapplicant2.test@test_example.org" "commonName" "RDapplicant2 REMSDEMO"}
   "RDapprover1@funet.fi" {"eppn" "RDapprover1@funet.fi" "mail" "RDapprover1.test@rems_example.org" "commonName" "RDapprover1 REMSDEMO"}
   "RDapprover2@funet.fi" {"eppn" "RDapprover2@funet.fi" "mail" "RDapprover2.test@rems_example.org" "commonName" "RDapprover2 REMSDEMO"}
   "RDreview@funet.fi" {"eppn" "RDreview@funet.fi" "mail" "RDreview.test@rems_example.org" "commonName" "RDreview REMSDEMO"}
   "RDowner@funet.fi" {"eppn" "RDowner@funet.fi" "mail" "RDowner.test@test_example.org" "commonName" "RDowner REMSDEMO"}})

(defn- create-users-and-roles! []
  ;; users provided by the fake login
  (users/add-user! "developer" (+fake-user-data+ "developer"))
  (roles/add-role! "developer" :applicant)
  (roles/add-role! "developer" :approver)
  (users/add-user! "alice" (+fake-user-data+ "alice"))
  (roles/add-role! "alice" :applicant)
  (users/add-user! "bob" (+fake-user-data+ "bob"))
  (roles/add-role! "bob" :approver)
  (users/add-user! "carl" (+fake-user-data+ "carl"))
  (roles/add-role! "carl" :reviewer)
  ;; a user to own things
  (users/add-user! "owner" (+fake-user-data+ "owner"))
  (roles/add-role! "owner" :owner)
  ;; invalid user for tests
  (db/add-user! {:user "invalid" :userattrs nil}))

(defn- create-demo-users-and-roles! []
  ;; users used on remsdemo
  (doseq [applicant ["RDapplicant1@funet.fi" "RDapplicant2@funet.fi"]]
    (users/add-user! applicant (+demo-user-data+ applicant))
    (roles/add-role! applicant :applicant))
  (doseq [approver ["RDapprover1@funet.fi" "RDapprover2@funet.fi"]]
    (users/add-user! approver (+demo-user-data+ approver))
    (roles/add-role! approver :approver)
    (roles/add-role! approver :applicant))
  (let [reviewer "RDreview@funet.fi"]
    (users/add-user! reviewer (+demo-user-data+ reviewer))
    (roles/add-role! reviewer :reviewer))
  ;; a user to own things
  (let [owner "RDowner@funet.fi"]
    (users/add-user! owner (+demo-user-data+ owner))
    (roles/add-role! owner :owner)))

(defn- create-expired-form!
  [owner]
  (let [yesterday (time/minus (time/now) (time/days 1))]
    (db/create-form! {:prefix "nbn" :title "Expired form, should not be seen" :user owner :endt yesterday})))

(defn- create-expired-license!
  [owner]
  (let [yesterday (time/minus (time/now) (time/days 1))]
    (db/create-license! {:modifieruserid owner :owneruserid owner :title "expired license" :type "link" :textcontent "http://expired" :endt yesterday})))

(defn- create-basic-form!
  "Creates a bilingual form with all supported field types. Returns id of the form meta."
  [owner]
  (let [form (db/create-form! {:prefix "nbn" :title "Yksinkertainen lomake" :user owner})

<<<<<<< HEAD
        name (db/create-form-item! {:type "text" :optional false :user owner :value 0})
        purpose (db/create-form-item! {:type "texta" :optional false :user owner :value 0})
        duration (db/create-form-item! {:type "text" :optional true :user owner :value 0})
        expired (db/create-form-item! {:type "text" :optional true :user owner :value 0})]
    (db/end-form-item! {:id (:id expired)})
=======
        name (db/create-form-item!
               {:type "text" :optional false :user owner :value 0})
        purpose (db/create-form-item!
                  {:type "texta" :optional false :user owner :value 0})
        start-date (db/create-form-item!
                     {:type "date" :optional true :user owner :value 0})]
>>>>>>> be10b0fa
    ;; link out of order for less predictable row ids
    (db/link-form-item! {:form (:id form) :itemorder 1 :optional false :item (:id name) :user owner})
    (db/link-form-item! {:form (:id form) :itemorder 3 :optional false :item (:id purpose) :user owner})
    (db/link-form-item! {:form (:id form) :itemorder 2 :optional true :item (:id start-date) :user owner})
    ;; localize
    (db/localize-form-item! {:item (:id name) :langcode "fi" :title "Projektin nimi" :inputprompt "Projekti"})
    (db/localize-form-item! {:item (:id name) :langcode "en" :title "Project name" :inputprompt "Project"})
    (db/localize-form-item! {:item (:id purpose) :langcode "fi"
                             :title "Projektin tarkoitus"
                             :inputprompt "Projektin tarkoitus on ..."})
    (db/localize-form-item! {:item (:id purpose) :langcode "en"
                             :title "Purpose of the project"
                             :inputprompt "The purpose of the project is to ..."})
<<<<<<< HEAD
    (db/localize-form-item! {:item (:id duration) :langcode "fi" :title "Projektin kesto" :inputprompt "YYYY-YYYY"})
    (db/localize-form-item! {:item (:id duration) :langcode "en" :title "Duration of the project" :inputprompt "YYYY-YYYY"})
    (db/localize-form-item! {:item (:id expired) :langcode "en" :title "Expired form item" :inputprompt ""})
=======
    (db/localize-form-item! {:item (:id start-date) :langcode "fi" :title "Projektin aloituspäivä" :inputprompt ""})
    (db/localize-form-item! {:item (:id start-date) :langcode "en" :title "Start date of the project" :inputprompt ""})
>>>>>>> be10b0fa

    (:id form)))

(defn- create-workflows! [user1 user2 user3 owner]
  (let [minimal (:id (db/create-workflow! {:prefix "nbn" :owneruserid owner :modifieruserid owner :title "minimal" :fnlround 0}))
        simple (:id (db/create-workflow! {:prefix "nbn" :owneruserid owner :modifieruserid owner :title "simple" :fnlround 0}))
        with-review (:id (db/create-workflow! {:prefix "nbn" :owneruserid owner :modifieruserid owner :title "with review" :fnlround 1}))
        two-round (:id (db/create-workflow! {:prefix "nbn" :owneruserid owner :modifieruserid owner :title "two rounds" :fnlround 1}))
        different (:id (db/create-workflow! {:prefix "nbn" :owneruserid owner :modifieruserid owner :title "two rounds, different approvers" :fnlround 1}))
        expired (:id (db/create-workflow! {:prefix "nbn" :owneruserid owner :modifieruserid owner :title "workflow has already expired, should not be seen" :fnlround 0 :endt (time/minus (time/now) (time/years 1))}))]
    ;; either user1 or user2 can approve
    (actors/add-approver! simple user1 0)
    (actors/add-approver! simple user2 0)
    ;; first user3 reviews, then user1 can approve
    (actors/add-reviewer! with-review user3 0)
    (actors/add-approver! with-review user1 1)
    ;; only user1 can approve
    (actors/add-approver! two-round user1 0)
    (actors/add-approver! two-round user1 1)
    ;; first user2, then user1
    (actors/add-approver! different user2 0)
    (actors/add-approver! different user1 1)

    ;; attach both kinds of licenses to all workflows
    (let [link (:id (db/create-license!
                     {:modifieruserid owner :owneruserid owner :title "non-localized link license"
                      :type "link" :textcontent "http://invalid"}))
          text (:id (db/create-license!
                     {:modifieruserid owner :owneruserid owner :title "non-localized text license"
                      :type "text" :textcontent "non-localized content"}))]
      (db/create-license-localization!
       {:licid link :langcode "en" :title "CC Attribution 4.0"
        :textcontent "https://creativecommons.org/licenses/by/4.0/legalcode"})
      (db/create-license-localization!
       {:licid link :langcode "fi" :title "CC Nimeä 4.0"
        :textcontent "https://creativecommons.org/licenses/by/4.0/legalcode.fi"})
      (db/create-license-localization!
       {:licid text :langcode "fi" :title "Yleiset käyttöehdot"
        :textcontent (apply str (repeat 10 "Suomenkielinen lisenssiteksti. "))})
      (db/create-license-localization!
       {:licid text :langcode "en" :title "General Terms of Use"
        :textcontent (apply str (repeat 10 "License text in English. "))})

      (doseq [wfid [minimal simple with-review two-round different]]
        (db/create-workflow-license! {:wfid wfid :licid link :round 0})
        (db/create-workflow-license! {:wfid wfid :licid text :round 0})
        (db/set-workflow-license-validity! {:licid link :start (time/minus (time/now) (time/years 1)) :end nil})
        (db/set-workflow-license-validity! {:licid text :start (time/minus (time/now) (time/years 1)) :end nil})))

    {:minimal minimal
     :simple simple
     :with-review with-review
     :two-round two-round
     :different different
     :expired expired}))

(defn- create-resource-license! [resid text owner]
  (let [licid (:id (db/create-license!
                    {:modifieruserid owner :owneruserid owner :title "resource license"
                     :type "link" :textcontent "http://invalid"}))]
    (db/create-license-localization!
     {:licid licid :langcode "en" :title (str text " (en)")
      :textcontent "https://www.apache.org/licenses/LICENSE-2.0"})
    (db/create-license-localization!
     {:licid licid :langcode "fi" :title (str text " (fi)")
      :textcontent "https://www.apache.org/licenses/LICENSE-2.0"})
    (db/create-resource-license! {:resid resid :licid licid})
    (db/set-resource-license-validity! {:licid licid :start (time/minus (time/now) (time/years 1)) :end nil})
    licid))

(defn- create-catalogue-item! [resource workflow form localizations]
  (let [id (:id (db/create-catalogue-item!
                 {:title "non-localized title" :resid resource :wfid workflow :form form}))]
    (doseq [[lang title] localizations]
      (db/create-catalogue-item-localization! {:id id :langcode lang :title title}))
    id))

(defn- create-draft! [catids wfid field-value & [now]]
  (let [app-id (applications/create-new-draft-at-time wfid (or now (time/now)))
        _ (if (vector? catids)
            (doseq [catid catids]
              (db/add-application-item! {:application app-id :item catid}))
            (db/add-application-item! {:application app-id :item catids}))
        form (binding [context/*lang* :en]
               (applications/get-form-for app-id))]
    (doseq [{item-id :id} (:items form)]
      (db/save-field-value! {:application app-id :form (:id form)
                             :item item-id :user (get-user-id) :value field-value}))
    (doseq [{license-id :id} (:licenses form)]
      (db/save-license-approval! {:catappid app-id
                                  :round 0
                                  :licid license-id
                                  :actoruserid (get-user-id)
                                  :state "approved"}))
    app-id))

(defn- create-applications! [catid wfid applicant approver]
  (binding [context/*tempura* locales/tconfig
            context/*user* {"eppn" applicant}]
    (create-draft! catid wfid "draft application")
    (applications/submit-application (create-draft! catid wfid "applied application"))
    (let [application (create-draft! catid wfid "rejected application")]
      (applications/submit-application application)
      (binding [context/*user* {"eppn" approver}]
        (applications/reject-application application 0 "comment for rejection")))
    (let [application (create-draft! catid wfid "accepted application")]
      (applications/submit-application application)
      (binding [context/*user* {"eppn" approver}]
        (applications/approve-application application 0 "comment for approval")))
    (let [application (create-draft! catid wfid "returned application")]
      (applications/submit-application application)
      (binding [context/*user* {"eppn" approver}]
        (applications/return-application application 0 "comment for return")))))

(defn- create-disabled-applications! [catid wfid applicant approver]
  (binding [context/*tempura* locales/tconfig
            context/*user* {"eppn" applicant}]
    (let [application (create-draft! catid wfid "draft with disabled item")])
    (let [application (create-draft! catid wfid "approved application with disabled item")]
      (applications/submit-application application)
      (binding [context/*user* {"eppn" approver}]
        (applications/approve-application application 0 "comment for approval")))))

(defn- create-bundled-application! [catid catid2 wfid applicant approver]
  (binding [context/*tempura* locales/tconfig
            context/*user* {"eppn" applicant}]
    (let [app-id (create-draft! [catid catid2] wfid "bundled application")]
      (applications/submit-application app-id)
      (binding [context/*user* {"eppn" approver}]
        (applications/return-application app-id 0 "comment for return"))
      (applications/submit-application app-id))))

(defn- create-review-application! [catid wfid applicant reviewer approver]
  (binding [context/*tempura* locales/tconfig
            context/*user* {"eppn" applicant}]
    (let [app-id (create-draft! catid wfid "application with review")]
      (applications/submit-application app-id)
      (binding [context/*user* {"eppn" reviewer}]
        (applications/review-application app-id 0 "comment for review"))
      (binding [context/*user* {"eppn" approver}]
        (applications/approve-application app-id 1 "comment for approval")))))

(defn- create-application-with-expired-resource-license! [wfid form applicant-user owner]
  (let [resource-id (:id (db/create-resource! {:resid "Resource that has expired license" :prefix "nbn" :modifieruserid owner}))
        year-ago (time/minus (time/now) (time/years 1))
        yesterday (time/minus (time/now) (time/days 1))
        licid-expired (create-resource-license! resource-id "License that has expired" owner)
        _ (db/set-resource-license-validity! {:licid licid-expired :start year-ago :end yesterday})
        item-with-expired-license (create-catalogue-item! resource-id wfid form {"en" "Resource with expired resource license"
                                                                                 "fi" "Resurssi jolla on vanhentunut resurssilisenssi"})]
    (binding [context/*tempura* locales/tconfig
              context/*user* {"eppn" applicant-user}]
      (applications/submit-application (create-draft! item-with-expired-license wfid "applied when license was valid that has since expired" (time/minus (time/now) (time/days 2)))))))

(defn- create-application-before-new-resource-license! [wfid form applicant-user owner]
  (let [resource-id (:id (db/create-resource! {:resid "Resource that has a new resource license" :prefix "nbn" :modifieruserid owner}))
        yesterday (time/minus (time/now) (time/days 1))
        licid-new (create-resource-license! resource-id "License that was just created" owner)
        _ (db/set-resource-license-validity! {:licid licid-new :start (time/now) :end nil})
        item-without-new-license (create-catalogue-item! resource-id wfid form {"en" "Resource with just created new resource license"
                                                                                "fi" "Resurssi jolla on uusi resurssilisenssi"})]
    (binding [context/*tempura* locales/tconfig
              context/*user* {"eppn" applicant-user}]
      (applications/submit-application (create-draft! item-without-new-license wfid "applied before license was valid" (time/minus (time/now) (time/days 2)))))))

(defn create-test-data! []
  (db/add-api-key! {:apikey 42 :comment "test data"})
  (create-users-and-roles!)
  (let [res1 (:id (db/create-resource! {:resid "urn:nbn:fi:lb-201403262" :prefix "nbn" :modifieruserid "owner"}))
        res2 (:id (db/create-resource! {:resid "Extra Data" :prefix "nbn" :modifieruserid "owner"}))
        res3 (:id (db/create-resource! {:resid "Expired Resource, should not be seen" :prefix "nbn" :modifieruserid "owner" :endt (time/minus (time/now) (time/years 1))}))
        form (create-basic-form! "owner")
        _ (create-expired-form! "owner")
        workflows (create-workflows! "developer" "bob" "carl" "owner")
        minimal (create-catalogue-item! res1 (:minimal workflows) form
                                        {"en" "ELFA Corpus, direct approval"
                                         "fi" "ELFA-korpus, suora hyväksyntä"})
        simple (create-catalogue-item! res1 (:simple workflows) form
                                       {"en" "ELFA Corpus, one approval"
                                        "fi" "ELFA-korpus, yksi hyväksyntä"})
        bundable (create-catalogue-item! res2 (:simple workflows) form
                                         {"en" "ELFA Corpus, one approval (extra data)"
                                          "fi" "ELFA-korpus, yksi hyväksyntä (lisäpaketti)"})
        with-review (create-catalogue-item! res1 (:with-review workflows) form
                                            {"en" "ELFA Corpus, with review"
                                             "fi" "ELFA-korpus, katselmoinnilla"})
        different (create-catalogue-item! res1 (:different workflows) form
                                          {"en" "ELFA Corpus, two rounds of approval by different approvers"
                                           "fi" "ELFA-korpus, kaksi hyväksyntäkierrosta eri hyväksyjillä"})
        disabled (create-catalogue-item! res1 (:simple workflows) form
                                         {"en" "ELFA Corpus, one approval (extra data, disabled)"
                                          "fi" "ELFA-korpus, yksi hyväksyntä (lisäpaketti, pois käytöstä)"})]
    (create-resource-license! res2 "Some test license" "owner")
    (db/set-catalogue-item-state! {:item disabled :state "disabled" :user "developer"})
    (create-applications! simple (:simple workflows) "developer" "developer")
    (create-disabled-applications! disabled (:simple workflows) "developer" "developer")
    (create-bundled-application! simple bundable (:simple workflows) "alice" "developer")
    (create-review-application! with-review (:with-review workflows) "alice" "carl" "developer")
    (create-application-with-expired-resource-license! (:simple workflows) form "alice" "owner")
    (create-application-before-new-resource-license!  (:simple workflows) form "alice" "owner")
    (create-expired-license! "owner")))

(defn create-demo-data! []
  (create-demo-users-and-roles!)
  (let [res1 (:id (db/create-resource! {:resid "urn:nbn:fi:lb-201403262" :prefix "nbn" :modifieruserid "RDowner@funet.fi"}))
        res2 (:id (db/create-resource! {:resid "Extra Data" :prefix "nbn" :modifieruserid "RDowner@funet.fi"}))
        form (create-basic-form! "RDowner@funet.fi")
        workflows (create-workflows! "RDapprover1@funet.fi" "RDapprover2@funet.fi" "RDreview@funet.fi" "RDowner@funet.fi")
        minimal (create-catalogue-item! res1 (:minimal workflows) form
                                        {"en" "ELFA Corpus, direct approval"
                                         "fi" "ELFA-korpus, suora hyväksyntä"})
        simple (create-catalogue-item! res1 (:simple workflows) form
                                       {"en" "ELFA Corpus, one approval"
                                        "fi" "ELFA-korpus, yksi hyväksyntä"})
        bundable (create-catalogue-item! res2 (:simple workflows) form
                                         {"en" "ELFA Corpus, one approval (extra data)"
                                          "fi" "ELFA-korpus, yksi hyväksyntä (lisäpaketti)"})
        with-review (create-catalogue-item! res1 (:with-review workflows) form
                                            {"en" "ELFA Corpus, with review"
                                             "fi" "ELFA-korpus, katselmoinnilla"})
        different (create-catalogue-item! res1 (:different workflows) form
                                          {"en" "ELFA Corpus, two rounds of approval by different approvers"
                                           "fi" "ELFA-korpus, kaksi hyväksyntäkierrosta eri hyväksyjillä"})
        disabled (create-catalogue-item! res1 (:simple workflows) form
                                         {"en" "ELFA Corpus, one approval (extra data, disabled)"
                                          "fi" "ELFA-korpus, yksi hyväksyntä (lisäpaketti, pois käytöstä)"})]
    (create-resource-license! res2 "Some demo license" "RDowner@funet.fi")
    (db/set-catalogue-item-state! {:item disabled :state "disabled" :user "developer"})
    (create-applications! simple (:simple workflows) "RDapplicant1@funet.fi" "RDapprover1@funet.fi")
    (create-disabled-applications! disabled (:simple workflows) "RDapplicant1@funet.fi" "RDapprover1@funet.fi")
    (create-bundled-application! simple bundable (:simple workflows) "RDapplicant2@funet.fi" "RDapprover1@funet.fi")
    (create-review-application! with-review (:with-review workflows) "RDapplicant1@funet.fi" "RDreview@funet.fi" "RDapprover1@funet.fi")
    (create-application-with-expired-resource-license! (:simple workflows) form "RDapplicant1@funet.fi" "RDowner@funet.fi")
    (create-application-before-new-resource-license!  (:simple workflows) form "RDapplicant1@funet.fi" "RDowner@funet.fi")))<|MERGE_RESOLUTION|>--- conflicted
+++ resolved
@@ -74,20 +74,11 @@
   [owner]
   (let [form (db/create-form! {:prefix "nbn" :title "Yksinkertainen lomake" :user owner})
 
-<<<<<<< HEAD
         name (db/create-form-item! {:type "text" :optional false :user owner :value 0})
         purpose (db/create-form-item! {:type "texta" :optional false :user owner :value 0})
-        duration (db/create-form-item! {:type "text" :optional true :user owner :value 0})
+        start-date (db/create-form-item! {:type "date" :optional true :user owner :value 0})
         expired (db/create-form-item! {:type "text" :optional true :user owner :value 0})]
     (db/end-form-item! {:id (:id expired)})
-=======
-        name (db/create-form-item!
-               {:type "text" :optional false :user owner :value 0})
-        purpose (db/create-form-item!
-                  {:type "texta" :optional false :user owner :value 0})
-        start-date (db/create-form-item!
-                     {:type "date" :optional true :user owner :value 0})]
->>>>>>> be10b0fa
     ;; link out of order for less predictable row ids
     (db/link-form-item! {:form (:id form) :itemorder 1 :optional false :item (:id name) :user owner})
     (db/link-form-item! {:form (:id form) :itemorder 3 :optional false :item (:id purpose) :user owner})
@@ -101,14 +92,9 @@
     (db/localize-form-item! {:item (:id purpose) :langcode "en"
                              :title "Purpose of the project"
                              :inputprompt "The purpose of the project is to ..."})
-<<<<<<< HEAD
-    (db/localize-form-item! {:item (:id duration) :langcode "fi" :title "Projektin kesto" :inputprompt "YYYY-YYYY"})
-    (db/localize-form-item! {:item (:id duration) :langcode "en" :title "Duration of the project" :inputprompt "YYYY-YYYY"})
-    (db/localize-form-item! {:item (:id expired) :langcode "en" :title "Expired form item" :inputprompt ""})
-=======
     (db/localize-form-item! {:item (:id start-date) :langcode "fi" :title "Projektin aloituspäivä" :inputprompt ""})
     (db/localize-form-item! {:item (:id start-date) :langcode "en" :title "Start date of the project" :inputprompt ""})
->>>>>>> be10b0fa
+    (db/localize-form-item! {:item (:id expired) :langcode "en" :title "Expired form item" :inputprompt ""})
 
     (:id form)))
 
