(ns rems.db.test-data
  "Populating the database with nice test data."
  (:require [clj-time.core :as time]
            [rems.context :as context]
            [rems.db.applications :as applications]
            [rems.db.core :as db]
            [rems.db.roles :as roles]
            [rems.db.users :as users]
            [rems.db.workflow :as workflow]
            [rems.db.workflow-actors :as actors]
            [rems.locales :as locales]))

(def +fake-users+
  {:applicant1 "alice"
   :approver1 "developer"
   :approver2 "bob"
   :owner "owner"
   :reviewer "carl"})

(def +fake-user-data+
  {"developer" {"eppn" "developer" "mail" "deve@lo.per" "commonName" "Deve Loper"}
   "alice" {"eppn" "alice" "mail" "a@li.ce" "commonName" "Alice Applicant"}
   "bob" {"eppn" "bob" "mail" "b@o.b" "commonName" "Bob Approver"}
   "carl" {"eppn" "carl" "mail" "c@a.rl" "commonName" "Carl Reviewer"}
   "owner" {"eppn" "owner" "mail" "ow@n.er" "commonName" "Own Er"}})

(def +demo-users+
  {:applicant1 "RDapplicant1@funet.fi"
   :applicant2 "RDapplicant2@funet.fi"
   :approver1 "RDapprover1@funet.fi"
   :approver2 "RDapprover2@funet.fi"
   :owner "RDowner@funet.fi"
   :reviewer "RDreview@funet.fi"})

(def +demo-user-data+
  {"RDapplicant1@funet.fi" {"eppn" "RDapplicant1@funet.fi" "mail" "RDapplicant1.test@test_example.org" "commonName" "RDapplicant1 REMSDEMO1"}
   "RDapplicant2@funet.fi" {"eppn" "RDapplicant2@funet.fi" "mail" "RDapplicant2.test@test_example.org" "commonName" "RDapplicant2 REMSDEMO"}
   "RDapprover1@funet.fi" {"eppn" "RDapprover1@funet.fi" "mail" "RDapprover1.test@rems_example.org" "commonName" "RDapprover1 REMSDEMO"}
   "RDapprover2@funet.fi" {"eppn" "RDapprover2@funet.fi" "mail" "RDapprover2.test@rems_example.org" "commonName" "RDapprover2 REMSDEMO"}
   "RDreview@funet.fi" {"eppn" "RDreview@funet.fi" "mail" "RDreview.test@rems_example.org" "commonName" "RDreview REMSDEMO"}
   "RDowner@funet.fi" {"eppn" "RDowner@funet.fi" "mail" "RDowner.test@test_example.org" "commonName" "RDowner REMSDEMO"}})

(defn- create-users-and-roles! []
  ;; users provided by the fake login
  (users/add-user! (+fake-users+ :approver1) (+fake-user-data+ (+fake-users+ :approver1)))
  (roles/add-role! (+fake-users+ :approver1) :applicant)
  (roles/add-role! (+fake-users+ :approver1) :approver)
  (users/add-user! (+fake-users+ :applicant1) (+fake-user-data+ (+fake-users+ :applicant1)))
  (roles/add-role! (+fake-users+ :applicant1) :applicant)
  (users/add-user! (+fake-users+ :approver2) (+fake-user-data+ (+fake-users+ :approver2)))
  (roles/add-role! (+fake-users+ :approver2) :approver)
  (users/add-user! (+fake-users+ :reviewer) (+fake-user-data+ (+fake-users+ :reviewer)))
  (roles/add-role! (+fake-users+ :reviewer) :reviewer)
  ;; a user to own things
  (users/add-user! (+fake-users+ :owner) (+fake-user-data+ (+fake-users+ :owner)))
  (roles/add-role! (+fake-users+ :owner) :owner)
  ;; invalid user for tests
  (db/add-user! {:user "invalid" :userattrs nil}))

(defn- create-demo-users-and-roles! []
  ;; users used on remsdemo
  (doseq [applicant [(+demo-users+ :applicant1) (+demo-users+ :applicant2)]]
    (users/add-user! applicant (+demo-user-data+ applicant))
    (roles/add-role! applicant :applicant))
  (doseq [approver [(+demo-users+ :approver1) (+demo-users+ :approver2)]]
    (users/add-user! approver (+demo-user-data+ approver))
    (roles/add-role! approver :approver)
    (roles/add-role! approver :applicant))
  (let [reviewer (+demo-users+ :reviewer)]
    (users/add-user! reviewer (+demo-user-data+ reviewer))
    (roles/add-role! reviewer :reviewer))
  ;; a user to own things
  (let [owner (+demo-users+ :owner)]
    (users/add-user! owner (+demo-user-data+ owner))
    (roles/add-role! owner :owner)))

(defn- create-expired-form! []
  (let [yesterday (time/minus (time/now) (time/days 1))]
    ;; only used from create-test-data!
    (db/create-form! {:organization "nbn" :title "Expired form, should not be seen" :user (+fake-users+ :owner) :endt yesterday})))

(defn- create-expired-license! []
  (let [owner (+fake-users+ :owner) ; only used from create-test-data!
        yesterday (time/minus (time/now) (time/days 1))]
    (db/create-license! {:modifieruserid owner :owneruserid owner :title "expired license" :type "link" :textcontent "http://expired" :endt yesterday})))

(defn- create-basic-form!
  "Creates a bilingual form with all supported field types. Returns id of the form meta."
  [users]
  (let [owner (users :owner)
        form (db/create-form! {:organization "nbn" :title "Yksinkertainen lomake" :user owner})
        name (db/create-form-item! {:type "text" :optional false :user owner :value 0})
        purpose (db/create-form-item! {:type "texta" :optional false :user owner :value 0})
        start-date (db/create-form-item! {:type "date" :optional true :user owner :value 0})
        expired (db/create-form-item! {:type "text" :optional true :user owner :value 0})
        plan (db/create-form-item! {:type "attachment" :optional true :user owner :value 0})
        maxlength-text (db/create-form-item! {:type "text" :optional false :user owner :value 0})
        maxlength-texta (db/create-form-item! {:type "texta" :optional false :user owner :value 0})]
    (db/end-form-item! {:id (:id expired)})
    ;; link out of order for less predictable row ids
    (db/link-form-item! {:form (:id form) :itemorder 1 :optional false :item (:id name) :user owner})
    (db/link-form-item! {:form (:id form) :itemorder 3 :optional false :item (:id purpose) :user owner})
    (db/link-form-item! {:form (:id form) :itemorder 2 :optional true :item (:id start-date) :user owner})
    (db/link-form-item! {:form (:id form) :itemorder 4 :optional true :item (:id plan) :user owner})
    (db/link-form-item! {:form (:id form) :itemorder 5 :optional true :item (:id maxlength-text) :user owner :maxlength 10})
    (db/link-form-item! {:form (:id form) :itemorder 6 :optional true :item (:id maxlength-texta) :user owner :maxlength 100})
    ;; localize
    (db/localize-form-item! {:item (:id name) :langcode "fi" :title "Projektin nimi" :inputprompt "Projekti"})
    (db/localize-form-item! {:item (:id name) :langcode "en" :title "Project name" :inputprompt "Project"})
    (db/localize-form-item! {:item (:id purpose) :langcode "fi"
                             :title "Projektin tarkoitus"
                             :inputprompt "Projektin tarkoitus on ..."})
    (db/localize-form-item! {:item (:id purpose) :langcode "en"
                             :title "Purpose of the project"
                             :inputprompt "The purpose of the project is to ..."})
    (db/localize-form-item! {:item (:id start-date) :langcode "fi" :title "Projektin aloituspäivä" :inputprompt ""})
    (db/localize-form-item! {:item (:id start-date) :langcode "en" :title "Start date of the project" :inputprompt ""})
    (db/localize-form-item! {:item (:id expired) :langcode "en" :title "Expired form item" :inputprompt ""})
    (db/localize-form-item! {:item (:id plan) :langcode "fi" :title "Projektisuunnitelma" :inputprompt ""})
    (db/localize-form-item! {:item (:id plan) :langcode "en" :title "Project plan" :inputprompt ""})
    (db/localize-form-item! {:item (:id maxlength-text) :langcode "fi" :title "Projektin lyhenne" :inputprompt ""})
    (db/localize-form-item! {:item (:id maxlength-text) :langcode "en" :title "Project acronym" :inputprompt ""})
    (db/localize-form-item! {:item (:id maxlength-texta) :langcode "fi" :title "Tutkimussuunnitelma" :inputprompt ""})
    (db/localize-form-item! {:item (:id maxlength-texta) :langcode "en" :title "Research plan" :inputprompt ""})

    (:id form)))

(defn- create-workflows! [users]
  (let [approver1 (users :approver1)
        approver2 (users :approver2)
        reviewer (users :reviewer)
        owner (users :owner)
        minimal (:id (db/create-workflow! {:organization "nbn" :owneruserid owner :modifieruserid owner :title "minimal" :fnlround 0}))
        simple (:id (db/create-workflow! {:organization "nbn" :owneruserid owner :modifieruserid owner :title "simple" :fnlround 0}))
        with-review (:id (db/create-workflow! {:organization "nbn" :owneruserid owner :modifieruserid owner :title "with review" :fnlround 1}))
        two-round (:id (db/create-workflow! {:organization "nbn" :owneruserid owner :modifieruserid owner :title "two rounds" :fnlround 1}))
        different (:id (db/create-workflow! {:organization "nbn" :owneruserid owner :modifieruserid owner :title "two rounds, different approvers" :fnlround 1}))
        expired (:id (db/create-workflow! {:organization "nbn" :owneruserid owner :modifieruserid owner :title "workflow has already expired, should not be seen" :fnlround 0 :endt (time/minus (time/now) (time/years 1))}))
        dynamic (:id (workflow/create-workflow! {:user-id owner
                                                 :organization "nbn"
                                                 :title "dynamic workflow"
                                                 :type :dynamic
                                                 :handlers [approver1]}))]
    ;; either approver1 or approver2 can approve
    (actors/add-approver! simple approver1 0)
    (actors/add-approver! simple approver2 0)
    ;; first reviewer reviews, then approver1 can approve
    (actors/add-reviewer! with-review reviewer 0)
    (actors/add-approver! with-review approver1 1)
    ;; only approver1 can approve
    (actors/add-approver! two-round approver1 0)
    (actors/add-approver! two-round approver1 1)
    ;; first approver2, then approver1
    (actors/add-approver! different approver2 0)
    (actors/add-approver! different approver1 1)

    ;; attach both kinds of licenses to all workflows
    (let [link (:id (db/create-license!
                     {:modifieruserid owner :owneruserid owner :title "non-localized link license"
                      :type "link" :textcontent "http://invalid"}))
          text (:id (db/create-license!
                     {:modifieruserid owner :owneruserid owner :title "non-localized text license"
                      :type "text" :textcontent "non-localized content"}))]
      (db/create-license-localization!
       {:licid link :langcode "en" :title "CC Attribution 4.0"
        :textcontent "https://creativecommons.org/licenses/by/4.0/legalcode"})
      (db/create-license-localization!
       {:licid link :langcode "fi" :title "CC Nimeä 4.0"
        :textcontent "https://creativecommons.org/licenses/by/4.0/legalcode.fi"})
      (db/create-license-localization!
       {:licid text :langcode "fi" :title "Yleiset käyttöehdot"
        :textcontent (apply str (repeat 10 "Suomenkielinen lisenssiteksti. "))})
      (db/create-license-localization!
       {:licid text :langcode "en" :title "General Terms of Use"
        :textcontent (apply str (repeat 10 "License text in English. "))})

      (doseq [wfid [minimal simple with-review two-round different]]
        (db/create-workflow-license! {:wfid wfid :licid link :round 0})
        (db/create-workflow-license! {:wfid wfid :licid text :round 0})
        (db/set-workflow-license-validity! {:licid link :start (time/minus (time/now) (time/years 1)) :end nil})
        (db/set-workflow-license-validity! {:licid text :start (time/minus (time/now) (time/years 1)) :end nil})))

    {:minimal minimal
     :simple simple
     :with-review with-review
     :two-round two-round
     :different different
     :expired expired
     :dynamic dynamic}))

(defn- create-resource-license! [resid text owner]
  (let [licid (:id (db/create-license!
                    {:modifieruserid owner :owneruserid owner :title "resource license"
                     :type "link" :textcontent "http://invalid"}))]
    (db/create-license-localization!
     {:licid licid :langcode "en" :title (str text " (en)")
      :textcontent "https://www.apache.org/licenses/LICENSE-2.0"})
    (db/create-license-localization!
     {:licid licid :langcode "fi" :title (str text " (fi)")
      :textcontent "https://www.apache.org/licenses/LICENSE-2.0"})
    (db/create-resource-license! {:resid resid :licid licid})
    (db/set-resource-license-validity! {:licid licid :start (time/minus (time/now) (time/years 1)) :end nil})
    licid))

(defn- create-catalogue-item! [resource workflow form localizations]
  (let [id (:id (db/create-catalogue-item!
                 {:title "non-localized title" :resid resource :wfid workflow :form form}))]
    (doseq [[lang title] localizations]
      (db/create-catalogue-item-localization! {:id id :langcode lang :title title}))
    id))

(defn trim-value-if-longer-than-fields-maxlength [value maxlength]
  (if (and maxlength (> (count value) maxlength))
    (subs value 0 maxlength)
    value))

(defn- create-draft! [user-id catids wfid field-value & [now]]
  (let [app-id (applications/create-new-draft-at-time user-id wfid (or now (time/now)))
        _ (if (vector? catids)
            (doseq [catid catids]
              (db/add-application-item! {:application app-id :item catid}))
            (db/add-application-item! {:application app-id :item catids}))
        form (binding [context/*lang* :en]
               (applications/get-form-for user-id app-id))]
    (doseq [{item-id :id maxlength :maxlength} (:items form)
<<<<<<< HEAD
            :let [trimmed-value (if (and maxlength (> (count field-value) maxlength))
                                  (subs field-value 0 maxlength)
                                  field-value)]]
=======
            :let [trimmed-value (trim-value-if-longer-than-fields-maxlength field-value maxlength)]]
>>>>>>> b05274cc
      (db/save-field-value! {:application app-id :form (:id form)
                             :item item-id :user user-id :value trimmed-value}))
    (doseq [{license-id :id} (:licenses form)]
      (db/save-license-approval! {:catappid app-id
                                  :round 0
                                  :licid license-id
                                  :actoruserid user-id
                                  :state "approved"}))
    app-id))

(defn- create-applications! [catid wfid applicant approver]
  (binding [context/*tempura* (locales/tempura-config)]
    (create-draft! applicant catid wfid "draft application")
    (let [application (create-draft! applicant catid wfid "applied application")]
      (applications/submit-application applicant application))
    (let [application (create-draft! applicant catid wfid "rejected application")]
      (applications/submit-application applicant application)
      (applications/reject-application approver application 0 "comment for rejection"))
    (let [application (create-draft! applicant catid wfid "accepted application")]
      (applications/submit-application applicant application)
      (applications/approve-application approver application 0 "comment for approval"))
    (let [application (create-draft! applicant catid wfid "returned application")]
      (applications/submit-application applicant application)
      (applications/return-application approver application 0 "comment for return"))))

(defn- create-disabled-applications! [catid wfid applicant approver]
  (binding [context/*tempura* (locales/tempura-config)]
    (create-draft! applicant catid wfid "draft with disabled item")
    (let [application (create-draft! applicant catid wfid "approved application with disabled item")]
      (applications/submit-application applicant application)
      (applications/approve-application approver application 0 "comment for approval"))))

(defn- create-bundled-application! [catid catid2 wfid applicant approver]
  (binding [context/*tempura* (locales/tempura-config)]
    (let [app-id (create-draft! applicant [catid catid2] wfid "bundled application")]
      (applications/submit-application applicant app-id)
      (applications/return-application approver app-id 0 "comment for return")
      (applications/submit-application applicant app-id))))

(defn- create-dynamic-application! [catid wfid applicant]
  (let [app-id (create-draft! applicant [catid] wfid "dynamic application")
        result (applications/dynamic-command! {:type :rems.workflow.dynamic/submit
                                               :actor applicant
                                               :application-id app-id})]
    (assert (nil? result) {:result result})
    app-id))

(defn- create-review-application! [catid wfid users]
  (let [applicant (users :applicant1)
        approver (users :approver1)
        reviewer (users :reviewer)]
    (binding [context/*tempura* (locales/tempura-config)]
      (let [app-id (create-draft! applicant catid wfid "application with review")]
        (applications/submit-application applicant app-id)
        (applications/review-application reviewer app-id 0 "comment for review")
        (applications/approve-application approver app-id 1 "comment for approval")))))

(defn- create-application-with-expired-resource-license! [wfid form users]
  (let [applicant (users :applicant1)
        owner (users :owner)
        resource-id (:id (db/create-resource! {:resid "Resource that has expired license" :organization "nbn" :owneruserid owner :modifieruserid owner}))
        year-ago (time/minus (time/now) (time/years 1))
        yesterday (time/minus (time/now) (time/days 1))
        licid-expired (create-resource-license! resource-id "License that has expired" owner)
        _ (db/set-resource-license-validity! {:licid licid-expired :start year-ago :end yesterday})
        item-with-expired-license (create-catalogue-item! resource-id wfid form {"en" "Resource with expired resource license"
                                                                                 "fi" "Resurssi jolla on vanhentunut resurssilisenssi"})]
    (binding [context/*tempura* (locales/tempura-config)]
      (let [application (create-draft! applicant item-with-expired-license wfid "applied when license was valid that has since expired" (time/minus (time/now) (time/days 2)))]
        (applications/submit-application applicant application)))))

(defn- create-application-before-new-resource-license! [wfid form users]
  (let [applicant (users :applicant1)
        owner (users :owner)
        resource-id (:id (db/create-resource! {:resid "Resource that has a new resource license" :organization "nbn" :owneruserid owner :modifieruserid owner}))
        licid-new (create-resource-license! resource-id "License that was just created" owner)
        _ (db/set-resource-license-validity! {:licid licid-new :start (time/now) :end nil})
        item-without-new-license (create-catalogue-item! resource-id wfid form {"en" "Resource with just created new resource license"
                                                                                "fi" "Resurssi jolla on uusi resurssilisenssi"})]
    (binding [context/*tempura* (locales/tempura-config)]
      (let [application (create-draft! applicant item-without-new-license wfid "applied before license was valid" (time/minus (time/now) (time/days 2)))]
        (applications/submit-application applicant application)))))

(defn create-test-data! []
  (db/add-api-key! {:apikey 42 :comment "test data"})
  (create-users-and-roles!)
  (let [res1 (:id (db/create-resource! {:resid "urn:nbn:fi:lb-201403262" :organization "nbn" :owneruserid (+fake-users+ :owner) :modifieruserid (+fake-users+ :owner)}))
        res2 (:id (db/create-resource! {:resid "Extra Data" :organization "nbn" :owneruserid (+fake-users+ :owner) :modifieruserid (+fake-users+ :owner)}))
        _ (:id (db/create-resource! {:resid "Expired Resource, should not be seen" :organization "nbn" :owneruserid (+fake-users+ :owner) :modifieruserid (+fake-users+ :owner) :endt (time/minus (time/now) (time/years 1))}))
        form (create-basic-form! +fake-users+)
        _ (create-expired-form!)
        workflows (create-workflows! +fake-users+)
        _ (create-catalogue-item! res1 (:minimal workflows) form
                                  {"en" "ELFA Corpus, direct approval"
                                   "fi" "ELFA-korpus, suora hyväksyntä"})
        simple (create-catalogue-item! res1 (:simple workflows) form
                                       {"en" "ELFA Corpus, one approval"
                                        "fi" "ELFA-korpus, yksi hyväksyntä"})
        bundlable (create-catalogue-item! res2 (:simple workflows) form
                                          {"en" "ELFA Corpus, one approval (extra data)"
                                           "fi" "ELFA-korpus, yksi hyväksyntä (lisäpaketti)"})
        with-review (create-catalogue-item! res1 (:with-review workflows) form
                                            {"en" "ELFA Corpus, with review"
                                             "fi" "ELFA-korpus, katselmoinnilla"})
        _ (create-catalogue-item! res1 (:different workflows) form
                                  {"en" "ELFA Corpus, two rounds of approval by different approvers"
                                   "fi" "ELFA-korpus, kaksi hyväksyntäkierrosta eri hyväksyjillä"})
        disabled (create-catalogue-item! res1 (:simple workflows) form
                                         {"en" "ELFA Corpus, one approval (extra data, disabled)"
                                          "fi" "ELFA-korpus, yksi hyväksyntä (lisäpaketti, pois käytöstä)"})]
    (create-resource-license! res2 "Some test license" (+fake-users+ :owner))
    (db/set-catalogue-item-state! {:item disabled :state "disabled" :user (+fake-users+ :approver1)})
    (create-applications! simple (:simple workflows) (+fake-users+ :approver1) (+fake-users+ :approver1))
    (create-disabled-applications! disabled (:simple workflows) (+fake-users+ :approver1) (+fake-users+ :approver1))
    (create-bundled-application! simple bundlable (:simple workflows) (+fake-users+ :applicant1) (+fake-users+ :approver1))
    (create-review-application! with-review (:with-review workflows) +fake-users+)
    (create-application-with-expired-resource-license! (:simple workflows) form +fake-users+)
    (create-application-before-new-resource-license!  (:simple workflows) form +fake-users+)
    (create-expired-license!)
    (let [dynamic (create-catalogue-item! res1 (:dynamic workflows) form
                                          {"en" "Dynamic workflow" "fi" "Dynaaminen työvuo"})]
      (create-dynamic-application! dynamic (:dynamic workflows) (+fake-users+ :applicant1)))))

(defn create-demo-data! []
  (create-demo-users-and-roles!)
  (let [res1 (:id (db/create-resource! {:resid "urn:nbn:fi:lb-201403262" :organization "nbn" :owneruserid (+demo-users+ :owner) :modifieruserid (+demo-users+ :owner)}))
        res2 (:id (db/create-resource! {:resid "Extra Data" :organization "nbn" :owneruserid (+demo-users+ :owner) :modifieruserid (+demo-users+ :owner)}))
        form (create-basic-form! +demo-users+)
        workflows (create-workflows! +demo-users+)
        _ (create-catalogue-item! res1 (:minimal workflows) form
                                  {"en" "ELFA Corpus, direct approval"
                                   "fi" "ELFA-korpus, suora hyväksyntä"})
        simple (create-catalogue-item! res1 (:simple workflows) form
                                       {"en" "ELFA Corpus, one approval"
                                        "fi" "ELFA-korpus, yksi hyväksyntä"})
        bundlable (create-catalogue-item! res2 (:simple workflows) form
                                          {"en" "ELFA Corpus, one approval (extra data)"
                                           "fi" "ELFA-korpus, yksi hyväksyntä (lisäpaketti)"})
        with-review (create-catalogue-item! res1 (:with-review workflows) form
                                            {"en" "ELFA Corpus, with review"
                                             "fi" "ELFA-korpus, katselmoinnilla"})
        _ (create-catalogue-item! res1 (:different workflows) form
                                  {"en" "ELFA Corpus, two rounds of approval by different approvers"
                                   "fi" "ELFA-korpus, kaksi hyväksyntäkierrosta eri hyväksyjillä"})
        disabled (create-catalogue-item! res1 (:simple workflows) form
                                         {"en" "ELFA Corpus, one approval (extra data, disabled)"
                                          "fi" "ELFA-korpus, yksi hyväksyntä (lisäpaketti, pois käytöstä)"})]
    (create-resource-license! res2 "Some demo license" (+demo-users+ :owner))
    (db/set-catalogue-item-state! {:item disabled :state "disabled" :user (+demo-users+ :owner)})
    (create-applications! simple (:simple workflows) (+demo-users+ :applicant1) (+demo-users+ :approver1))
    (create-disabled-applications! disabled (:simple workflows) (+demo-users+ :applicant1) (+demo-users+ :approver1))
    (create-bundled-application! simple bundlable (:simple workflows) (+demo-users+ :applicant2) (+demo-users+ :approver1))
    (create-review-application! with-review (:with-review workflows) +demo-users+)
    (create-application-with-expired-resource-license! (:simple workflows) form +demo-users+)
    (create-application-before-new-resource-license!  (:simple workflows) form +demo-users+)
    (create-expired-license!)
    (let [dynamic (create-catalogue-item! res1 (:dynamic workflows) form
                                          {"en" "Dynamic workflow" "fi" "Dynaaminen työvuo"})]
      (create-dynamic-application! dynamic (:dynamic workflows) (+demo-users+ :applicant1)))))<|MERGE_RESOLUTION|>--- conflicted
+++ resolved
@@ -223,13 +223,7 @@
         form (binding [context/*lang* :en]
                (applications/get-form-for user-id app-id))]
     (doseq [{item-id :id maxlength :maxlength} (:items form)
-<<<<<<< HEAD
-            :let [trimmed-value (if (and maxlength (> (count field-value) maxlength))
-                                  (subs field-value 0 maxlength)
-                                  field-value)]]
-=======
             :let [trimmed-value (trim-value-if-longer-than-fields-maxlength field-value maxlength)]]
->>>>>>> b05274cc
       (db/save-field-value! {:application app-id :form (:id form)
                              :item item-id :user user-id :value trimmed-value}))
     (doseq [{license-id :id} (:licenses form)]
