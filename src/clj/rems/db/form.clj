--- conflicted
+++ resolved
@@ -50,22 +50,6 @@
   (or (form-in-use-error form-id)
       {:success true}))
 
-<<<<<<< HEAD
-;; TODO: is this really good or should we rather use what client generates?
-(defn- generate-field-ids
-  "Generate ids for fields.
-
-  Fields in the UI are 0-based while creating and we generate them
-  in `generate-field-ids` as 1-based. If one field refers to another
-  then we must fix the reference."
-  [fields]
-  (map-indexed (fn [index field]
-                 (let [new-field (assoc field :field/id (inc index))]
-                   (if (get-in new-field [:field/visibility :visibility/field :field/id])
-                     (update-in new-field [:field/visibility :visibility/field :field/id] inc)
-                     new-field)))
-               fields))
-=======
 (defn validate-given-ids [fields]
   (let [fields-with-given-ids (filter #(contains? % :field/id) fields)
         id-counts (frequencies (map :field/id fields-with-given-ids))
@@ -98,7 +82,6 @@
                  (validate-given-ids [{:field/id "abc"}
                                       {:field/id "xyz"}
                                       {:field/id "abc"}])))))
->>>>>>> 5eb9941f
 
 (defn- normalize-field-values [field]
   (let [visibility-type (get-in field [:field/visibility :visibility/type] :always)]
@@ -114,13 +97,8 @@
 
 (defn- serialize-fields [form]
   (->> (:form/fields form)
-<<<<<<< HEAD
-       (generate-field-ids)
-       (normalize-fields-values)
-=======
        (validate-given-ids)
        (assign-field-ids)
->>>>>>> 5eb9941f
        (validate-fields)
        (json/generate-string)))
 
