--- conflicted
+++ resolved
@@ -1,12 +1,7 @@
 (ns rems.db.form
   (:require [clojure.test :refer :all]
-<<<<<<< HEAD
             [medley.core :refer [map-keys filter-vals remove-keys]]
-            [rems.api.schema :refer [FieldTemplate FormData]]
-=======
-            [medley.core :refer [map-keys filter-vals]]
             [rems.api.schema :as schema]
->>>>>>> 4fdd0633
             [rems.common.form :as common-form]
             [rems.config :refer [env]]
             [rems.db.core :as db]
@@ -22,7 +17,7 @@
   (coerce-fields (json/parse-string fields-json)))
 
 (def ^:private coerce-formdata
-  (coerce/coercer! FormData coerce/string-coercion-matcher))
+  (coerce/coercer! schema/FormData coerce/string-coercion-matcher))
 
 (defn- deserialize-formdata [row]
   (merge (dissoc row :formdata)
