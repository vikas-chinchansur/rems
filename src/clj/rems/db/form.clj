--- conflicted
+++ resolved
@@ -114,12 +114,7 @@
 
 (defn create-form! [user-id form]
   (let [organization (:form/organization form)]
-<<<<<<< HEAD
-    (or (util/forbidden-organization? user-id organization)
-        (validation-error form)
-=======
     (or (util/forbidden-organization-error organization)
->>>>>>> d91f8961
         (let [form-id (:id (db/save-form-template! {:organization organization
                                                     :title (:form/title form)
                                                     :user user-id
