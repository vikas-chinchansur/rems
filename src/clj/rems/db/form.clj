(ns rems.db.form
  (:require [clojure.test :refer :all]
            [medley.core :refer [map-keys]]
            [rems.api.schema :refer [FieldTemplate]]
            [rems.db.catalogue :as catalogue]
            [rems.db.core :as db]
            [rems.json :as json]
            [schema.coerce :as coerce]
            [schema.core :as s]))

(def ^:private coerce-fields
  (coerce/coercer! [FieldTemplate] coerce/string-coercion-matcher))

(defn- deserialize-fields [fields-json]
  (coerce-fields (json/parse-string fields-json)))

(defn- parse-db-row [row]
  (-> row
      (update :fields deserialize-fields)
      (->> (map-keys {:id :form/id
                      :organization :form/organization
                      :title :form/title
                      :fields :form/fields
                      :enabled :enabled
                      :archived :archived}))))

(defn get-form-templates [filters]
  (->> (db/get-form-templates)
       (map parse-db-row)
       (db/apply-filters filters)))

(defn get-form-template [id]
  (let [row (db/get-form-template {:id id})]
    (when row
      (parse-db-row row))))

(defn- catalogue-items-for-form [id]
  (->> (catalogue/get-localized-catalogue-items {:form id :archived false})
       (map #(select-keys % [:id :title :localizations]))))

(defn- form-in-use-error [form-id]
  (let [catalogue-items (catalogue-items-for-form form-id)]
    (when (seq catalogue-items)
      {:success false
       :errors [{:type :t.administration.errors/form-in-use :catalogue-items catalogue-items}]})))

(defn form-editable [form-id]
  (or (form-in-use-error form-id)
      {:success true}))

(defn- generate-field-ids [fields]
  (map-indexed (fn [index field]
                 (assoc field :field/id (inc index)))
               fields))

<<<<<<< HEAD
(defn- normalize-field-values [field]
  (let [visibility-type (get-in field [:field/visibility :visibility/type] :always)]
    (if (= :always visibility-type)
      (dissoc field :field/visibility)
      field)))

(defn- normalize-fields-values [fields]
  (map normalize-field-values fields))
=======
(def ^:private validate-fields
  (s/validator [FieldTemplate]))
>>>>>>> c98e177d

(defn- serialize-fields [form]
  (->> (:form/fields form)
       (generate-field-ids)
<<<<<<< HEAD
       (s/validate [FieldTemplate])
       (normalize-fields-values)
=======
       (validate-fields)
>>>>>>> c98e177d
       (json/generate-string)))

(defn create-form! [user-id form]
  (let [form-id (:id (db/save-form-template! {:organization (:form/organization form)
                                              :title (:form/title form)
                                              :user user-id
                                              :fields (serialize-fields form)}))]
    {:success (not (nil? form-id))
     :id form-id}))

(defn edit-form! [user-id form]
  (let [form-id (:form/id form)]
    (or (form-in-use-error form-id)
        (do (db/edit-form-template! {:id form-id
                                     :organization (:form/organization form)
                                     :title (:form/title form)
                                     :user user-id
                                     :fields (serialize-fields form)})
            {:success true}))))

(defn set-form-enabled! [command]
  (db/set-form-template-enabled! (select-keys command [:id :enabled]))
  {:success true})

(defn set-form-archived! [{:keys [id archived]}]
  (let [catalogue-items (catalogue-items-for-form id)]
    (if (and archived (seq catalogue-items))
      {:success false
       :errors [{:type :t.administration.errors/form-in-use :catalogue-items catalogue-items}]}
      (do
        (db/set-form-template-archived! {:id id
                                         :archived archived})
        {:success true}))))<|MERGE_RESOLUTION|>--- conflicted
+++ resolved
@@ -53,7 +53,6 @@
                  (assoc field :field/id (inc index)))
                fields))
 
-<<<<<<< HEAD
 (defn- normalize-field-values [field]
   (let [visibility-type (get-in field [:field/visibility :visibility/type] :always)]
     (if (= :always visibility-type)
@@ -62,20 +61,15 @@
 
 (defn- normalize-fields-values [fields]
   (map normalize-field-values fields))
-=======
+
 (def ^:private validate-fields
   (s/validator [FieldTemplate]))
->>>>>>> c98e177d
 
 (defn- serialize-fields [form]
   (->> (:form/fields form)
        (generate-field-ids)
-<<<<<<< HEAD
-       (s/validate [FieldTemplate])
        (normalize-fields-values)
-=======
        (validate-fields)
->>>>>>> c98e177d
        (json/generate-string)))
 
 (defn create-form! [user-id form]
