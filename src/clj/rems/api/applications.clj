(ns rems.api.applications
  (:require [clj-time.core :as time]
            [clojure.string :as str]
            [compojure.api.sweet :refer :all]
            [rems.api.applications-v2 :as applications-v2]
            [rems.api.schema :refer :all]
            [rems.api.util]
            [rems.application.commands :as commands]
            [rems.auth.util :refer [throw-forbidden]]
            [rems.db.applications :as applications]
            [rems.db.attachments :as attachments]
            [rems.db.users :as users]
            [rems.pdf :as pdf]
            [rems.util :refer [getx-user-id update-present]]
            [ring.middleware.multipart-params :as multipart]
            [ring.swagger.upload :as upload]
            [ring.util.http-response :refer :all]
            [schema.core :as s])
  (:import [java.io ByteArrayInputStream]))

;; Response models

(s/defschema CreateApplicationCommand
  {:catalogue-item-ids [s/Int]})

(s/defschema CreateApplicationResponse
  {:success s/Bool
   (s/optional-key :application-id) s/Int})

(s/defschema User
  {:userid s/Str
   :name (s/maybe s/Str)
   :email (s/maybe s/Str)})

(s/defschema Applicant
  {:userid s/Str
   :name (s/maybe s/Str)
   :email (s/maybe s/Str)})

(s/defschema Commenter
  {:userid s/Str
   :name (s/maybe s/Str)
   :email (s/maybe s/Str)})

(s/defschema Commenters
  [Commenter])

(s/defschema Decider
  {:userid s/Str
   :name (s/maybe s/Str)
   :email (s/maybe s/Str)})

(s/defschema Deciders
  [Decider])

(s/defschema Command
  {:type s/Keyword
   s/Any s/Any})

(s/defschema AcceptInvitationResult
  {:success s/Bool
   (s/optional-key :application-id) s/Num
   (s/optional-key :errors) [s/Any]})

;; Api implementation

(defn invalid-user? [u]
  (or (str/blank? (:eppn u))
      (str/blank? (:commonName u))
      (str/blank? (:mail u))))

(defn format-user [u]
  {:userid (:eppn u)
   :name (:commonName u)
   :email (:mail u)})

;; TODO Filter applicant, requesting user
(defn get-users []
  (->> (users/get-all-users)
       (remove invalid-user?)
       (map format-user)))

(def get-applicants get-users)

(def get-commenters get-users)

(def get-deciders get-users)

(defn- coerce-command-from-api [cmd]
  ;; TODO: schema could do these coercions for us
  (update-present cmd :decision keyword))

(defn api-command [command-type request]
  (let [command (-> request
                    (coerce-command-from-api)
                    (assoc :type command-type
                           :actor (getx-user-id)
                           :time (time/now)))
        errors (applications/command! command)]
    (if errors
      (ok {:success false
           :errors (:errors errors)})
      (ok {:success true}))))

(defmacro command-endpoint [command schema]
  (let [path (str "/" (name command))]
    `(POST ~path []
       :summary ~(str "Submit a `" (name command) "` command for an application.")
       :roles #{:logged-in}
       :body [request# ~schema]
       :return SuccessResponse
       (api-command ~command request#))))

(def applications-api
  (context "/applications" []
    :tags ["applications"]

    (GET "/" []
      :summary "Get current user's all applications"
      :roles #{:logged-in}
      :return [ApplicationOverview]
      (ok (applications-v2/get-own-applications (getx-user-id))))

    (POST "/create" []
      :summary "Create a new application"
      :roles #{:logged-in}
      :body [request CreateApplicationCommand]
      :return CreateApplicationResponse
      (ok (applications/create-application! (getx-user-id) (:catalogue-item-ids request))))

    (GET "/commenters" []
      :summary "Available third party commenters"
      :roles #{:handler}
      :return Commenters
      (ok (get-commenters)))

    (GET "/members" []
      :summary "Existing REMS users available for application membership"
      :roles #{:handler}
      :return [Applicant]
      (ok (get-applicants)))

    (GET "/deciders" []
      :summary "Available deciders"
      :roles #{:handler}
      :return Deciders
      (ok (get-deciders)))

    (GET "/attachments" []
      :summary "Get an attachment for a field in an application"
      :roles #{:logged-in}
      :query-params [application-id :- (describe s/Int "application id")
                     field-id :- (describe s/Int "application form field id the attachment is related to")]
      (if-let [attachment (attachments/get-attachment (getx-user-id) application-id field-id)]
        (-> (ok (:data attachment))
            (content-type (:content-type attachment)))
        (not-found! "not found")))

    ;; TODO: think about size limit
    (POST "/add-attachment" []
      :summary "Add an attachment file related to an application field"
      :roles #{:applicant}
      :multipart-params [file :- upload/TempFileUpload]
      :query-params [application-id :- (describe s/Int "application id")
                     field-id :- (describe s/Int "application form field id the attachment is related to")]
      :middleware [multipart/wrap-multipart-params]
      :return SuccessResponse
      (attachments/save-attachment! file (getx-user-id) application-id field-id)
      (ok {:success true}))

    (POST "/remove-attachment" []
      :summary "Remove an attachment file related to an application field"
      :roles #{:applicant}
      :query-params [application-id :- (describe s/Int "application id")
                     field-id :- (describe s/Int "application form field id the attachment is related to")]
      :return SuccessResponse
      (attachments/remove-attachment! (getx-user-id) application-id field-id)
      (ok {:success true}))

    (POST "/accept-invitation" []
      :summary "Accept an invitation by token"
      :roles #{:logged-in}
      :query-params [invitation-token :- (describe s/Str "invitation token")]
      :return AcceptInvitationResult
      (ok (applications/accept-invitation (getx-user-id) invitation-token)))

<<<<<<< HEAD
(def application-commands-api
  (context "/applications" []
    :tags ["applications"]
    (command-endpoint :application.command/accept-invitation commands/AcceptInvitationCommand)
    (command-endpoint :application.command/accept-licenses commands/AcceptLicensesCommand)
=======
>>>>>>> f4b50515
    (command-endpoint :application.command/add-member commands/AddMemberCommand)
    (command-endpoint :application.command/invite-member commands/InviteMemberCommand)
    (command-endpoint :application.command/approve commands/ApproveCommand)
    (command-endpoint :application.command/close commands/CloseCommand)
    (command-endpoint :application.command/comment commands/CommentCommand)
    (command-endpoint :application.command/decide commands/DecideCommand)
    (command-endpoint :application.command/reject commands/RejectCommand)
    (command-endpoint :application.command/request-comment commands/RequestCommentCommand)
    (command-endpoint :application.command/request-decision commands/RequestDecisionCommand)
    (command-endpoint :application.command/remove-member commands/RemoveMemberCommand)
    (command-endpoint :application.command/return commands/ReturnCommand)
    (command-endpoint :application.command/save-draft commands/SaveDraftCommand)
    (command-endpoint :application.command/submit commands/SubmitCommand)
    (command-endpoint :application.command/uninvite-member commands/UninviteMemberCommand)

    ;; the path parameter matches also non-numeric paths, so this route must be after all overlapping routes
    (GET "/:application-id" []
      :summary "Get application by `application-id`"
      :roles #{:logged-in}
      :path-params [application-id :- (describe s/Num "application id")]
      :responses {200 {:schema Application}
                  404 {:schema s/Str :description "Not found"}}
      (if-let [app (applications-v2/get-application (getx-user-id) application-id)]
        (ok app)
        (not-found! "not found")))

    (GET "/:application-id/pdf" []
      :summary "Get a pdf version of an application"
      :roles #{:logged-in}
      :path-params [application-id :- (describe s/Num "application id")]
      :produces ["application/pdf"]
      (if-let [app (applications-v2/get-application (getx-user-id) application-id)]
        (-> app
            (pdf/application-to-pdf-bytes)
            (ByteArrayInputStream.)
            (ok)
            (content-type "application/pdf"))
        (not-found! "not found")))))
<|MERGE_RESOLUTION|>--- conflicted
+++ resolved
@@ -184,14 +184,8 @@
       :return AcceptInvitationResult
       (ok (applications/accept-invitation (getx-user-id) invitation-token)))
 
-<<<<<<< HEAD
-(def application-commands-api
-  (context "/applications" []
-    :tags ["applications"]
     (command-endpoint :application.command/accept-invitation commands/AcceptInvitationCommand)
     (command-endpoint :application.command/accept-licenses commands/AcceptLicensesCommand)
-=======
->>>>>>> f4b50515
     (command-endpoint :application.command/add-member commands/AddMemberCommand)
     (command-endpoint :application.command/invite-member commands/InviteMemberCommand)
     (command-endpoint :application.command/approve commands/ApproveCommand)
