--- conflicted
+++ resolved
@@ -4,11 +4,8 @@
             [rems.api.schema :as schema]
             [rems.api.util :refer [not-found-json-response]] ; required for route :roles
             [rems.common.roles :refer [+admin-read-roles+ +admin-write-roles+]]
-<<<<<<< HEAD
             [ring.swagger.json-schema :as rjs]
-=======
             [rems.schema-base :as schema-base]
->>>>>>> fcdd265d
             [rems.util :refer [getx-user-id]]
             [ring.util.http-response :refer :all]
             [schema.core :as s]))
@@ -19,17 +16,12 @@
      (select-keys form [:form/id :organization :form/title :form/internal-name :form/external-title :form/errors :enabled :archived]))))
 
 (s/defschema CreateFormCommand
-<<<<<<< HEAD
-  {:organization schema/OrganizationId
+  {:organization schema-base/OrganizationId
    (s/optional-key :form/title) (rjs/field (s/maybe s/Str)
                                            {:deprecate true
                                             :description "DEPRECATED, use internal name and external title instead"})
    (s/optional-key :form/internal-name) s/Str
-   (s/optional-key :form/external-title) schema/LocalizedString
-=======
-  {:organization schema-base/OrganizationId
-   :form/title s/Str
->>>>>>> fcdd265d
+   (s/optional-key :form/external-title) schema-base/LocalizedString
    :form/fields [schema/NewFieldTemplate]})
 
 (s/defschema EditFormCommand
