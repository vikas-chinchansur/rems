(ns rems.api.forms
  (:require [compojure.api.sweet :refer :all]
            [rems.api.services.form :as form]
<<<<<<< HEAD
            [rems.api.schema :refer [ArchivedCommand EnabledCommand FormTemplate FormTemplateOverview LocalizedString NewFieldTemplate OrganizationId SuccessResponse]]
=======
            [rems.api.schema :as schema]
>>>>>>> 4fdd0633
            [rems.api.util :refer [not-found-json-response]] ; required for route :roles
            [rems.common.roles :refer [+admin-read-roles+ +admin-write-roles+]]
            [ring.swagger.json-schema :as rjs]
            [rems.util :refer [getx-user-id]]
            [ring.util.http-response :refer :all]
            [schema.core :as s]))

(defn- get-form-templates [filters]
  (doall
   (for [form (form/get-form-templates filters)]
     (select-keys form [:form/id :organization :form/title :form/internal-name :form/external-title :form/errors :enabled :archived]))))

(s/defschema CreateFormCommand
<<<<<<< HEAD
  {:organization OrganizationId
   (s/optional-key :form/title) (rjs/field (s/maybe s/Str)
                                           {:deprecate true
                                            :description "DEPRECATED, use internal name and external title instead"})
   (s/optional-key :form/internal-name) s/Str
   (s/optional-key :form/external-title) LocalizedString
   :form/fields [NewFieldTemplate]})
=======
  {:organization schema/OrganizationId
   :form/title s/Str
   :form/fields [schema/NewFieldTemplate]})
>>>>>>> 4fdd0633

(s/defschema EditFormCommand
  (assoc CreateFormCommand :form/id s/Int))

(s/defschema CreateFormResponse
  {:success s/Bool
   (s/optional-key :id) s/Int
   (s/optional-key :errors) [s/Any]})

(def forms-api
  (context "/forms" []
    :tags ["forms"]

    (GET "/" []
      :summary "Get forms"
      :roles +admin-read-roles+
      :query-params [{disabled :- (describe s/Bool "whether to include disabled forms") false}
                     {archived :- (describe s/Bool "whether to include archived forms") false}]
      :return [schema/FormTemplateOverview]
      (ok (get-form-templates (merge (when-not disabled {:enabled true})
                                     (when-not archived {:archived false})))))

    (POST "/create" []
      :summary "Create form"
      :roles +admin-write-roles+
      :body [command CreateFormCommand]
      :return CreateFormResponse
      (ok (form/create-form! (getx-user-id) command)))

    (GET "/:form-id" []
      :summary "Get form by id"
      :roles +admin-read-roles+
      :path-params [form-id :- (describe s/Int "form-id")]
      :return schema/FormTemplate
      (let [form (form/get-form-template form-id)]
        (if form
          (ok form)
          (not-found-json-response))))

    (GET "/:form-id/editable" []
      :summary "Check if the form is editable"
      :roles +admin-write-roles+
      :path-params [form-id :- (describe s/Int "form-id")]
      :return schema/SuccessResponse
      (ok (form/form-editable form-id)))

    (PUT "/edit" []
      :summary "Edit form"
      :roles +admin-write-roles+
      :body [command EditFormCommand]
      :return schema/SuccessResponse
      (ok (form/edit-form! (getx-user-id) command)))

    (PUT "/archived" []
      :summary "Archive or unarchive form"
      :roles +admin-write-roles+
      :body [command schema/ArchivedCommand]
      :return schema/SuccessResponse
      (ok (form/set-form-archived! command)))

    (PUT "/enabled" []
      :summary "Enable or disable form"
      :roles +admin-write-roles+
      :body [command schema/EnabledCommand]
      :return schema/SuccessResponse
      (ok (form/set-form-enabled! command)))))<|MERGE_RESOLUTION|>--- conflicted
+++ resolved
@@ -1,11 +1,7 @@
 (ns rems.api.forms
   (:require [compojure.api.sweet :refer :all]
             [rems.api.services.form :as form]
-<<<<<<< HEAD
-            [rems.api.schema :refer [ArchivedCommand EnabledCommand FormTemplate FormTemplateOverview LocalizedString NewFieldTemplate OrganizationId SuccessResponse]]
-=======
             [rems.api.schema :as schema]
->>>>>>> 4fdd0633
             [rems.api.util :refer [not-found-json-response]] ; required for route :roles
             [rems.common.roles :refer [+admin-read-roles+ +admin-write-roles+]]
             [ring.swagger.json-schema :as rjs]
@@ -19,19 +15,13 @@
      (select-keys form [:form/id :organization :form/title :form/internal-name :form/external-title :form/errors :enabled :archived]))))
 
 (s/defschema CreateFormCommand
-<<<<<<< HEAD
-  {:organization OrganizationId
+  {:organization schema/OrganizationId
    (s/optional-key :form/title) (rjs/field (s/maybe s/Str)
                                            {:deprecate true
                                             :description "DEPRECATED, use internal name and external title instead"})
    (s/optional-key :form/internal-name) s/Str
-   (s/optional-key :form/external-title) LocalizedString
-   :form/fields [NewFieldTemplate]})
-=======
-  {:organization schema/OrganizationId
-   :form/title s/Str
+   (s/optional-key :form/external-title) schema/LocalizedString
    :form/fields [schema/NewFieldTemplate]})
->>>>>>> 4fdd0633
 
 (s/defschema EditFormCommand
   (assoc CreateFormCommand :form/id s/Int))
