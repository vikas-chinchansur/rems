--- conflicted
+++ resolved
@@ -63,12 +63,7 @@
       :return SuccessResponse
       (ok (form/form-editable form-id)))
 
-<<<<<<< HEAD
-    (PUT "/:form-id/edit" []
-=======
-    ;; TODO: PATCH would be more appropriate, but we use PUT elsewhere in the API
     (PUT "/edit" []
->>>>>>> 7a4f1da0
       :summary "Edit form"
       :roles #{:owner}
       :body [command EditFormCommand]
