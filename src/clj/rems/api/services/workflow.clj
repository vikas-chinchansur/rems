(ns rems.api.services.workflow
<<<<<<< HEAD
  (:require [rems.api.services.dependencies :as dependencies]
=======
  (:require [com.rpl.specter :refer [ALL transform]]
>>>>>>> a4f83a2d
            [rems.api.services.util :as util]
            [rems.db.applications :as applications]
            [rems.db.catalogue :as catalogue]
            [rems.db.core :as db]
            [rems.db.form :as form]
            [rems.db.organizations :as organizations]
            [rems.db.users :as users]
            [rems.db.workflow :as workflow]
            [rems.json :as json]
            [schema.core :as s]))

(def ^:private validate-workflow-body
  (s/validator workflow/WorkflowBody))

(defn create-workflow! [{:keys [user-id organization type title handlers forms]}]
  (util/check-allowed-organization! organization)
  (let [body {:type type
              :handlers handlers
              :forms forms} ;; TODO missing validation for handlers and forms, see #2182
        id (:id (db/create-workflow! {:organization (:organization/id organization)
                                      :owneruserid user-id
                                      :modifieruserid user-id
                                      :title title
                                      :workflow (json/generate-string
                                                 (validate-workflow-body body))}))]
    (dependencies/reset-cache!)
    {:success (not (nil? id))
     :id id}))

(defn- unrich-workflow [workflow]
  ;; TODO: keep handlers always in the same format, to avoid this conversion (we can ignore extra keys)
  (if (get-in workflow [:workflow :handlers])
    (update-in workflow [:workflow :handlers] #(map :userid %))
    workflow))

(defn edit-workflow! [{:keys [id title handlers]}]
  (let [workflow (unrich-workflow (workflow/get-workflow id))
        workflow-body (cond-> (:workflow workflow)
                        handlers (assoc :handlers handlers))]
    (util/check-allowed-organization! (:organization workflow))
    (db/edit-workflow! {:id id
                        :title title
                        :workflow (json/generate-string workflow-body)}))
  (applications/reload-cache!)
  {:success true})

(defn get-workflow [id]
  (workflow/get-workflow id))

(defn get-workflows [filters]
  (workflow/get-workflows filters))

(defn set-workflow-enabled! [{:keys [id enabled]}]
  (util/check-allowed-organization! (:organization (workflow/get-workflow id)))
  (db/set-workflow-enabled! {:id id :enabled enabled})
  {:success true})

(defn set-workflow-archived! [{:keys [id archived]}]
<<<<<<< HEAD
  (util/check-allowed-organization! (:organization (get-workflow id)))
  (if-let [errors (if archived
                    (dependencies/archive-errors :t.administration.errors/workflow-in-use {:workflow/id id})
                    (dependencies/unarchive-errors {:workflow/id id}))]
    {:success false
     :errors errors}
    (do
      (db/set-workflow-archived! {:id id
                                  :archived archived})
      {:success true})))
=======
  (let [workflow (workflow/get-workflow id)
        archived-licenses (seq (filter :archived (:licenses workflow)))
        archived-forms (->> (get-in workflow [:workflow :forms])
                            (map (comp form/get-form-template :form/id))
                            (filter :archived)
                            (map #(select-keys % [:form/id :form/title]))
                            seq)
        catalogue-items (->> (catalogue/get-localized-catalogue-items {:workflow id
                                                       :archived false})
                             (map #(select-keys % [:id :title :localizations])))]
    (util/check-allowed-organization! (:organization workflow))
    (let [errors (seq
                  (concat
                   (when (and archived (seq catalogue-items))
                     [{:type :t.administration.errors/workflow-in-use
                       :catalogue-items catalogue-items}])
                   (when (and (not archived) (seq archived-licenses))
                     [{:type :t.administration.errors/license-archived
                       :licenses archived-licenses}])
                   (when (and (not archived) (seq archived-forms))
                     [{:type :t.administration.errors/form-archived
                       :forms archived-forms}])))]
      (if errors
        {:success false
         :errors errors}
        (do
          (db/set-workflow-archived! {:id id
                                      :archived archived})
          {:success true})))))

(defn- join-dependencies [workflow]
  (when workflow
    (->> workflow
         organizations/join-organization
         workflow/join-workflow-licenses
         (transform [:licenses ALL] organizations/join-organization))))

(defn get-workflow [id]
  (->> (workflow/get-workflow id)
       join-dependencies))

(defn get-workflows [filters]
  (->> (workflow/get-workflows filters)
       (mapv join-dependencies)))
>>>>>>> a4f83a2d

(defn get-available-actors [] (users/get-users))

(defn get-handlers []
  (let [workflows (workflow/get-workflows {:enabled true
                                           :archived false})
        handlers (mapcat (fn [wf]
                           (get-in wf [:workflow :handlers]))
                         workflows)]
    (->> handlers distinct (sort-by :userid))))<|MERGE_RESOLUTION|>--- conflicted
+++ resolved
@@ -1,9 +1,6 @@
 (ns rems.api.services.workflow
-<<<<<<< HEAD
-  (:require [rems.api.services.dependencies :as dependencies]
-=======
   (:require [com.rpl.specter :refer [ALL transform]]
->>>>>>> a4f83a2d
+            [rems.api.services.dependencies :as dependencies]
             [rems.api.services.util :as util]
             [rems.db.applications :as applications]
             [rems.db.catalogue :as catalogue]
@@ -50,20 +47,13 @@
   (applications/reload-cache!)
   {:success true})
 
-(defn get-workflow [id]
-  (workflow/get-workflow id))
-
-(defn get-workflows [filters]
-  (workflow/get-workflows filters))
-
 (defn set-workflow-enabled! [{:keys [id enabled]}]
   (util/check-allowed-organization! (:organization (workflow/get-workflow id)))
   (db/set-workflow-enabled! {:id id :enabled enabled})
   {:success true})
 
 (defn set-workflow-archived! [{:keys [id archived]}]
-<<<<<<< HEAD
-  (util/check-allowed-organization! (:organization (get-workflow id)))
+  (util/check-allowed-organization! (:organization (workflow/get-workflow id)))
   (if-let [errors (if archived
                     (dependencies/archive-errors :t.administration.errors/workflow-in-use {:workflow/id id})
                     (dependencies/unarchive-errors {:workflow/id id}))]
@@ -73,36 +63,6 @@
       (db/set-workflow-archived! {:id id
                                   :archived archived})
       {:success true})))
-=======
-  (let [workflow (workflow/get-workflow id)
-        archived-licenses (seq (filter :archived (:licenses workflow)))
-        archived-forms (->> (get-in workflow [:workflow :forms])
-                            (map (comp form/get-form-template :form/id))
-                            (filter :archived)
-                            (map #(select-keys % [:form/id :form/title]))
-                            seq)
-        catalogue-items (->> (catalogue/get-localized-catalogue-items {:workflow id
-                                                       :archived false})
-                             (map #(select-keys % [:id :title :localizations])))]
-    (util/check-allowed-organization! (:organization workflow))
-    (let [errors (seq
-                  (concat
-                   (when (and archived (seq catalogue-items))
-                     [{:type :t.administration.errors/workflow-in-use
-                       :catalogue-items catalogue-items}])
-                   (when (and (not archived) (seq archived-licenses))
-                     [{:type :t.administration.errors/license-archived
-                       :licenses archived-licenses}])
-                   (when (and (not archived) (seq archived-forms))
-                     [{:type :t.administration.errors/form-archived
-                       :forms archived-forms}])))]
-      (if errors
-        {:success false
-         :errors errors}
-        (do
-          (db/set-workflow-archived! {:id id
-                                      :archived archived})
-          {:success true})))))
 
 (defn- join-dependencies [workflow]
   (when workflow
@@ -118,7 +78,6 @@
 (defn get-workflows [filters]
   (->> (workflow/get-workflows filters)
        (mapv join-dependencies)))
->>>>>>> a4f83a2d
 
 (defn get-available-actors [] (users/get-users))
 
