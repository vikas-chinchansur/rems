(ns rems.api.services.workflow
  (:require [rems.db.applications :as applications]
            [rems.db.catalogue :as catalogue]
            [rems.db.core :as db]
            [rems.db.users :as users]
<<<<<<< HEAD
            [rems.json :as json])
  (:import [org.apache.commons.lang3 NotImplementedException]))

(defn- create-auto-approve-workflow! [{:keys [user-id organization title]}]
  (assert user-id)
  ;; TODO: create a new auto-approve workflow in the style of dynamic workflows
  (throw (NotImplementedException. "auto-approve workflows are not yet implemented")))

(defn- create-dynamic-workflow! [{:keys [user-id organization title handlers]}]
  (assert user-id)
  (assert organization)
  (assert title)
  (assert (every? string? handlers) {:handlers handlers})
  (let [wfid (:id (db/create-workflow! {:organization organization,
                                        :owneruserid user-id,
                                        :modifieruserid user-id,
                                        :title title,
                                        :workflow (json/generate-string {:type :workflow/dynamic
                                                                         :handlers handlers})}))]
    {:id wfid}))

(defn create-workflow! [command]
  (let [result (case (:type command)
                 :auto-approve (create-auto-approve-workflow! command)
                 :dynamic (create-dynamic-workflow! command))]
    (merge
     result
     {:success (not (nil? (:id result)))})))

(defn edit-workflow! [command]
  (db/edit-workflow!
   (merge (select-keys command [:id :title])
          (when-let [handlers (:handlers command)]
            {:workflow (json/generate-string {:type :workflow/dynamic
                                              :handlers handlers})})))
  (applications/reload-cache!)
=======
            [rems.db.workflow :as workflow]
            [rems.json :as json]))

(defn create-workflow! [workflow]
  (let [id (workflow/create-workflow! workflow)]
    {:id id
     :success (not (nil? id))}))

(defn- unrich-workflow [workflow]
  ;; TODO: keep handlers always in the same format, to avoid this conversion (we can ignore extra keys)
  (if (get-in workflow [:workflow :handlers])
    (update-in workflow [:workflow :handlers] #(map :userid %))
    workflow))

(defn edit-workflow! [{:keys [id title handlers]}]
  (let [workflow (unrich-workflow (workflow/get-workflow id))
        workflow-body (cond-> (:workflow workflow)
                        handlers (assoc :handlers handlers))]
    (db/edit-workflow! {:id id
                        :title title
                        :workflow (json/generate-string workflow-body)}))
>>>>>>> 710bfba2
  {:success true})

(defn set-workflow-enabled! [command]
  (db/set-workflow-enabled! (select-keys command [:id :enabled]))
  {:success true})

(defn set-workflow-archived! [{:keys [id archived]}]
  (let [workflow (workflow/get-workflow id)
        archived-licenses (filter :archived (:licenses workflow))
        catalogue-items
        (->> (catalogue/get-localized-catalogue-items {:workflow id
                                                       :archived false})
             (map #(select-keys % [:id :title :localizations])))]
    (cond
      (and archived (seq catalogue-items))
      {:success false
       :errors [{:type :t.administration.errors/workflow-in-use
                 :catalogue-items catalogue-items}]}

      (and (not archived) (seq archived-licenses))
      {:success false
       :errors [{:type :t.administration.errors/license-archived
                 :licenses archived-licenses}]}

      :else
      (do
        (db/set-workflow-archived! {:id id
                                    :archived archived})
        {:success true}))))

(defn get-workflow [id] (workflow/get-workflow id))
(defn get-workflows [filters] (workflow/get-workflows filters))
(defn get-available-actors [] (users/get-users))<|MERGE_RESOLUTION|>--- conflicted
+++ resolved
@@ -3,44 +3,6 @@
             [rems.db.catalogue :as catalogue]
             [rems.db.core :as db]
             [rems.db.users :as users]
-<<<<<<< HEAD
-            [rems.json :as json])
-  (:import [org.apache.commons.lang3 NotImplementedException]))
-
-(defn- create-auto-approve-workflow! [{:keys [user-id organization title]}]
-  (assert user-id)
-  ;; TODO: create a new auto-approve workflow in the style of dynamic workflows
-  (throw (NotImplementedException. "auto-approve workflows are not yet implemented")))
-
-(defn- create-dynamic-workflow! [{:keys [user-id organization title handlers]}]
-  (assert user-id)
-  (assert organization)
-  (assert title)
-  (assert (every? string? handlers) {:handlers handlers})
-  (let [wfid (:id (db/create-workflow! {:organization organization,
-                                        :owneruserid user-id,
-                                        :modifieruserid user-id,
-                                        :title title,
-                                        :workflow (json/generate-string {:type :workflow/dynamic
-                                                                         :handlers handlers})}))]
-    {:id wfid}))
-
-(defn create-workflow! [command]
-  (let [result (case (:type command)
-                 :auto-approve (create-auto-approve-workflow! command)
-                 :dynamic (create-dynamic-workflow! command))]
-    (merge
-     result
-     {:success (not (nil? (:id result)))})))
-
-(defn edit-workflow! [command]
-  (db/edit-workflow!
-   (merge (select-keys command [:id :title])
-          (when-let [handlers (:handlers command)]
-            {:workflow (json/generate-string {:type :workflow/dynamic
-                                              :handlers handlers})})))
-  (applications/reload-cache!)
-=======
             [rems.db.workflow :as workflow]
             [rems.json :as json]))
 
@@ -62,7 +24,7 @@
     (db/edit-workflow! {:id id
                         :title title
                         :workflow (json/generate-string workflow-body)}))
->>>>>>> 710bfba2
+  (applications/reload-cache!)
   {:success true})
 
 (defn set-workflow-enabled! [command]
