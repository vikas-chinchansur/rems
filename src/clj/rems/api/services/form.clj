(ns rems.api.services.form
  (:require [clojure.test :refer :all]
            [com.rpl.specter :refer [ALL transform]]
            [medley.core :refer [filter-vals]]
            [rems.api.services.dependencies :as dependencies]
            [rems.api.services.util :as util]
            [rems.api.services.workflow :as workflow]
            [rems.api.schema :refer [FieldTemplate]]
            [rems.common.form :as common-form]
            [rems.config :refer [env]]
            [rems.db.catalogue :as catalogue]
            [rems.db.core :as db]
            [rems.db.form :as form]
            [rems.db.organizations :as organizations]
            [rems.json :as json]
            [schema.core :as s])
  (:import rems.InvalidRequestException))

(defn- form-in-use-error [form-id]
  (when-let [errors (dependencies/in-use-errors :t.administration.errors/form-in-use {:form/id form-id})]
    {:success false
     :errors errors}))

(defn form-editable [form-id]
  (or (form-in-use-error form-id)
      {:success true}))

(defn validate-given-ids
  "Check that `:field/id` values are distinct, not empty (or not given)."
  [fields]
  (let [fields-with-given-ids (filter #(contains? % :field/id) fields)
        id-counts (frequencies (map :field/id fields-with-given-ids))
        duplicates (keys (filter-vals #(< 1 %) id-counts))]
    (when (some empty? (map :field/id fields-with-given-ids))
      (throw (InvalidRequestException. "field id must not be empty")))
    (when (seq duplicates)
      (throw (InvalidRequestException. (pr-str duplicates))))
    fields))

(deftest test-validate-given-ids
  (testing "when no fields or ids are given"
    (is (= [] (validate-given-ids [])))
    (is (= [{}] (validate-given-ids [{}])))
    (is (= [{} {}] (validate-given-ids [{} {}])))
    (is (= [{:foo 42} {:bar 42}] (validate-given-ids [{:foo 42} {:bar 42}]))))
  (testing "empty id is not valid"
    (is (thrown? InvalidRequestException
                 (validate-given-ids [{:field/id ""}])))
    (is (thrown? InvalidRequestException
                 (validate-given-ids [{:field/id nil}]))))
  (testing "when distinct ids are given"
    (is (= [{:field/id "abc"}] (validate-given-ids [{:field/id "abc"}])))
    (is (= [{:field/id "abc"}
            {:field/id "xyz" :foo 42}]
           (validate-given-ids [{:field/id "abc"}
                                {:field/id "xyz" :foo 42}]))))
  (testing "when duplicates are given"
    (is (thrown? InvalidRequestException
                 (validate-given-ids [{:field/id "abc"}
                                      {:field/id "xyz"}
                                      {:field/id "abc"}])))))

(defn- normalize-field-definition [field]
  (cond-> field
    (= :public (:field/privacy field))
    (dissoc :field/privacy)

    (= :always (get-in field [:field/visibility :visibility/type]))
    (dissoc :field/visibility)))

(defn- normalize-field-definitions [fields]
  (map normalize-field-definition fields))

(def ^:private validate-fields
  (s/validator [FieldTemplate]))

(defn- serialize-fields [form]
  (->> (:form/fields form)
       (validate-given-ids)
       (common-form/assign-field-ids)
       (normalize-field-definitions)
       (validate-fields)
       (json/generate-string)))

(defn- validation-error [form]
  (when-let [error-map (common-form/validate-form-template form (:languages env))]
    {:success false
     :errors [error-map]}))

(defn create-form! [user-id form]
  (let [organization (:form/organization form)]
    (util/check-allowed-organization! organization)
<<<<<<< HEAD
    (let [form-id (:id (db/save-form-template! {:organization organization
                                                :title (:form/title form)
                                                :user user-id
                                                :fields (serialize-fields form)}))]
      ;; reset-cache! not strictly necessary since forms don't depend on anything, but here for consistency
      (dependencies/reset-cache!)
      {:success (not (nil? form-id))
       :id form-id})))

(def get-form-template form/get-form-template)
(def get-form-templates form/get-form-templates)
=======
    (or (validation-error form)
        (let [form-id (:id (db/save-form-template! {:organization (:organization/id organization)
                                                    :title (:form/title form)
                                                    :user user-id
                                                    :fields (serialize-fields form)}))]
          {:success (not (nil? form-id))
           :id form-id}))))

(defn- join-dependencies [form]
  (when form
    (->> form
         organizations/join-organization)))

(defn get-form-template [id]
  (->> (form/get-form-template id)
       join-dependencies))

(defn get-form-templates [filters]
  (->> (form/get-form-templates filters)
       (mapv join-dependencies)))
>>>>>>> a4f83a2d

(defn edit-form! [user-id form]
  (let [form-id (:form/id form)
        organization (:form/organization form)]
    ;; need to check both previous and new organization
    (util/check-allowed-organization! (:form/organization (get-form-template form-id)))
    (util/check-allowed-organization! organization)
<<<<<<< HEAD
    (or (form-in-use-error form-id)
=======
    (or (form-in-use-error form-id true)
        (validation-error form)
>>>>>>> a4f83a2d
        (do (db/edit-form-template! {:id form-id
                                     :organization (:organization/id organization)
                                     :title (:form/title form)
                                     :user user-id
                                     :fields (serialize-fields form)})
            {:success true}))))

(defn set-form-enabled! [{:keys [id enabled]}]
  (util/check-allowed-organization! (:form/organization (get-form-template id)))
  (db/set-form-template-enabled! {:id id :enabled enabled})
  {:success true})

(defn set-form-archived! [{:keys [id archived]}]
  (util/check-allowed-organization! (:form/organization (get-form-template id)))
  (if-let [errors (when archived
                    (dependencies/archive-errors :t.administration.errors/form-in-use {:form/id id}))]
    {:success false
     :errors errors}
    (do
      (db/set-form-template-archived! {:id id
                                       :archived archived})
      {:success true})))<|MERGE_RESOLUTION|>--- conflicted
+++ resolved
@@ -90,24 +90,13 @@
 (defn create-form! [user-id form]
   (let [organization (:form/organization form)]
     (util/check-allowed-organization! organization)
-<<<<<<< HEAD
-    (let [form-id (:id (db/save-form-template! {:organization organization
-                                                :title (:form/title form)
-                                                :user user-id
-                                                :fields (serialize-fields form)}))]
-      ;; reset-cache! not strictly necessary since forms don't depend on anything, but here for consistency
-      (dependencies/reset-cache!)
-      {:success (not (nil? form-id))
-       :id form-id})))
-
-(def get-form-template form/get-form-template)
-(def get-form-templates form/get-form-templates)
-=======
     (or (validation-error form)
         (let [form-id (:id (db/save-form-template! {:organization (:organization/id organization)
                                                     :title (:form/title form)
                                                     :user user-id
                                                     :fields (serialize-fields form)}))]
+          ;; reset-cache! not strictly necessary since forms don't depend on anything, but here for consistency
+          (dependencies/reset-cache!)
           {:success (not (nil? form-id))
            :id form-id}))))
 
@@ -123,7 +112,6 @@
 (defn get-form-templates [filters]
   (->> (form/get-form-templates filters)
        (mapv join-dependencies)))
->>>>>>> a4f83a2d
 
 (defn edit-form! [user-id form]
   (let [form-id (:form/id form)
@@ -131,12 +119,8 @@
     ;; need to check both previous and new organization
     (util/check-allowed-organization! (:form/organization (get-form-template form-id)))
     (util/check-allowed-organization! organization)
-<<<<<<< HEAD
     (or (form-in-use-error form-id)
-=======
-    (or (form-in-use-error form-id true)
         (validation-error form)
->>>>>>> a4f83a2d
         (do (db/edit-form-template! {:id form-id
                                      :organization (:organization/id organization)
                                      :title (:form/title form)
