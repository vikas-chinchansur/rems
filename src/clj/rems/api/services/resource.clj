(ns rems.api.services.resource
<<<<<<< HEAD
  (:require [rems.api.services.dependencies :as dependencies]
=======
  (:require [com.rpl.specter :refer [ALL transform]]
>>>>>>> a4f83a2d
            [rems.api.services.util :as util]
            [rems.db.catalogue :as catalogue]
            [rems.db.core :as db]
            [rems.db.licenses :as licenses]
            [rems.db.organizations :as organizations]
            [rems.db.resource :as resource])
  (:import (org.postgresql.util PSQLException)))

(defn- join-dependencies [resource]
  (when resource
    (->> resource
         organizations/join-organization
         licenses/join-resource-licenses
         (transform [:licenses ALL] organizations/join-organization))))

(defn get-resource [id]
  (->> (resource/get-resource id)
       join-dependencies))

(defn get-resources [filters]
  (->> (resource/get-resources filters)
       (mapv join-dependencies)))

(defn create-resource! [{:keys [resid organization licenses] :as command} user-id]
  (util/check-allowed-organization! organization)
  (let [id (:id (db/create-resource! {:resid resid
                                      :organization (:organization/id organization)
                                      :owneruserid user-id
                                      :modifieruserid user-id}))]
    (doseq [licid licenses]
      (db/create-resource-license! {:resid id
                                    :licid licid}))
    ;; reset-cache! not strictly necessary since forms don't depend on anything, but here for consistency
    (dependencies/reset-cache!)
    {:success true
     :id id}))

(defn set-resource-enabled! [{:keys [id enabled]}]
  (util/check-allowed-organization! (:organization (get-resource id)))
  (db/set-resource-enabled! {:id id :enabled enabled})
  {:success true})

(defn set-resource-archived! [{:keys [id archived]}]
  (util/check-allowed-organization! (:organization (get-resource id)))
  (if-let [errors (if archived
                    (dependencies/archive-errors :t.administration.errors/resource-in-use {:resource/id id})
                    (dependencies/unarchive-errors {:resource/id id}))]
    {:success false
     :errors errors}
    (do
      (db/set-resource-archived! {:id id
                                  :archived archived})
      {:success true})))<|MERGE_RESOLUTION|>--- conflicted
+++ resolved
@@ -1,9 +1,6 @@
 (ns rems.api.services.resource
-<<<<<<< HEAD
-  (:require [rems.api.services.dependencies :as dependencies]
-=======
   (:require [com.rpl.specter :refer [ALL transform]]
->>>>>>> a4f83a2d
+            [rems.api.services.dependencies :as dependencies]
             [rems.api.services.util :as util]
             [rems.db.catalogue :as catalogue]
             [rems.db.core :as db]
