--- conflicted
+++ resolved
@@ -2,13 +2,10 @@
   (:require [compojure.api.sweet :refer :all]
             [rems.api.schema :refer :all]
             [rems.api.util] ; required for route :roles
-<<<<<<< HEAD
             [rems.db.catalogue :as catalogue]
             [rems.roles :as roles]
             [rems.auth.util :refer [throw-forbidden]]
-=======
             [rems.api.services.catalogue :as catalogue]
->>>>>>> adfac824
             [ring.util.http-response :refer :all]
             [schema.core :as s]
             [rems.config :refer [env]]
