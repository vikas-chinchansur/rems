(ns rems.api.schema
  "Shared schema definitions for the API"
  (:require [rems.application.commands :as commands]
            [rems.schema-base :as schema-base]
            [ring.swagger.json-schema :as rjs]
            [schema.core :as s])
  (:import (org.joda.time DateTime)))

(s/defschema CatalogueItemLocalizations
  {s/Keyword {;; TODO :id (it's the catalogue item id) and :langcode
              ;; fields are redundant. If we remove them we can reuse
              ;; this schema as WriteCatalogueItemLocalizations in
              ;; rems.administration.catalogue-item
              :id s/Int
              :langcode s/Keyword
              :title s/Str
              :infourl (s/maybe s/Str)}})

(s/defschema CatalogueItem
  {:id s/Int
   :wfid s/Int
   (s/optional-key :workflow-name) s/Str
   :formid schema-base/FormId
   (s/optional-key :form-name) s/Str
   :resid s/Str
   :resource-id s/Int
   :organization schema-base/OrganizationOverview
   (s/optional-key :resource-name) s/Str
   :start DateTime
   :end (s/maybe DateTime)
   :enabled s/Bool
   :archived s/Bool
   :expired s/Bool
   :localizations CatalogueItemLocalizations})

(s/defschema License
  {:id s/Int
   :licensetype (s/enum "text" "link" "attachment")
   :organization schema-base/OrganizationOverview
   :enabled s/Bool
   :archived s/Bool
   :localizations {s/Keyword {:title s/Str
                              :textcontent s/Str
                              (s/optional-key :attachment-id) (s/maybe s/Int)}}})

(s/defschema Licenses
  [License])

(s/defschema ResourceLicense License)

(s/defschema Event
  (assoc schema-base/EventBase
         :event/actor-attributes schema-base/UserWithAttributes
         s/Keyword s/Any))

(s/defschema Entitlement
  {:resource s/Str
   :user schema-base/UserWithAttributes
   :application-id s/Int
   :start DateTime
   :end (s/maybe DateTime)
   :mail (rjs/field (s/maybe s/Str)
                    {:deprecate true
                     :description "DEPRECATED, will disappear"})}) ;; TODO

(s/defschema Permission
  {:type s/Str
   :value s/Str
   :source s/Str
   :by s/Str
   :asserted s/Int})

(s/defschema EnabledCommand
  {:id s/Int
   :enabled s/Bool})

(s/defschema ArchivedCommand
  {:id s/Int
   :archived s/Bool})

(s/defschema OrganizationEnabledCommand
  (merge schema-base/OrganizationId
         {:enabled s/Bool}))

(s/defschema OrganizationArchivedCommand
  (merge schema-base/OrganizationId
         {:archived s/Bool}))

(s/defschema SuccessResponse
  {:success s/Bool
   (s/optional-key :errors) [s/Any]})

(s/defschema V2Resource
  {:resource/id s/Int
   :resource/ext-id s/Str
   :catalogue-item/id s/Int
   :catalogue-item/title schema-base/LocalizedString
   :catalogue-item/infourl schema-base/LocalizedString
   :catalogue-item/start DateTime
   :catalogue-item/end (s/maybe DateTime)
   :catalogue-item/enabled s/Bool
   :catalogue-item/expired s/Bool
   :catalogue-item/archived s/Bool})

(s/defschema V2License
  {:license/id s/Int
   :license/type (s/enum :text :link :attachment)
   :license/title schema-base/LocalizedString
   (s/optional-key :license/link) schema-base/LocalizedString
   (s/optional-key :license/text) schema-base/LocalizedString
   (s/optional-key :license/attachment-id) schema-base/LocalizedInt
   (s/optional-key :license/attachment-filename) schema-base/LocalizedString
   :license/enabled s/Bool
   :license/archived s/Bool})

(s/defschema Workflow
  {:id s/Int
   :organization schema-base/OrganizationOverview
   :owneruserid schema-base/UserId
   :modifieruserid schema-base/UserId
   :title s/Str
   :workflow s/Any
   :licenses [License]
   :enabled s/Bool
   :archived s/Bool})

(def not-neg? (partial <= 0))

;;; template for a form field, before answering
(s/defschema FieldTemplate
  {:field/id schema-base/FieldId
   :field/type (s/enum :attachment :date :description :email :header :label :multiselect :option :text :texta :table)
   :field/title schema-base/LocalizedString
   (s/optional-key :field/placeholder) schema-base/LocalizedString
   :field/optional s/Bool
   (s/optional-key :field/options) [{:key s/Str
                                     :label schema-base/LocalizedString}]
   (s/optional-key :field/columns) [{:key s/Str
                                     :label schema-base/LocalizedString}]
   (s/optional-key :field/max-length) (s/maybe (s/constrained s/Int not-neg?))
   (s/optional-key :field/privacy) (rjs/field
                                    (s/enum :public :private)
                                    {:description "Public by default"})
   (s/optional-key :field/visibility) (rjs/field
                                       {:visibility/type (s/enum :always :only-if)
                                        (s/optional-key :visibility/field) {:field/id schema-base/FieldId}
                                        (s/optional-key :visibility/values) [s/Str]}
                                       {:description "Always visible by default"})
   (s/optional-key :field/info-text) schema-base/LocalizedString})

(s/defschema NewFieldTemplate
  (-> FieldTemplate
      (dissoc :field/id)
      (assoc (s/optional-key :field/id) schema-base/FieldId)))

(s/defschema Field
  (assoc FieldTemplate
         :field/value schema-base/FieldValue
         :field/visible s/Bool
         :field/private s/Bool
         (s/optional-key :field/previous-value) schema-base/FieldValue))

(s/defschema FormData
  {:form/internal-name s/Str
   :form/external-title LocalizedString})

(s/defschema FormTemplate
  {:form/id s/Int
<<<<<<< HEAD
   :organization OrganizationOverview
   (s/optional-key :form/title) (rjs/field s/Str
                                           {:deprecate true
                                            :description "DEPRECATED, will disappear, use either internal name or external title as you need"})
   :form/internal-name (rjs/field s/Str
                                  {:description "The internal name of the form only visible to the administration."})
   :form/external-title (rjs/field LocalizedString
                                   {:description "The title of the form used publicly in the application."})
=======
   :organization schema-base/OrganizationOverview
   :form/title s/Str
>>>>>>> fcdd265d
   :form/fields [FieldTemplate]
   (s/optional-key :form/errors) (s/maybe {(s/optional-key :organization) s/Any
                                           (s/optional-key :form/title) s/Any
                                           (s/optional-key :form/internal-name) s/Any
                                           (s/optional-key :form/external-title) s/Any
                                           (s/optional-key :form/fields) {s/Num s/Any}})
   ;; TODO: rename the following to use :status/ namespace (also in all other entities)
   :enabled s/Bool
   :archived s/Bool})

(s/defschema FormTemplateOverview
  (dissoc FormTemplate :form/fields))

;;; instance for form template once filled in by user
(s/defschema Form
  {:form/id s/Int
   (s/optional-key :form/title) (rjs/field s/Str
                                           {:deprecate true
                                            :description "DEPRECATED, will disappear, use either internal name or external title as you need"})
   :form/internal-name s/Str
   :form/external-title LocalizedString
   :form/fields [Field]})

(s/defschema ApplicationAttachment
  {:attachment/id s/Int
   :attachment/filename s/Str
   :attachment/type s/Str})

(s/defschema BlacklistEntry
  {:blacklist/user schema-base/UserWithAttributes
   :blacklist/resource {:resource/ext-id s/Str}})

(s/defschema Blacklist
  [BlacklistEntry])

(s/defschema Handler
  (assoc schema-base/UserWithAttributes
         (s/optional-key :handler/active?) s/Bool))

(s/defschema Permissions
  #{(apply s/enum (conj commands/command-names :see-everything))})

(s/defschema Application
  {:application/id s/Int
   :application/external-id (rjs/field
                             s/Str
                             {:description "Assigned external id if it exists, otherwise the generated one"})
   (s/optional-key :application/assigned-external-id) s/Str
   (s/optional-key :application/generated-external-id) s/Str
   :application/state s/Keyword
   :application/todo (s/maybe (s/enum :new-application
                                      :no-pending-requests
                                      :resubmitted-application
                                      :waiting-for-decision
                                      :waiting-for-review
                                      :waiting-for-your-decision
                                      :waiting-for-your-review))
   :application/created DateTime
   :application/modified DateTime
   (s/optional-key :application/first-submitted) DateTime
   (s/optional-key :application/deadline) DateTime
   (s/optional-key :application/copied-from) {:application/id s/Int
                                              :application/external-id s/Str}
   (s/optional-key :application/copied-to) [{:application/id s/Int
                                             :application/external-id s/Str}]
   :application/last-activity DateTime
   :application/applicant schema-base/UserWithAttributes
   :application/members #{schema-base/UserWithAttributes}
   :application/invited-members #{{:name s/Str
                                   :email s/Str}}
   (s/optional-key :application/blacklist) (rjs/field
                                            Blacklist
                                            {:description "Which members of this application are blacklisted for which resources"})
   :application/resources [V2Resource]
   :application/licenses [V2License]
   :application/accepted-licenses (s/maybe {schema-base/UserId #{s/Int}})
   :application/events [Event]
   :application/description s/Str
   :application/forms [Form]
   :application/workflow {:workflow/id s/Int
                          :workflow/type s/Keyword
                          (s/optional-key :workflow.dynamic/handlers) [Handler]}
   :application/roles #{s/Keyword}
   :application/permissions Permissions
   :application/attachments [ApplicationAttachment]
   ;; TODO :application/end instead?
   (s/optional-key :entitlement/end) (s/maybe DateTime)})

(s/defschema ApplicationRaw
  (-> Application
      (dissoc :application/permissions
              :application/roles)
      (assoc :application/role-permissions {s/Keyword #{s/Keyword}}
             :application/user-roles {s/Str #{s/Keyword}})))

(s/defschema ApplicationOverview
  (dissoc Application
          :application/events
          :application/forms
          :application/licenses))<|MERGE_RESOLUTION|>--- conflicted
+++ resolved
@@ -162,23 +162,18 @@
 
 (s/defschema FormData
   {:form/internal-name s/Str
-   :form/external-title LocalizedString})
+   :form/external-title schema-base/LocalizedString})
 
 (s/defschema FormTemplate
   {:form/id s/Int
-<<<<<<< HEAD
-   :organization OrganizationOverview
+   :organization schema-base/OrganizationOverview
    (s/optional-key :form/title) (rjs/field s/Str
                                            {:deprecate true
                                             :description "DEPRECATED, will disappear, use either internal name or external title as you need"})
    :form/internal-name (rjs/field s/Str
                                   {:description "The internal name of the form only visible to the administration."})
-   :form/external-title (rjs/field LocalizedString
+   :form/external-title (rjs/field schema-base/LocalizedString
                                    {:description "The title of the form used publicly in the application."})
-=======
-   :organization schema-base/OrganizationOverview
-   :form/title s/Str
->>>>>>> fcdd265d
    :form/fields [FieldTemplate]
    (s/optional-key :form/errors) (s/maybe {(s/optional-key :organization) s/Any
                                            (s/optional-key :form/title) s/Any
@@ -199,7 +194,7 @@
                                            {:deprecate true
                                             :description "DEPRECATED, will disappear, use either internal name or external title as you need"})
    :form/internal-name s/Str
-   :form/external-title LocalizedString
+   :form/external-title schema-base/LocalizedString
    :form/fields [Field]})
 
 (s/defschema ApplicationAttachment
