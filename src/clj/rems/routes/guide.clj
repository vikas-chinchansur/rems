(ns rems.routes.guide
  (:require [rems.layout :as layout]
            [rems.context :as context]
            [rems.contents :as contents]
            [hiccup.core :as h]
            [compojure.core :refer [defroutes GET]]
            [rems.locales :as locales]
            [taoensso.tempura :as tempura :refer [tr]]
            [rems.db.core :as db]
            ))

(def g-user "Eero Esimerkki")
(def g-tr (partial tr locales/tconfig [:fi]))

(defn example [name description content]
  [:div.example
   [:h3 name]
   (when description
     description)
   [:div.example-content content
    [:div.example-content-end]]])

(defn guide-page []
  (h/html
   [:head
    [:link {:type "text/css" :rel "stylesheet" :href "/assets/bootstrap/css/bootstrap.min.css"}]
    [:link {:type "text/css" :rel "stylesheet" :href "/assets/font-awesome/css/font-awesome.min.css"}]
    [:link {:type "text/css" :rel "stylesheet" :href "/css/screen.css"}]]
   [:body
    [:div.example-page
     [:h1 "Component Guide"]


     [:h2 "Layout components"]
     [:div.navbar-nav
      (example "nav-link" nil
               (layout/nav-link "example/path" "link text"))]
     [:div.navbar-nav
      (example "nav-link active" nil
               (layout/nav-link "example/path" "link text" "page-name" "page-name"))]
     [:div.navbar-nav
      (example "nav-item" nil
               (layout/nav-link "example/path" "link text" "page-name" "li-name"))]
     (example "primary-nav" nil
                (layout/primary-nav "page-name" g-user g-tr))
     (example "secondary-nav" nil
              (layout/secondary-nav g-user g-tr))
     (example "navbar" nil
              (layout/navbar "example-page" g-user g-tr))
     (example "footer" nil
              (layout/footer))


     [:h2 "Catalogue components"]
     (example "catalogue-item" nil
              [:table.ctlg-table
               (contents/catalogue-item {:title "Item title"})])
     (example "catalogue-item linked to urn.fi" nil
              [:table.ctlg-table
               (contents/catalogue-item {:title "Item title" :resid "http://urn.fi/urn:nbn:fi:lb-201403262"})])
     (example "catalogue-list empty" nil
              (contents/catalogue-list []))
     (example "catalogue-list with two items" nil
              (contents/catalogue-list [{:title "Item title"} {:title "Another title"}]))


     [:h2 "Cart components"]
     (example "cart-item" nil
              [:table.ctlg-table
               (contents/cart-item {:title "Item title"})])
     (example "cart-list empty" nil
              (contents/cart-list []))
     (example "cart-list with two items" nil
<<<<<<< HEAD
              (contents/cart-list [{:title "Item title"} {:title "Another title"}]))]]))
=======
              (contents/cart-list [{:title "Item title"} {:title "Another title"}]))


     [:h2 "Misc components"]
     (example "login" nil (contents/login "/"))
     (example "about" nil (contents/about))
     (example "logo" nil (layout/logo))
     (example "error-content" nil (layout/error-content {:status 123 :title "Error title" :message "Error message"}))
     ]]))
>>>>>>> 88ca629b

(defroutes guide-routes
  (GET "/guide" [] (guide-page)))<|MERGE_RESOLUTION|>--- conflicted
+++ resolved
@@ -71,9 +71,6 @@
      (example "cart-list empty" nil
               (contents/cart-list []))
      (example "cart-list with two items" nil
-<<<<<<< HEAD
-              (contents/cart-list [{:title "Item title"} {:title "Another title"}]))]]))
-=======
               (contents/cart-list [{:title "Item title"} {:title "Another title"}]))
 
 
@@ -83,7 +80,6 @@
      (example "logo" nil (layout/logo))
      (example "error-content" nil (layout/error-content {:status 123 :title "Error title" :message "Error message"}))
      ]]))
->>>>>>> 88ca629b
 
 (defroutes guide-routes
   (GET "/guide" [] (guide-page)))