--- conflicted
+++ resolved
@@ -3,29 +3,8 @@
 (defn is-logged-in? [roles]
   (some #{:logged-in} roles))
 
-<<<<<<< HEAD
 (defn is-applicant-or-member? [roles]
-  (has-some? #{:applicant
-               :member}
-             roles))
-
-;; TODO: Think of a common name for handlers, commenters and deciders. After removing the legacy workflow, "reviewer" would be a free word.
-(defn is-handler-or-commenter-or-decider? [roles]
-  (has-some? #{:approver ; TODO: remove legacy role (also from database)
-               :reviewer ; TODO: remove legacy role (also from database)
-               :handler
-               :commenter
-               :past-commenter
-               :decider
-               :past-decider}
-             roles))
-
-(defn is-admin? [roles]
-  ;; TODO: rename owner role to admin role?
-  (has-some? #{:owner} roles))
-=======
-(defn is-applicant? [roles]
-  (some #{:applicant} roles))
+  (some #{:applicant :member} roles))
 
 ;; TODO: Think of a common name for handlers, commenters and deciders. After removing the legacy workflow, "reviewer" would be a free word.
 (defn is-handler-or-commenter-or-decider? [roles]
@@ -40,5 +19,4 @@
 
 (defn is-admin? [roles]
   ;; TODO: add admin role (owner is a business user; admin is a technical user)
-  (some #{:owner} roles))
->>>>>>> 87af63e2
+  (some #{:owner} roles))