--- conflicted
+++ resolved
@@ -17,59 +17,11 @@
        (map localized)
        (str/join ", ")))
 
-<<<<<<< HEAD
-=======
 (defn- format-description [app]
   [:div {:class "application-description"
          :title (:application/description app)}
    (:application/description app)])
 
-(def ^:private +open-application-base-columns+
-  [:description :resource :applicant :state :created :last-activity :view])
-
-(def ^:private +handled-application-base-columns+
-  [:description :resource :applicant :state :last-activity :view])
-
-(def +draft-columns+
-  [:resource :last-activity :view])
-
-(defn open-application-visible-columns
-  "Given the database column name shown as id, return a vector of columns
-  visible in the application list for open applications."
-  [id-column]
-  (vec (cons id-column +open-application-base-columns+)))
-
-(defn handled-application-visible-columns
-  "Given the database column name shown as id, return a vector of columns
-  visible in the application list for handled applications."
-  [id-column]
-  (vec (cons id-column +handled-application-base-columns+)))
-
-(def ^:private +columns+
-  {:external-id {:value :application/external-id
-                 :header #(text :t.actions/id)}
-   :id {:value :application/id
-        :header #(text :t.actions/id)}
-   :description {:value format-description
-                 :header #(text :t.actions/description)}
-   :resource {:value format-catalogue-items
-              :header #(text :t.actions/resource)}
-   :applicant {:value :application/applicant
-               :header #(text :t.actions/applicant)}
-   :state {:value #(localize-state (:application/state %))
-           :header #(text :t.actions/state)
-           :class #(if (application-util/form-fields-editable? %) "state text-highlight" "state")}
-   :created {:value #(localize-time (:application/created %))
-             :sort-value :application/created
-             :header #(text :t.actions/created)}
-   :last-activity {:value #(localize-time (:application/last-activity %))
-                   :sort-value :application/last-activity
-                   :header #(text :t.actions/last-activity)}
-   :view {:value view-button
-          :sortable? false
-          :filterable? false}})
-
->>>>>>> 2c8f13d6
 (defn component
   "A table of applications.
 
@@ -82,7 +34,7 @@
                                               :header #(text :t.actions/id)}
                                 :id {:value :application/id
                                      :header #(text :t.actions/id)}
-                                :description {:value :application/description
+                                :description {:value format-description
                                               :header #(text :t.actions/description)}
                                 :resource {:value format-catalogue-items
                                            :header #(text :t.actions/resource)}
