--- conflicted
+++ resolved
@@ -786,47 +786,6 @@
 (defn member-info
   "Renders a applicant, member or invited member of an application
 
-<<<<<<< HEAD
-  `group?` - specifies if a group border is rendered"
-  [id attributes group?]
-  [collapsible/minimal
-   {:id (str id "-applicant")
-    :class (when group? "group")
-    :always
-    [:div
-     [:h5 (text :t.applicant-info/applicant)]
-     (if-let [name (or (get attributes "commonName")
-                       (:commonName attributes)
-                       (get attributes "eppn")
-                       (:eppn attributes))]
-       [info-field (text :t.applicant-info/name) name {:inline? true}]
-       [info-field (text :t.applicant-info/username) (or (get attributes "eppn") (:eppn attributes)) {:inline? true}])
-     [info-field (text :t.applicant-info/email) (or (get attributes "mail")
-                                                    (:mail attributes)) {:inline? true}]]
-    :collapse (into [:div]
-                    (for [[k v] (dissoc attributes "commonName" "mail")]
-                      [info-field k v {:inline? true}]))}])
-
-(defn members-info
-  "Renders the members of an application"
-  [id members]
-  (into [:div.members]
-        (for [member members]
-          [collapsible/minimal
-           {:id (str id "-members-" member)
-            :class "group"
-            :always
-            (into [:div
-                   [:h5 (if (:userid member)
-                          (text :t.applicant-info/member)
-                          (text :t.applicant-info/invited-member))]]
-                  [(when (:userid member)
-                     [info-field (text :t.applicant-info/username) (:userid member) {:inline? true}])
-                   (when (:name member)
-                     [info-field (text :t.applicant-info/name) (:name member) {:inline? true}])
-                   (when (:email member)
-                     [info-field (text :t.applicant-info/email) (:email member) {:inline? true}])])}])))
-=======
   `:element-id`  - id of the element to generate unique ids
   `:attributes`  - user attributes to display
   `:application` - application
@@ -845,7 +804,7 @@
              (:userid attributes) [:h5 (text :t.applicant-info/member)]
              :else [:h5 (text :t.applicant-info/invited-member)])
        (when-let [name (or (:commonName attributes) (:name attributes))]
-         [info-field (text :t.applicant-info/name) name  {:inline? true}])
+         [info-field (text :t.applicant-info/name) name {:inline? true}])
        (when user-id
          [info-field (text :t.applicant-info/username) user-id {:inline? true}])
        (when-let [mail (or (:mail attributes) (:email attributes))]
@@ -860,7 +819,6 @@
                   [remove-member-action-button "applicant-collapse"]])
                (when can-remove?
                  [remove-member-form application-id "applicant-collapse" attributes (partial reload! application-id)])]}]))
->>>>>>> ff62e6fc
 
 (defn applicants-info
   "Renders the applicants, i.e. applicant and members."
@@ -879,10 +837,10 @@
       :always
       (into [:div
              [member-info {:element-id id :attributes (merge applicant applicant-attributes) :application application :group? (or (seq members-but-not-applicant)
-                                                                                                                                (seq invited-members)) :can-remove? can-remove?}]]
+                                                                                                                                  (seq invited-members)) :can-remove? can-remove?}]]
             (concat
              (for [member members-but-not-applicant]
-               [member-info {:element-id id :attributes member :application application :group? true :can-remove? can-remove? }])
+               [member-info {:element-id id :attributes member :application application :group? true :can-remove? can-remove?}])
              (for [invited-member invited-members]
                [member-info {:element-id id :attributes invited-member :application application :group? true :can-remove? can-uninvite?}])))
       :footer [:div
@@ -1227,34 +1185,34 @@
    (component-info member-info)
    (example "member-info"
             [member-info {:element-id "info1"
-                        :attributes {:eppn "developer"
-                                     :mail "developer@uu.id"
-                                     :commonName "Deve Loper"
-                                     :organization "Testers"
-                                     :address "Testikatu 1, 00100 Helsinki"}
-                        :application {:id 42
-                                      :applicantuserid "developer"}}])
+                          :attributes {:eppn "developer"
+                                       :mail "developer@uu.id"
+                                       :commonName "Deve Loper"
+                                       :organization "Testers"
+                                       :address "Testikatu 1, 00100 Helsinki"}
+                          :application {:id 42
+                                        :applicantuserid "developer"}}])
    (example "member-info with name missing"
             [member-info {:element-id "info2"
-                        :attributes {:eppn "developer"
-                                     :mail "developer@uu.id"
-                                     :organization "Testers"
-                                     :address "Testikatu 1, 00100 Helsinki"}
-                        :application {:id 42
-                                      :applicantuserid "developer"}}])
+                          :attributes {:eppn "developer"
+                                       :mail "developer@uu.id"
+                                       :organization "Testers"
+                                       :address "Testikatu 1, 00100 Helsinki"}
+                          :application {:id 42
+                                        :applicantuserid "developer"}}])
    (example "member-info"
             [member-info {:element-id "info3"
-                        :attributes {:userid "alice"}
-                        :application {:id 42
-                                      :applicantuserid "developer"}
-                        :group? true
-                        :can-remove? true}])
+                          :attributes {:userid "alice"}
+                          :application {:id 42
+                                        :applicantuserid "developer"}
+                          :group? true
+                          :can-remove? true}])
    (example "member-info"
             [member-info {:element-id "info4"
-                        :attributes {:name "John Smith" :email "john.smith@invited.com"}
-                        :application {:id 42
-                                      :applicantuserid "developer"}
-                        :group? true}])
+                          :attributes {:name "John Smith" :email "john.smith@invited.com"}
+                          :application {:id 42
+                                        :applicantuserid "developer"}
+                          :group? true}])
 
    (component-info applicants-info)
    (example "applicants-info"
