(ns rems.application
  (:require [clojure.string :as str]
            [medley.core :refer [map-vals]]
            [re-frame.core :as rf]
            [rems.actions.accept-licenses :refer [accept-licenses-action-button]]
            [rems.actions.action :refer [action-button action-form-view action-comment action-collapse-id button-wrapper]]
            [rems.actions.add-licenses :refer [add-licenses-action-button add-licenses-form]]
            [rems.actions.add-member :refer [add-member-action-button add-member-form]]
            [rems.actions.approve-reject :refer [approve-reject-action-button approve-reject-form]]
            [rems.actions.change-resources :refer [change-resources-action-button change-resources-form]]
            [rems.actions.close :refer [close-action-button close-form]]
            [rems.actions.decide :refer [decide-action-button decide-form]]
            [rems.actions.invite-member :refer [invite-member-action-button invite-member-form]]
            [rems.actions.remark :refer [remark-action-button remark-form]]
            [rems.actions.remove-member :refer [remove-member-action-button remove-member-form]]
            [rems.actions.request-decision :refer [request-decision-action-button request-decision-form]]
            [rems.actions.request-review :refer [request-review-action-button request-review-form]]
            [rems.actions.return-action :refer [return-action-button return-form]]
            [rems.actions.review :refer [review-action-button review-form]]
            [rems.application-util :refer [accepted-licenses? form-fields-editable? get-member-name]]
            [rems.atoms :refer [external-link file-download info-field readonly-checkbox textarea document-title success-symbol]]
            [rems.collapsible :as collapsible]
            [rems.common-util :refer [index-by]]
            [rems.fields :as fields]
            [rems.flash-message :as flash-message]
            [rems.guide-utils :refer [lipsum lipsum-short lipsum-paragraphs]]
            [rems.phase :refer [phases]]
            [rems.spinner :as spinner]
<<<<<<< HEAD
            [rems.text :refer [localize-decision localize-event localized localize-item localize-state localize-time text text-format get-localized-title]]
=======
            [rems.status-modal :as status-modal]
            [rems.text :refer [localize-decision localize-event localized localize-state localize-time text text-format]]
>>>>>>> 24228818
            [rems.util :refer [dispatch! fetch parse-int post! in-page-anchor-link]])
  (:require-macros [rems.guide-macros :refer [component-info example]]))

;;;; Helpers

(defn reload! [application-id]
  (rf/dispatch [:rems.application/reload-application-page application-id]))

(defn- in-processing? [application]
  (not (contains? #{:application.state/approved
                    :application.state/rejected
                    :application.state/closed}
                  (:application/state application))))

(defn- disabled-items-warning [application]
  (when (in-processing? application)
    (when-some [resources (->> (:application/resources application)
                               (filter #(or (not (:catalogue-item/enabled %))
                                            (:catalogue-item/expired %)
                                            (:catalogue-item/archived %)))
                               seq)]
      [:div.alert.alert-warning
       (text :t.form/alert-disabled-resources)
       (into [:ul]
             (for [resource resources]
               [:li (localized (:catalogue-item/title resource))]))])))

(defn navigate-to
  "Navigates to the application with the given id.

  `replace?` parameter can be given to replace history state instead of push."
  [id & [replace?]]
  (dispatch! (str "#/application/" id) replace?))

(defn- format-validation-error [type field]
  [:li [:a {:href "#"
            :on-click (in-page-anchor-link (fields/id-to-name (:field/id field)))}
        (text-format type (localized (:field/title field)))]])

(defn- format-validation-errors
  [application errors]
  (let [fields-by-id (->> (get-in application [:application/form :form/fields])
                          (index-by [:field/id]))]
    [:div (text :t.form.validation/errors)
     (into [:ul]
           (concat
            (for [{:keys [type field-id]} errors
                  :when field-id]
              (let [field (get fields-by-id field-id)]
                (format-validation-error type field)))))]))


;;;; State

(rf/reg-sub ::application (fn [db _] (::application db)))
(rf/reg-sub ::edit-application (fn [db _] (::edit-application db)))

(rf/reg-event-fx
 ::enter-application-page
 (fn [{:keys [db]} [_ id]]
   {:db (dissoc db ::application ::edit-application ::flash-message/message)
    ::fetch-application id}))

(rf/reg-fx
 ::fetch-application
 (fn [id]
   (fetch (str "/api/applications/" id)
          {:handler #(rf/dispatch [::fetch-application-result %])})))

(rf/reg-event-db
 ::fetch-application-result
 (fn [db [_ application]]
   (assoc db
          ::application application
          ::edit-application {:field-values (->> (get-in application [:application/form :form/fields])
                                                 (map (juxt :field/id :field/value))
                                                 (into {}))
                              :show-diff {}
                              :validation-errors nil})))

(rf/reg-event-fx
 ::reload-application-page
 (fn [{:keys [db]} [_ id]]
   {::reload-application id}))

(rf/reg-fx
 ::reload-application
 (fn [id]
   (fetch (str "/api/applications/" id)
          {:handler #(rf/dispatch [::reload-application-result %])})))

(rf/reg-event-db
 ::reload-application-result
 (fn [db [_ application]]
   (assoc db
          ::application application)))

(rf/reg-event-db
 ::set-validation-errors
 (fn [db [_ errors]]
   (assoc-in db [::edit-application :validation-errors] errors)))

(defn- field-values-to-api [field-values]
  (for [[field value] field-values]
    {:field field :value value}))

(defn- save-application! [description application-id field-values]
  (post! "/api/applications/save-draft"
         {:params {:application-id application-id
                   :field-values (field-values-to-api field-values)}
          :handler (fn [response]
                     (if (:success response)
                       (do
                         (rf/dispatch [::enter-application-page application-id]) ;; XXX: clears the flash message
                         (flash-message/show-default-success! description))
                       (flash-message/show-default-error! description)))
          :error-handler (flash-message/default-error-handler description)}))

(rf/reg-event-fx
 ::save-application
 (fn [{:keys [db]} [_ description]]
   (let [application (::application db)
         edit-application (::edit-application db)]
     (save-application! description
                        (:application/id application)
                        (:field-values edit-application)))
   {:db (assoc-in db [::edit-application :validation-errors] nil)}))

(defn- submit-application! [application description application-id field-values
                            userid]
  ;; TODO: deduplicate with save-application!
  (post! "/api/applications/save-draft"
         {:params {:application-id application-id
                   :field-values (field-values-to-api field-values)}
          :handler (fn [response]
                     (cond
                       (not (:success response))
                       (flash-message/show-default-error! description)

                       (not (accepted-licenses? application userid))
                       (flash-message/show-error! (text :t.actions/licenses-not-accepted-error))

                       :else
                       (post! "/api/applications/submit"
                              {:params {:application-id application-id}
                               :handler (fn [response]
                                          (if (:success response)
                                            (do
                                              (rf/dispatch [::enter-application-page application-id]) ;; XXX: clears the flash message
                                              (flash-message/show-default-success! description))
                                            (do
                                              (rf/dispatch [::set-validation-errors (:errors response)])
                                              (flash-message/show-error! [format-validation-errors application (:errors response)]))))
                               :error-handler (flash-message/default-error-handler description)})))
          :error-handler (flash-message/default-error-handler description)}))

(rf/reg-event-fx
 ::submit-application
 (fn [{:keys [db]} [_ description]]
   (let [application (::application db)
         edit-application (::edit-application db)]
     (submit-application! application
                          description
                          (:application/id application)
                          (:field-values edit-application)
                          (get-in (:identity db) [:user :eppn])))
   {:db (assoc-in db [::edit-application :validation-errors] nil)}))

(rf/reg-event-fx
 ::copy-as-new-application
 (fn [{:keys [db]} _]
   (let [application-id (get-in db [::application :application/id])
         description (text :t.form/copy-as-new)]
     (post! "/api/applications/copy-as-new"
            {:params {:application-id application-id}
             :handler (flash-message/default-success-handler
                       description
                       (fn [response]
                         (dispatch! (str "/#/application/" (:application-id response)))))
             :error-handler (flash-message/default-error-handler description)}))
   {}))

(defn- save-attachment [{:keys [db]} [_ field-id file description]]
  (let [application-id (get-in db [::application :application/id])]
    (post! "/api/applications/add-attachment"
           {:url-params {:application-id application-id
                         :field-id field-id}
            :body file
            ;; force saving a draft when you upload an attachment.
            ;; this ensures that the attachment is not left
            ;; dangling (with no references to it)
            :handler (flash-message/default-success-handler
                      description
                      (fn [response]
                        (do
                          ;; no race condition here: events are handled in a FIFO manner
                          (rf/dispatch [::set-field-value field-id (str (:id response))])
                          (rf/dispatch [::save-application (text :t.form/upload)]))))
            :error-handler (flash-message/default-error-handler description)})
    {}))

(rf/reg-event-fx ::save-attachment save-attachment)

;;;; UI components

(rf/reg-event-db
 ::set-field-value
 (fn [db [_ field-id value]]
   (assoc-in db [::edit-application :field-values field-id] value)))

(rf/reg-event-db
 ::toggle-diff
 (fn [db [_ field-id]]
   (update-in db [::edit-application :show-diff field-id] not)))

(defn- link-license [opts]
  (let [title (localized (:license/title opts))
        link (localized (:license/link opts))]
    [:div.license
     [:a.license-title {:href link :target :_blank}
      title " " [external-link]]]))

(defn- text-license [opts]
  (let [id (:license/id opts)
        collapse-id (str "collapse" id)
        title (localized (:license/title opts))
        text (localized (:license/text opts))]
    [:div.license
     [:div.license-panel
      [:span.license-title
       [:a.license-header.collapsed {:data-toggle "collapse"
                                     :href (str "#" collapse-id)
                                     :aria-expanded "false"
                                     :aria-controls collapse-id}
        title]]
      [:div.collapse {:id collapse-id
                      :ref (fn [elem]
                             (when elem
                               (.on (js/$ elem)
                                    "shown.bs.collapse"
                                    #(.focus elem))))
                      :tab-index "-1"}
       [:div.license-block (str/trim (str text))]]]]))

(defn- attachment-license [opts]
  (let [title (localized (:license/title opts))
        link (str "/api/licenses/attachments/" (localized (:license/attachment-id opts)))]
    [:div.license
     [:a.license-title {:href link :target :_blank}
      title " " [file-download]]]))

(defn license-field [f]
  (case (:license/type f)
    :link [link-license f]
    :text [text-license f]
    :attachment [attachment-license f]
    [fields/unsupported-field f]))

(defn- save-button []
  [button-wrapper {:id "save"
                   :text (text :t.form/save)
                   :on-click #(rf/dispatch [::save-application (text :t.form/save)])}])

(defn- submit-button []
  [button-wrapper {:id "submit"
                   :text (text :t.form/submit)
                   :class :btn-primary
                   :on-click #(rf/dispatch [::submit-application (text :t.form/submit)])}])

(defn- copy-as-new-button []
  [button-wrapper {:id "copy-as-new"
                   :text (text :t.form/copy-as-new)
                   :on-click #(rf/dispatch [::copy-as-new-application])}])

(defn- application-fields [application edit-application]
  (let [field-values (:field-values edit-application)
        show-diff (:show-diff edit-application)
        field-validations (index-by [:field-id] (:validation-errors edit-application))
        attachments (index-by [:attachment/id] (:application/attachments application))
        form-fields-editable? (form-fields-editable? application)
        readonly? (not form-fields-editable?)]
    [collapsible/component
     {:id "application-fields"
      :title (text :t.form/application)
      :always
      [:div
       (into [:div]
             (for [fld (get-in application [:application/form :form/fields])]
               [fields/field (assoc fld
                                    :on-change #(rf/dispatch [::set-field-value (:field/id fld) %])
                                    :on-set-attachment #(rf/dispatch [::save-attachment (:field/id fld) %1 %2])
                                    :on-remove-attachment #(rf/dispatch [::set-field-value (:field/id fld) ""])
                                    :on-toggle-diff #(rf/dispatch [::toggle-diff (:field/id fld)])
                                    :field/value (get field-values (:field/id fld))
                                    :field/attachment (when (= :attachment (:field/type fld))
                                                        (get attachments (parse-int (:field/value fld))))
                                    :field/previous-attachment (when (= :attachment (:field/type fld))
                                                                 (when-let [prev (:field/previous-value fld)]
                                                                   (get attachments (parse-int prev))))
                                    :diff (get show-diff (:field/id fld))
                                    :validation (field-validations (:field/id fld))
                                    :readonly readonly?
                                    :app-id (:application/id application))]))]}]))

(defn- application-licenses [application edit-application userid]
  (when-let [licenses (not-empty (:application/licenses application))]
    (let [application-id (:application/id application)
          accepted-licenses (get (:application/accepted-licenses application) userid)
          permissions (:application/permissions application)
          form-fields-editable? (form-fields-editable? application)
          readonly? (not form-fields-editable?)]
      [collapsible/component
       {:id "application-licenses"
        :title (text :t.form/licenses)
        :always
        [:div
         [:p (text :t.form/must-accept-licenses)]
         (into [:div#licenses]
               (for [license licenses]
                 [license-field (assoc license
                                       :accepted (contains? accepted-licenses (:license/id license))
                                       :readonly readonly?)]))
         (if (accepted-licenses? application userid)
           [:div#has-accepted-licenses.alert.alert-success (success-symbol) (text :t.form/has-accepted-licenses)]
           (when (contains? permissions :application.command/accept-licenses)
             [:div.commands
              ;; TODO consider saving the form first so that no data is lost for the applicant
              [accept-licenses-action-button application-id (mapv :license/id licenses) #(reload! application-id)]]))]}])))

(defn- format-application-id [config application]
  (let [id-column (get config :application-id-column :id)]
    (case id-column
      :external-id (:application/external-id application)
      :id (:application/id application)
      (:application/id application))))

(defn- application-link [application prefix]
  (let [config @(rf/subscribe [:rems.config/config])]
    [:a {:href (str "/#/application/" (:application/id application))}
     (when prefix
       (str prefix " "))
     (format-application-id config application)]))

(defn- format-event [event]
  {:userid (:event/actor event)
   :event (localize-event (:event/type event))
   :comment (case (:event/type event)
              :application.event/decided
              (str (localize-decision (:application/decision event)) ": " (:application/comment event))

              :application.event/copied-from
              [application-link (:application/copied-from event) (text :t.applications/application)]

              :application.event/copied-to
              [application-link (:application/copied-to event) (text :t.applications/application)]

              (:application/comment event))
   :request-id (:application/request-id event)
   :commenters (:application/commenters event)
   :deciders (:application/deciders event)
   :time (localize-time (:event/time event))})

(defn- event-view [{:keys [time userid event comment commenters deciders]}]
  [:div.row
   [:label.col-sm-2.col-form-label time]
   [:div.col-sm-10
    [:div.col-form-label [:span userid] " — " [:span event]
     (when-let [targets (seq (concat commenters deciders))]
       [:span ": " (str/join ", " targets)])]
    (when comment [:div comment])]])

(defn- render-event-groups [event-groups]
  (for [group event-groups]
    (into [:div.group]
          (for [e group]
            [event-view e]))))

(defn- get-application-phases [state]
  (cond (contains? #{:application.state/rejected} state)
        [{:phase :apply :completed? true :text :t.phases/apply}
         {:phase :approve :completed? true :rejected? true :text :t.phases/approve}
         {:phase :result :completed? true :rejected? true :text :t.phases/rejected}]

        (contains? #{:application.state/approved} state)
        [{:phase :apply :completed? true :text :t.phases/apply}
         {:phase :approve :completed? true :approved? true :text :t.phases/approve}
         {:phase :result :completed? true :approved? true :text :t.phases/approved}]

        (contains? #{:application.state/closed} state)
        [{:phase :apply :closed? true :text :t.phases/apply}
         {:phase :approve :closed? true :text :t.phases/approve}
         {:phase :result :closed? true :text :t.phases/approved}]

        (contains? #{:application.state/draft :application.state/returned} state)
        [{:phase :apply :active? true :text :t.phases/apply}
         {:phase :approve :text :t.phases/approve}
         {:phase :result :text :t.phases/approved}]

        (contains? #{:application.state/submitted} state)
        [{:phase :apply :completed? true :text :t.phases/apply}
         {:phase :approve :active? true :text :t.phases/approve}
         {:phase :result :text :t.phases/approved}]

        :else
        [{:phase :apply :active? true :text :t.phases/apply}
         {:phase :approve :text :t.phases/approve}
         {:phase :result :text :t.phases/approved}]))

(defn- application-copy-notice [application]
  (let [old-app (:application/copied-from application)
        new-apps (:application/copied-to application)]
    (when (or old-app new-apps)
      [:<>
       " ("
       (when old-app
         [:<> (text :t.applications/copied-from) " " [application-link old-app nil]])
       (when (and old-app new-apps)
         "; ")
       (when new-apps
         (into [:<> (text :t.applications/copied-to) " "]
               (interpose ", " (for [new-app new-apps]
                                 [application-link new-app nil]))))
       ")"])))

(defn- application-state [application config]
  (let [state (:application/state application)
        last-activity (:application/last-activity application)
        event-groups (->> (:application/events application)
                          (group-by #(or (:application/request-id %)
                                         (:event/id %)))
                          vals
                          (map (partial sort-by :event/time))
                          (sort-by #(:event/time (first %)))
                          reverse
                          (map #(map format-event %)))]
    [collapsible/component
     {:id "header"
      :title (text :t.applications/state)
      :always (into [:div
                     [:div.mb-3 {:class (str "state-" (name state))}
                      (phases (get-application-phases state))]
                     [info-field
                      (text :t.applications/application)
                      [:<>
                       [:span#application-id (format-application-id config application)]
                       [application-copy-notice application]]
                      {:inline? true}]
                     [info-field
                      (text :t.applications/description)
                      (:application/description application)
                      {:inline? true}]
                     [info-field
                      (text :t.applications/state)
                      [:span#application-state (localize-state state)]
                      {:inline? true}]
                     [info-field
                      (text :t.applications/latest-activity)
                      (localize-time last-activity)
                      {:inline? true}]]
                    (when-let [g (first event-groups)]
                      (into [[:h3 (text :t.form/events)]]
                            (render-event-groups [g]))))
      :collapse (when-let [g (seq (rest event-groups))]
                  (into [:div]
                        (render-event-groups g)))}]))

(defn member-info
  "Renders a applicant, member or invited member of an application

  `:element-id`         - id of the element to generate unique ids
  `:attributes`         - user attributes to display
  `:application`        - application
  `:group?`             - specifies if a group border is rendered
  `:can-remove?`        - can the user be removed?
  `:accepted-licenses?` - has the member accepted the licenses?"
  [{:keys [element-id attributes application group? can-remove? accepted-licenses?]}]
  (let [application-id (:application/id application)
        user-id (or (:eppn attributes) (:userid attributes))
        other-attributes (dissoc attributes :commonName :name :eppn :userid :mail :email)
        title (cond (= (:application/applicant application) user-id) (text :t.applicant-info/applicant)
                    (:userid attributes) (text :t.applicant-info/member)
                    :else (text :t.applicant-info/invited-member))]
    [collapsible/minimal
     {:id (str element-id "-info")
      :class (when group? "group")
      :always [:div
               [:h3 title]
               (when-let [name (get-member-name attributes)]
                 [info-field (text :t.applicant-info/name) name {:inline? true}])
               (when-not (nil? accepted-licenses?)
                 [info-field (text :t.form/accepted-licenses) [readonly-checkbox accepted-licenses?] {:inline? true}])]
      :collapse (into [:div
                       (when user-id
                         [info-field (text :t.applicant-info/username) user-id {:inline? true}])
                       (when-let [mail (or (:mail attributes) (:email attributes))]
                         [info-field (text :t.applicant-info/email) mail {:inline? true}])]
                      (for [[k v] other-attributes]
                        [info-field k v {:inline? true}]))
      :footer (let [element-id (str element-id "-remove-member")]
                [:div {:id element-id}
                 (when can-remove?
                   [:div.commands
                    [remove-member-action-button element-id]])
                 (when can-remove?
                   [remove-member-form element-id attributes application-id (partial reload! application-id)])])}]))

(defn applicants-info
  "Renders the applicants, i.e. applicant and members."
  [application]
  (let [application-id (:application/id application)
        applicant (merge {:userid (:application/applicant application)}
                         (:application/applicant-attributes application))
        members (:application/members application)
        invited-members (:application/invited-members application)
        permissions (:application/permissions application)
        can-add? (contains? permissions :application.command/add-member)
        can-remove? (contains? permissions :application.command/remove-member)
        can-invite? (contains? permissions :application.command/invite-member)
        can-uninvite? (contains? permissions :application.command/uninvite-member)]
    [collapsible/component
     {:id "applicants-info"
      :title (text :t.applicant-info/applicants)
      :always
      (into [:div
             [member-info {:element-id "applicant"
                           :attributes applicant
                           :application application
                           :group? (or (seq members)
                                       (seq invited-members))
                           :can-remove? false
                           :accepted-licenses? (when (not= :application.state/draft (:application/state application))
                                                 (accepted-licenses? application (:userid applicant)))}]]
            (concat
             (for [[index member] (map-indexed vector members)]
               [member-info {:element-id (str "member" index)
                             :attributes member
                             :application application
                             :group? true
                             :can-remove? can-remove?
                             :accepted-licenses? (accepted-licenses? application (:userid member))}])
             (for [[index invited-member] (map-indexed vector invited-members)]
               [member-info {:element-id (str "invite" index)
                             :attributes invited-member
                             :application application
                             :group? true
                             :can-remove? can-uninvite?}])))
      :footer [:div
               [:div.commands
                (when can-invite? [invite-member-action-button])
                (when can-add? [add-member-action-button])]
               [:div#member-action-forms
                [invite-member-form application-id (partial reload! application-id)]
                [add-member-form application-id (partial reload! application-id)]]]}]))

(defn- action-buttons [application]
  (let [commands-and-actions [:application.command/save-draft [save-button]
                              :application.command/submit [submit-button]
                              :application.command/return [return-action-button]
                              :application.command/request-decision [request-decision-action-button]
                              :application.command/decide [decide-action-button]
                              :application.command/request-comment [request-review-action-button]
                              :application.command/comment [review-action-button]
                              :application.command/remark [remark-action-button]
                              :application.command/add-licenses [add-licenses-action-button]
                              :application.command/approve [approve-reject-action-button]
                              :application.command/reject [approve-reject-action-button]
                              :application.command/close [close-action-button]
                              :application.command/copy-as-new [copy-as-new-button]]]
    (distinct (for [[command action] (partition 2 commands-and-actions)
                    :when (contains? (:application/permissions application) command)]
                action))))

(defn- actions-form [application]
  (let [app-id (:application/id application)
        ;; The :see-everything permission is used to determine whether the user
        ;; is allowed to see all comments. It would not make sense for the user
        ;; to be able to write a comment which he then cannot see.
        show-comment-field? (contains? (:application/permissions application) :see-everything)
        actions (action-buttons application)
        reload (partial reload! app-id)
        forms [[:div#actions-forms.mt-3
                [request-review-form app-id reload]
                [request-decision-form app-id reload]
                [review-form app-id reload]
                [remark-form app-id reload]
                [close-form app-id show-comment-field? reload]
                [decide-form app-id reload]
                [return-form app-id reload]
                [add-licenses-form app-id reload]
                [approve-reject-form app-id reload]]]]
    (when (seq actions)
      [collapsible/component
       {:id "actions"
        :title (text :t.form/actions)
        :always (into [:div (into [:div#action-commands]
                                  actions)]
                      forms)}])))

(defn- applied-resources [application userid]
  (let [application-id (:application/id application)
        permissions (:application/permissions application)
        applicant? (= (:application/applicant application) userid)
        can-change-resources? (contains? permissions :application.command/change-resources)
        can-comment? (not applicant?)]
    [collapsible/component
     {:id "resources"
      :title (text :t.form/resources)
      :always [:div.form-items.form-group
               (into [:div.application-resources]
                     (for [resource (:application/resources application)]
                       ^{:key (:catalogue-item/id resource)}
                       [:div.application-resource (localized (:catalogue-item/title resource))]))]
      :footer [:div
               [:div.commands
                (when can-change-resources? [change-resources-action-button (:application/resources application)])]
               [:div#resource-action-forms
                [change-resources-form application can-comment? (partial reload! application-id)]]]}]))

(defn- render-application [{:keys [application edit-application config userid]}]
  [:div
   [document-title (str (text :t.applications/application) " " (format-application-id config application))]
   [flash-message/component]
   [disabled-items-warning application]
   (text :t.applications/intro)
   [application-state application config]
   [:div.mt-3 [applicants-info application]]
   [:div.mt-3 [applied-resources application userid]]
   [:div.my-3 [application-licenses application edit-application userid]]
   [:div.my-3 [application-fields application edit-application]]
   [:div.mb-3 [actions-form application]]])

;;;; Entrypoint

(defn application-page []
  (let [config @(rf/subscribe [:rems.config/config])
        application @(rf/subscribe [::application])
        edit-application @(rf/subscribe [::edit-application])
        userid (get-in @(rf/subscribe [:identity]) [:user :eppn])
        loading? (not application)]
    (if loading?
      [:div
       [document-title (text :t.applications/application)]
       [spinner/big]]
      [render-application {:application application
                           :edit-application edit-application
                           :config config
                           :userid userid}])))


;;;; Guide

(defn guide []
  [:div
   (component-info member-info)
   (example "member-info"
            [member-info {:element-id "info1"
                          :attributes {:eppn "developer@uu.id"
                                       :mail "developer@uu.id"
                                       :commonName "Deve Loper"
                                       :organization "Testers"
                                       :address "Testikatu 1, 00100 Helsinki"}
                          :application {:application/id 42
                                        :application/applicant "developer"}
                          :accepted-licenses? true}])
   (example "member-info with name missing"
            [member-info {:element-id "info2"
                          :attributes {:eppn "developer"
                                       :mail "developer@uu.id"
                                       :organization "Testers"
                                       :address "Testikatu 1, 00100 Helsinki"}
                          :application {:application/id 42
                                        :application/applicant "developer"}}])
   (example "member-info"
            [member-info {:element-id "info3"
                          :attributes {:userid "alice"}
                          :application {:application/id 42
                                        :application/applicant "developer"}
                          :group? true
                          :can-remove? true}])
   (example "member-info"
            [member-info {:element-id "info4"
                          :attributes {:name "John Smith"
                                       :email "john.smith@invited.com"}
                          :application {:application/id 42
                                        :application/applicant "developer"}
                          :group? true}])

   (component-info applicants-info)
   (example "applicants-info"
            [applicants-info {:application/id 42
                              :application/applicant "developer"
                              :application/applicant-attributes {:eppn "developer"
                                                                 :mail "developer@uu.id"
                                                                 :commonName "Deve Loper"
                                                                 :organization "Testers"
                                                                 :address "Testikatu 1, 00100 Helsinki"}
                              :application/members #{{:userid "alice"}
                                                     {:userid "bob"}}
                              :application/invited-members #{{:name "John Smith" :email "john.smith@invited.com"}}
                              :application/licenses [{:license/id 1}]
                              :application/accepted-licenses {"developer" #{1}}
                              :application/permissions #{:application.command/add-member
                                                         :application.command/invite-member}}])

   (component-info disabled-items-warning)
   (example "no disabled items"
            [disabled-items-warning {}])
   (example "two disabled items"
            [disabled-items-warning
             {:application/state :application.state/submitted
              :application/resources [{:catalogue-item/enabled true :catalogue-item/archived true
                                       :catalogue-item/title {:en "Catalogue item 1"}}
                                      {:catalogue-item/enabled false :catalogue-item/archived false
                                       :catalogue-item/title {:en "Catalogue item 2"}}
                                      {:catalogue-item/enabled true :catalogue-item/archived false
                                       :catalogue-item/title {:en "Catalogue item 3"}}]}])

   (example "link license"
            [:form
             [license-field {:license/id 1
                             :license/type :link
                             :license/title {:en "Link to license"}
                             :license/link {:en "https://creativecommons.org/licenses/by/4.0/deed.en"}}]])
   (example "link license with validation error"
            [:form
             [license-field {:license/id 1
                             :license/type :link
                             :license/title {:en "Link to license"}
                             :license/link {:en "https://creativecommons.org/licenses/by/4.0/deed.en"}
                             :validation {:type :t.form.validation/required}}]])
   (example "text license"
            [:form
             [license-field {:license/id 1
                             :license/type :text
                             :license/title {:en "A Text License"}
                             :license/text {:en lipsum-paragraphs}}]])
   (example "text license with validation error"
            [:form
             [license-field {:license/id 1
                             :license/type :text
                             :license/title {:en "A Text License"}
                             :license/text {:en lipsum-paragraphs}
                             :validation {:type :t.form.validation/required}}]])

   (component-info render-application)
   (example "application, partially filled"
            [render-application
             {:application {:application/id 17
                            :application/state :application.state/draft
                            :application/resources [{:catalogue-item/title {:en "An applied item"}}]
                            :application/form {:form/fields [{:field/id 1
                                                              :field/type :text
                                                              :field/title {:en "Field 1"}
                                                              :field/placeholder {:en "placeholder 1"}}
                                                             {:field/id 2
                                                              :field/type :label
                                                              :title "Please input your wishes below."}
                                                             {:field/id 3
                                                              :field/type :texta
                                                              :field/optional true
                                                              :field/title {:en "Field 2"}
                                                              :field/placeholder {:en "placeholder 2"}}
                                                             {:field/id 4
                                                              :field/type :unsupported
                                                              :field/title {:en "Field 3"}
                                                              :field/placeholder {:en "placeholder 3"}}
                                                             {:field/id 5
                                                              :field/type :date
                                                              :field/title {:en "Field 4"}}]}
                            :application/licenses [{:license/id 4
                                                    :license/type :text
                                                    :license/title {:en "A Text License"}
                                                    :license/text {:en lipsum}}
                                                   {:license/id 5
                                                    :license/type :link
                                                    :license/title {:en "Link to license"}
                                                    :license/link {:en "https://creativecommons.org/licenses/by/4.0/deed.en"}}]}
              :edit-application {:field-values {1 "abc"}
                                 :show-diff {}
                                 :validation-errors nil
                                 :accepted-licenses #{5}}}])
   (example "application, applied"
            [render-application
             {:application {:application/id 17
                            :application/state :application.state/submitted
                            :application/resources [{:catalogue-item/title {:en "An applied item"}}]
                            :application/form {:form/fields [{:field/id 1
                                                              :field/type :text
                                                              :field/title {:en "Field 1"}
                                                              :field/placeholder {:en "placeholder 1"}}]}
                            :application/licenses [{:license/id 4
                                                    :license/type :text
                                                    :license/title {:en "A Text License"}
                                                    :license/text {:en lipsum}}]}
              :edit-application {:field-values {1 "abc"}
                                 :accepted-licenses #{4}}}])
   (example "application, approved"
            [render-application
             {:application {:application/id 17
                            :application/state :application.state/approved
                            :application/applicant-attributes {:eppn "eppn"
                                                               :mail "email@example.com"
                                                               :additional "additional field"}
                            :application/resources [{:catalogue-item/title {:en "An applied item"}}]
                            :application/form {:form/fields [{:field/id 1
                                                              :field/type :text
                                                              :field/title {:en "Field 1"}
                                                              :field/placeholder {:en "placeholder 1"}}]}
                            :application/licenses [{:license/id 4
                                                    :license/type :text
                                                    :license/title {:en "A Text License"}
                                                    :license/text {:en lipsum}}]}
              :edit-application {:field-values {1 "abc"}
                                 :accepted-licenses #{4}}}])

   (component-info application-copy-notice)
   (example "no copies"
            [application-copy-notice {}])
   (example "copied from"
            [application-copy-notice {:application/copied-from {:application/id 1
                                                                :application/external-id "2018/10"}}])
   (example "copied to one"
            [application-copy-notice {:application/copied-to [{:application/id 2
                                                               :application/external-id "2019/20"}]}])
   (example "copied to many"
            [application-copy-notice {:application/copied-to [{:application/id 2
                                                               :application/external-id "2019/20"}
                                                              {:application/id 3
                                                               :application/external-id "2020/30"}]}])
   (example "copied to and from"
            [application-copy-notice {:application/copied-from {:application/id 1
                                                                :application/external-id "2018/10"}
                                      :application/copied-to [{:application/id 2
                                                               :application/external-id "2019/20"}
                                                              {:application/id 3
                                                               :application/external-id "2020/30"}]}])])<|MERGE_RESOLUTION|>--- conflicted
+++ resolved
@@ -26,12 +26,7 @@
             [rems.guide-utils :refer [lipsum lipsum-short lipsum-paragraphs]]
             [rems.phase :refer [phases]]
             [rems.spinner :as spinner]
-<<<<<<< HEAD
-            [rems.text :refer [localize-decision localize-event localized localize-item localize-state localize-time text text-format get-localized-title]]
-=======
-            [rems.status-modal :as status-modal]
             [rems.text :refer [localize-decision localize-event localized localize-state localize-time text text-format]]
->>>>>>> 24228818
             [rems.util :refer [dispatch! fetch parse-int post! in-page-anchor-link]])
   (:require-macros [rems.guide-macros :refer [component-info example]]))
 
