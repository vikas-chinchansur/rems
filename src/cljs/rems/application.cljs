(ns rems.application
<<<<<<< HEAD
  (:require [clojure.set :refer [union]]
            [clojure.string :as str]
=======
  (:require [clojure.string :as str]
            [goog.string]
>>>>>>> 1028f0ec
            [medley.core :refer [map-vals]]
            [re-frame.core :as rf]
            [rems.actions.accept-licenses :refer [accept-licenses-action-button]]
            [rems.actions.action :refer [action-button action-form-view action-comment action-collapse-id button-wrapper]]
            [rems.actions.add-licenses :refer [add-licenses-action-button add-licenses-form]]
            [rems.actions.add-member :refer [add-member-action-button add-member-form add-member-status]]
            [rems.actions.approve-reject :refer [approve-reject-action-button approve-reject-form]]
            [rems.actions.change-resources :refer [change-resources-action-button change-resources-form]]
            [rems.actions.close :refer [close-action-button close-form]]
            [rems.actions.decide :refer [decide-action-button decide-form]]
            [rems.actions.invite-member :refer [invite-member-action-button invite-member-form invite-member-status]]
            [rems.actions.remark :refer [remark-action-button remark-form]]
            [rems.actions.remove-member :refer [remove-member-action-button remove-member-form]]
            [rems.actions.request-decision :refer [request-decision-action-button request-decision-form]]
            [rems.actions.request-review :refer [request-review-action-button request-review-form]]
            [rems.actions.return-action :refer [return-action-button return-form]]
            [rems.actions.review :refer [review-action-button review-form]]
            [rems.application-util :refer [accepted-licenses? form-fields-editable? get-member-name]]
<<<<<<< HEAD
            [rems.atoms :refer [external-link file-download info-field readonly-checkbox textarea document-title success-symbol empty-symbol]]
=======
            [rems.atoms :refer [external-link file-download info-field readonly-checkbox textarea document-title success-symbol]]
            [rems.catalogue-util :refer [urn-catalogue-item-link]]
>>>>>>> 1028f0ec
            [rems.collapsible :as collapsible]
            [rems.common-util :refer [index-by]]
            [rems.fields :as fields]
            [rems.flash-message :as flash-message]
            [rems.guide-utils :refer [lipsum lipsum-short lipsum-paragraphs]]
            [rems.phase :refer [phases]]
            [rems.spinner :as spinner]
            [rems.text :refer [localize-decision localize-event localized localize-state localize-time text text-format]]
            [rems.util :refer [dispatch! fetch parse-int post! in-page-anchor-link]])
  (:require-macros [rems.guide-macros :refer [component-info example]]))

;;;; Helpers

(defn reload! [application-id]
  (rf/dispatch [:rems.application/reload-application-page application-id]))

(defn- in-processing? [application]
  (not (contains? #{:application.state/approved
                    :application.state/rejected
                    :application.state/closed}
                  (:application/state application))))

(defn- disabled-items-warning [application]
  (when (in-processing? application)
    (when-some [resources (->> (:application/resources application)
                               (filter #(or (not (:catalogue-item/enabled %))
                                            (:catalogue-item/expired %)
                                            (:catalogue-item/archived %)))
                               seq)]
      [:div.alert.alert-danger
       (text :t.form/alert-disabled-resources)
       (into [:ul]
             (for [resource resources]
               [:li (localized (:catalogue-item/title resource))]))])))

(defn navigate-to
  "Navigates to the application with the given id.

  `replace?` parameter can be given to replace history state instead of push."
  [id & [replace?]]
  (dispatch! (str "#/application/" id) replace?))

(defn- format-validation-error [type field]
  [:li [:a {:href "#"
            :on-click (in-page-anchor-link (fields/id-to-name (:field/id field)))}
        (text-format type (localized (:field/title field)))]])

(defn- format-validation-errors
  [application errors]
  (let [fields-by-id (->> (get-in application [:application/form :form/fields])
                          (index-by [:field/id]))]
    [:div (text :t.form.validation/errors)
     (into [:ul]
           (concat
            (for [{:keys [type field-id]} errors
                  :when field-id]
              (let [field (get fields-by-id field-id)]
                (format-validation-error type field)))))]))


;;;; State

(rf/reg-sub ::application (fn [db _] (::application db)))
(rf/reg-sub ::edit-application (fn [db _] (::edit-application db)))

(rf/reg-event-fx
 ::enter-application-page
 (fn [{:keys [db]} [_ id]]
   {:db (dissoc db ::application ::edit-application ::attachment-success)
    :dispatch [::fetch-application id]}))

(rf/reg-event-fx
 ::fetch-application
 (fn [_ [_ id]]
   (fetch (str "/api/applications/" id)
          {:handler #(rf/dispatch [::fetch-application-result %])})
   {}))

(rf/reg-event-db
 ::fetch-application-result
 (fn [db [_ application]]
   (assoc db
          ::application application
          ::edit-application {:field-values (->> (get-in application [:application/form :form/fields])
                                                 (map (juxt :field/id :field/value))
                                                 (into {}))
                              :show-diff {}
                              :validation-errors nil})))

(rf/reg-event-fx
 ::reload-application-page
 (fn [{:keys [db]} [_ id]]
   {::reload-application id}))

(rf/reg-fx
 ::reload-application
 (fn [id]
   (fetch (str "/api/applications/" id)
          {:handler #(rf/dispatch [::reload-application-result %])})))

(rf/reg-event-db
 ::reload-application-result
 (fn [db [_ application]]
   (assoc db
          ::application application)))

(rf/reg-event-db
 ::set-validation-errors
 (fn [db [_ errors]]
   (assoc-in db [::edit-application :validation-errors] errors)))

(defn- field-values-to-api [field-values]
  (for [[field value] field-values]
    {:field field :value value}))

(defn- save-application! [description application-id field-values]
  (post! "/api/applications/save-draft"
         {:params {:application-id application-id
                   :field-values (field-values-to-api field-values)}
          :handler (flash-message/default-success-handler
                    description
                    (fn [_]
                      (rf/dispatch [::fetch-application application-id])))
          :error-handler (flash-message/default-error-handler description)}))

(rf/reg-event-fx
 ::save-application
 (fn [{:keys [db]} [_ description]]
   (let [application (::application db)
         edit-application (::edit-application db)]
     (save-application! description
                        (:application/id application)
                        (:field-values edit-application)))
   {:db (assoc-in db [::edit-application :validation-errors] nil)}))

(defn- submit-application! [application description application-id field-values
                            userid]
  ;; TODO: deduplicate with save-application!
  (post! "/api/applications/save-draft"
         {:params {:application-id application-id
                   :field-values (field-values-to-api field-values)}
          :handler (fn [response]
                     (cond
                       (not (:success response))
                       (flash-message/show-default-error! description)

                       (not (accepted-licenses? application userid))
                       (flash-message/show-error! (text :t.actions/licenses-not-accepted-error))

                       :else
                       (post! "/api/applications/submit"
                              {:params {:application-id application-id}
                               :handler (fn [response]
                                          (if (:success response)
                                            (do
                                              (rf/dispatch [::fetch-application application-id])
                                              (flash-message/show-default-success! description))
                                            (do
                                              (rf/dispatch [::set-validation-errors (:errors response)])
                                              (flash-message/show-error! [format-validation-errors application (:errors response)]))))
                               :error-handler (flash-message/default-error-handler description)})))
          :error-handler (flash-message/default-error-handler description)}))

(rf/reg-event-fx
 ::submit-application
 (fn [{:keys [db]} [_ description]]
   (let [application (::application db)
         edit-application (::edit-application db)]
     (submit-application! application
                          description
                          (:application/id application)
                          (:field-values edit-application)
                          (get-in (:identity db) [:user :eppn])))
   {:db (assoc-in db [::edit-application :validation-errors] nil)}))

(rf/reg-event-fx
 ::copy-as-new-application
 (fn [{:keys [db]} _]
   (let [application-id (get-in db [::application :application/id])
         description (text :t.form/copy-as-new)]
     (post! "/api/applications/copy-as-new"
            {:params {:application-id application-id}
             :handler (flash-message/default-success-handler
                       description
                       (fn [response]
                         (rf/dispatch [:rems.spa/user-triggered-navigation])
                         (dispatch! (str "/#/application/" (:application-id response)))))
             :error-handler (flash-message/default-error-handler description)}))
   {}))

(defn- save-attachment [{:keys [db]} [_ field-id file description]]
  (let [application-id (get-in db [::application :application/id])]
    (post! "/api/applications/add-attachment"
           {:url-params {:application-id application-id
                         :field-id field-id}
            :body file
            ;; force saving a draft when you upload an attachment.
            ;; this ensures that the attachment is not left
            ;; dangling (with no references to it)
            :handler (flash-message/default-success-handler
                      description
                      (fn [response]
                        ;; no race condition here: events are handled in a FIFO manner
                        (rf/dispatch [::set-field-value field-id (str (:id response))])
                        (rf/dispatch [::set-attachment-success field-id])
                        (rf/dispatch [::save-application description])))
            :error-handler (flash-message/default-error-handler description)})
    {}))

(rf/reg-event-fx ::save-attachment save-attachment)

(rf/reg-event-db
 ::set-field-value
 (fn [db [_ field-id value]]
   (assoc-in db [::edit-application :field-values field-id] value)))

(rf/reg-event-db
 ::set-attachment-success
 (fn [db [_ field-id]]
   (assoc db ::attachment-success field-id)))

(rf/reg-sub
 ::attachment-success
 (fn [db] (::attachment-success db)))

(rf/reg-event-db
 ::toggle-diff
 (fn [db [_ field-id]]
   (update-in db [::edit-application :show-diff field-id] not)))

;;;; UI components

(defn- link-license [license]
  (let [title (localized (:license/title license))
        link (localized (:license/link license))]
    [:a.license-title {:href link :target :_blank}
     title " " [external-link]]))

(defn- text-license [license]
  (let [id (:license/id license)
        collapse-id (str "collapse" id)
        title (localized (:license/title license))
        text (localized (:license/text license))]
    [:div.license-panel
     [:span.license-title
      [:a.license-header.collapsed {:data-toggle "collapse"
                                    :href (str "#" collapse-id)
                                    :aria-expanded "false"
                                    :aria-controls collapse-id}
       title]]
     [:div.collapse {:id collapse-id
                     :ref (fn [elem]
                            (when elem
                              (.on (js/$ elem)
                                   "shown.bs.collapse"
                                   #(.focus elem))))
                     :tab-index "-1"}
      [:div.license-block (str/trim (str text))]]]))

(defn- attachment-license [license]
  (let [title (localized (:license/title license))
        link (str "/api/licenses/attachments/" (localized (:license/attachment-id license)))]
    [:a.license-title {:href link :target :_blank}
     title " " [file-download]]))

(defn license-field [license show-accepted-licenses?]
  [:div.license
   (when show-accepted-licenses?
     (if (:accepted license)
       (success-symbol)
       (empty-symbol)))
   (case (:license/type license)
     :link [link-license license]
     :text [text-license license]
     :attachment [attachment-license license]
     [fields/unsupported-field license])])

(defn- save-button []
  [button-wrapper {:id "save"
                   :text (text :t.form/save)
                   :on-click #(rf/dispatch [::save-application (text :t.form/save)])}])

(defn- submit-button []
  [button-wrapper {:id "submit"
                   :text (text :t.form/submit)
                   :class :btn-primary
                   :on-click #(rf/dispatch [::submit-application (text :t.form/submit)])}])

(defn- copy-as-new-button []
  [button-wrapper {:id "copy-as-new"
                   :text (text :t.form/copy-as-new)
                   :on-click #(rf/dispatch [::copy-as-new-application])}])

(defn- application-fields [application edit-application attachment-success]
  (let [field-values (:field-values edit-application)
        show-diff (:show-diff edit-application)
        field-validations (index-by [:field-id] (:validation-errors edit-application))
        attachments (index-by [:attachment/id] (:application/attachments application))
        form-fields-editable? (form-fields-editable? application)
        readonly? (not form-fields-editable?)]
    [collapsible/component
     {:id "application-fields"
      :title (text :t.form/application)
      :always
      [:div
       (into [:div]
             (for [fld (get-in application [:application/form :form/fields])]
               [fields/field (assoc fld
                                    :on-change #(rf/dispatch [::set-field-value (:field/id fld) %])
                                    :on-set-attachment #(rf/dispatch [::save-attachment (:field/id fld) %1 %2])
                                    :on-remove-attachment #(do
                                                             (rf/dispatch [::set-field-value (:field/id fld) ""])
                                                             (rf/dispatch [::set-attachment-success (:field/id fld)]))
                                    :on-toggle-diff #(rf/dispatch [::toggle-diff (:field/id fld)])
                                    :field/value (get field-values (:field/id fld))
                                    :field/attachment (when (= :attachment (:field/type fld))
                                                        (get attachments (parse-int (:field/value fld))))
                                    :field/previous-attachment (when (= :attachment (:field/type fld))
                                                                 (when-let [prev (:field/previous-value fld)]
                                                                   (get attachments (parse-int prev))))
                                    :success (= attachment-success (:field/id fld))
                                    :diff (get show-diff (:field/id fld))
                                    :validation (field-validations (:field/id fld))
                                    :readonly readonly?
                                    :app-id (:application/id application))]))]}]))

(defn- application-licenses [application edit-application userid]
  (when-let [licenses (not-empty (:application/licenses application))]
    (let [application-id (:application/id application)
          roles (:application/roles application)
          show-accepted-licenses? (or (contains? roles :member)
                                      (contains? roles :applicant))
          accepted-licenses (get (:application/accepted-licenses application) userid)
          permissions (:application/permissions application)
          form-fields-editable? (form-fields-editable? application)
          readonly? (not form-fields-editable?)]
      [collapsible/component
       {:id "application-licenses"
        :title (text :t.form/licenses)
        :always
        [:div
         [:p (text :t.form/must-accept-licenses)]
         (into [:div#licenses]
               (for [license licenses]
                 [license-field
                  (assoc license
                         :accepted (contains? accepted-licenses (:license/id license))
                         :readonly readonly?)
                  show-accepted-licenses?]))
         (if (accepted-licenses? application userid)
           [:div#has-accepted-licenses.alert.alert-success (text :t.form/has-accepted-licenses)]
           (when (contains? permissions :application.command/accept-licenses)
             [:div.commands
              ;; TODO consider saving the form first so that no data is lost for the applicant
              [accept-licenses-action-button application-id (mapv :license/id licenses) #(reload! application-id)]]))]}])))

(defn- format-application-id [config application]
  (let [id-column (get config :application-id-column :id)]
    (case id-column
      :external-id (:application/external-id application)
      :id (:application/id application)
      (:application/id application))))

(defn- application-link [application prefix]
  (let [config @(rf/subscribe [:rems.config/config])]
    [:a {:href (str "/#/application/" (:application/id application))}
     (when prefix
       (str prefix " "))
     (format-application-id config application)]))

(defn- format-event [event]
  {:userid (:event/actor event)
   :event (localize-event (:event/type event))
   :comment (case (:event/type event)
              :application.event/decided
              (str (localize-decision (:application/decision event)) ": " (:application/comment event))

              :application.event/copied-from
              [application-link (:application/copied-from event) (text :t.applications/application)]

              :application.event/copied-to
              [application-link (:application/copied-to event) (text :t.applications/application)]

              (:application/comment event))
   :request-id (:application/request-id event)
   :commenters (:application/commenters event)
   :deciders (:application/deciders event)
   :time (localize-time (:event/time event))})

(defn- event-view [{:keys [time userid event comment commenters deciders]}]
  [:div.row
   [:label.col-sm-2.col-form-label time]
   [:div.col-sm-10
    [:div.col-form-label [:span userid] " — " [:span event]
     (when-let [targets (seq (concat commenters deciders))]
       [:span ": " (str/join ", " targets)])]
    (when comment [:div comment])]])

(defn- render-event-groups [event-groups]
  (for [group event-groups]
    (into [:div.group]
          (for [e group]
            [event-view e]))))

(defn- get-application-phases [state]
  (cond (contains? #{:application.state/rejected} state)
        [{:phase :apply :completed? true :text :t.phases/apply}
         {:phase :approve :completed? true :rejected? true :text :t.phases/approve}
         {:phase :result :completed? true :rejected? true :text :t.phases/rejected}]

        (contains? #{:application.state/approved} state)
        [{:phase :apply :completed? true :text :t.phases/apply}
         {:phase :approve :completed? true :approved? true :text :t.phases/approve}
         {:phase :result :completed? true :approved? true :text :t.phases/approved}]

        (contains? #{:application.state/closed} state)
        [{:phase :apply :closed? true :text :t.phases/apply}
         {:phase :approve :closed? true :text :t.phases/approve}
         {:phase :result :closed? true :text :t.phases/approved}]

        (contains? #{:application.state/draft :application.state/returned} state)
        [{:phase :apply :active? true :text :t.phases/apply}
         {:phase :approve :text :t.phases/approve}
         {:phase :result :text :t.phases/approved}]

        (contains? #{:application.state/submitted} state)
        [{:phase :apply :completed? true :text :t.phases/apply}
         {:phase :approve :active? true :text :t.phases/approve}
         {:phase :result :text :t.phases/approved}]

        :else
        [{:phase :apply :active? true :text :t.phases/apply}
         {:phase :approve :text :t.phases/approve}
         {:phase :result :text :t.phases/approved}]))

(defn- application-copy-notice [application]
  (let [old-app (:application/copied-from application)
        new-apps (:application/copied-to application)]
    (when (or old-app new-apps)
      [:<>
       " ("
       (when old-app
         [:<> (text :t.applications/copied-from) " " [application-link old-app nil]])
       (when (and old-app new-apps)
         "; ")
       (when new-apps
         (into [:<> (text :t.applications/copied-to) " "]
               (interpose ", " (for [new-app new-apps]
                                 [application-link new-app nil]))))
       ")"])))

(defn- application-state [application config]
  (let [state (:application/state application)
        last-activity (:application/last-activity application)
        event-groups (->> (:application/events application)
                          (group-by #(or (:application/request-id %)
                                         (:event/id %)))
                          vals
                          (map (partial sort-by :event/time))
                          (sort-by #(:event/time (first %)))
                          reverse
                          (map #(map format-event %)))]
    [collapsible/component
     {:id "header"
      :title (text :t.applications/state)
      :always (into [:div
                     [:div.mb-3 {:class (str "state-" (name state))}
                      (phases (get-application-phases state))]
                     [info-field
                      (text :t.applications/application)
                      [:<>
                       [:span#application-id (format-application-id config application)]
                       [application-copy-notice application]]
                      {:inline? true}]
                     [info-field
                      (text :t.applications/description)
                      (:application/description application)
                      {:inline? true}]
                     [info-field
                      (text :t.applications/state)
                      [:span#application-state (localize-state state)]
                      {:inline? true}]
                     [info-field
                      (text :t.applications/latest-activity)
                      (localize-time last-activity)
                      {:inline? true}]]
                    (when-let [g (first event-groups)]
                      (into [[:h3 (text :t.form/events)]]
                            (render-event-groups [g]))))
      :collapse (when-let [g (seq (rest event-groups))]
                  (into [:div]
                        (render-event-groups g)))}]))

(defn member-info
  "Renders a applicant, member or invited member of an application

  `:element-id`         - id of the element to generate unique ids
  `:attributes`         - user attributes to display
  `:application`        - application
  `:group?`             - specifies if a group border is rendered
  `:can-remove?`        - can the user be removed?
  `:accepted-licenses?` - has the member accepted the licenses?"
  [{:keys [element-id attributes application group? can-remove? accepted-licenses?]}]
  (let [application-id (:application/id application)
        user-id (or (:eppn attributes) (:userid attributes))
        other-attributes (dissoc attributes :commonName :name :eppn :userid :mail :email)
        title (cond (= (:application/applicant application) user-id) (text :t.applicant-info/applicant)
                    (:userid attributes) (text :t.applicant-info/member)
                    :else (text :t.applicant-info/invited-member))]
    [collapsible/minimal
     {:id (str element-id "-info")
      :class (when group? "group")
      :always [:div
               [:h3 title]
               (when-let [name (get-member-name attributes)]
                 [info-field (text :t.applicant-info/name) name {:inline? true}])
               (when-not (nil? accepted-licenses?)
                 [info-field (text :t.form/accepted-licenses) [readonly-checkbox accepted-licenses?] {:inline? true}])]
      :collapse (into [:div
                       (when user-id
                         [info-field (text :t.applicant-info/username) user-id {:inline? true}])
                       (when-let [mail (or (:mail attributes) (:email attributes))]
                         [info-field (text :t.applicant-info/email) mail {:inline? true}])]
                      (for [[k v] other-attributes]
                        [info-field k v {:inline? true}]))
      :footer (let [element-id (str element-id "-remove-member")]
                [:div {:id element-id}
                 (when can-remove?
                   [:div.commands
                    [remove-member-action-button element-id]])
                 (when can-remove?
                   [remove-member-form element-id attributes application-id (partial reload! application-id)])])}]))

(defn applicants-info
  "Renders the applicants, i.e. applicant and members."
  [application]
  (let [application-id (:application/id application)
        applicant (merge {:userid (:application/applicant application)}
                         (:application/applicant-attributes application))
        members (:application/members application)
        invited-members (:application/invited-members application)
        permissions (:application/permissions application)
        can-add? (contains? permissions :application.command/add-member)
        can-remove? (contains? permissions :application.command/remove-member)
        can-invite? (contains? permissions :application.command/invite-member)
        can-uninvite? (contains? permissions :application.command/uninvite-member)]
    [collapsible/component
     {:id "applicants-info"
      :title (text :t.applicant-info/applicants)
      :always
      (into [:div
             [member-info {:element-id "applicant"
                           :attributes applicant
                           :application application
                           :group? (or (seq members)
                                       (seq invited-members))
                           :can-remove? false
                           :accepted-licenses? (when (not= :application.state/draft (:application/state application))
                                                 (accepted-licenses? application (:userid applicant)))}]]
            (concat
             (for [[index member] (map-indexed vector members)]
               [member-info {:element-id (str "member" index)
                             :attributes member
                             :application application
                             :group? true
                             :can-remove? can-remove?
                             :accepted-licenses? (accepted-licenses? application (:userid member))}])
             (for [[index invited-member] (map-indexed vector invited-members)]
               [member-info {:element-id (str "invite" index)
                             :attributes invited-member
                             :application application
                             :group? true
                             :can-remove? can-uninvite?}])))
      :footer [:div
               [invite-member-status]
               [add-member-status]
               [:div.commands
                (when can-invite? [invite-member-action-button])
                (when can-add? [add-member-action-button])]
               [:div#member-action-forms
                [invite-member-form application-id (partial reload! application-id)]
                [add-member-form application-id (partial reload! application-id)]]]}]))

(defn- action-buttons [application]
  (let [commands-and-actions [:application.command/save-draft [save-button]
                              :application.command/submit [submit-button]
                              :application.command/return [return-action-button]
                              :application.command/request-comment [request-review-action-button]
                              :application.command/comment [review-action-button]
                              :application.command/request-decision [request-decision-action-button]
                              :application.command/decide [decide-action-button]
                              :application.command/add-licenses [add-licenses-action-button]
                              :application.command/remark [remark-action-button]
                              :application.command/approve [approve-reject-action-button]
                              :application.command/reject [approve-reject-action-button]
                              :application.command/close [close-action-button]
                              :application.command/copy-as-new [copy-as-new-button]]]
    (distinct (for [[command action] (partition 2 commands-and-actions)
                    :when (contains? (:application/permissions application) command)]
                action))))

(defn- actions-form [application]
  (let [app-id (:application/id application)
        ;; The :see-everything permission is used to determine whether the user
        ;; is allowed to see all comments. It would not make sense for the user
        ;; to be able to write a comment which he then cannot see.
        show-comment-field? (contains? (:application/permissions application) :see-everything)
        actions (action-buttons application)
        reload (partial reload! app-id)
        forms [[:div#actions-forms.mt-3
                [request-review-form app-id reload]
                [request-decision-form app-id reload]
                [review-form app-id reload]
                [remark-form app-id reload]
                [close-form app-id show-comment-field? reload]
                [decide-form app-id reload]
                [return-form app-id reload]
                [add-licenses-form app-id reload]
                [approve-reject-form app-id reload]]]]
    (when (seq actions)
      [collapsible/component
       {:id "actions"
        :title (text :t.form/actions)
        :always (into [:div (into [:div#action-commands]
                                  actions)]
                      forms)}])))

(defn- render-resource [resource]
  ^{:key (:catalogue-item/id resource)}
  [:div.application-resource
   (localized (:catalogue-item/title resource))
   ;; Slight duplication with rems.catalogue/catalogue-item-more-info,
   ;; but the data has a different schema here (V2Resource vs. CatalogueItem)
   ;;
   ;; NB! localized falls back to the default language, so the fallback logic
   ;; here is subtly different
   (when-let [url (or (localized (:catalogue-item/infourl resource))
                      (urn-catalogue-item-link {:resid (:resource/ext-id resource)} {}))]
     [:<>
      (goog.string/unescapeEntities " &mdash; ")
      [:a {:href url :target :_blank}
       (text :t.catalogue/more-info) " " [external-link]]])])

(defn- applied-resources [application userid]
  (let [application-id (:application/id application)
        permissions (:application/permissions application)
        applicant? (= (:application/applicant application) userid)
        can-change-resources? (contains? permissions :application.command/change-resources)
        can-comment? (not applicant?)]
    [collapsible/component
     {:id "resources"
      :title (text :t.form/resources)
      :always [:div.form-items.form-group
               (into [:div.application-resources]
                     (for [resource (:application/resources application)]
                       [render-resource resource]))]
      :footer [:div
               [:div.commands
                (when can-change-resources? [change-resources-action-button (:application/resources application)])]
               [:div#resource-action-forms
                [change-resources-form application can-comment? (partial reload! application-id)]]]}]))

(defn- render-application [{:keys [application edit-application attachment-success config userid]}]
  [:div.container-fluid.editor-content
   [document-title (str (text :t.applications/application) " " (format-application-id config application))]
   (text :t.applications/intro)
   [:div.row
    [:div.col-lg-4.order-lg-last
     [:div#float-actions.mb-3
      [flash-message/component]
      [disabled-items-warning application]
      [actions-form application]]]
    [:div.col-lg-8
     [application-state application config]
     [:div.mt-3 [applicants-info application]]
     [:div.mt-3 [applied-resources application userid]]
     [:div.my-3 [application-licenses application edit-application userid]]
     [:div.my-3 [application-fields application edit-application attachment-success]]]]])

;;;; Entrypoint

(defn application-page []
  (let [config @(rf/subscribe [:rems.config/config])
        application @(rf/subscribe [::application])
        edit-application @(rf/subscribe [::edit-application])
        attachment-success @(rf/subscribe [::attachment-success])
        userid (get-in @(rf/subscribe [:identity]) [:user :eppn])
        loading? (not application)]
    (if loading?
      [:div
       [document-title (text :t.applications/application)]
       [spinner/big]]
      [render-application {:application application
                           :edit-application edit-application
                           :attachment-success attachment-success
                           :config config
                           :userid userid}])))


;;;; Guide

(defn guide []
  [:div
   (component-info member-info)
   (example "member-info"
            [member-info {:element-id "info1"
                          :attributes {:eppn "developer@uu.id"
                                       :mail "developer@uu.id"
                                       :commonName "Deve Loper"
                                       :organization "Testers"
                                       :address "Testikatu 1, 00100 Helsinki"}
                          :application {:application/id 42
                                        :application/applicant "developer"}
                          :accepted-licenses? true}])
   (example "member-info with name missing"
            [member-info {:element-id "info2"
                          :attributes {:eppn "developer"
                                       :mail "developer@uu.id"
                                       :organization "Testers"
                                       :address "Testikatu 1, 00100 Helsinki"}
                          :application {:application/id 42
                                        :application/applicant "developer"}}])
   (example "member-info"
            [member-info {:element-id "info3"
                          :attributes {:userid "alice"}
                          :application {:application/id 42
                                        :application/applicant "developer"}
                          :group? true
                          :can-remove? true}])
   (example "member-info"
            [member-info {:element-id "info4"
                          :attributes {:name "John Smith"
                                       :email "john.smith@invited.com"}
                          :application {:application/id 42
                                        :application/applicant "developer"}
                          :group? true}])

   (component-info applicants-info)
   (example "applicants-info"
            [applicants-info {:application/id 42
                              :application/applicant "developer"
                              :application/applicant-attributes {:eppn "developer"
                                                                 :mail "developer@uu.id"
                                                                 :commonName "Deve Loper"
                                                                 :organization "Testers"
                                                                 :address "Testikatu 1, 00100 Helsinki"}
                              :application/members #{{:userid "alice"}
                                                     {:userid "bob"}}
                              :application/invited-members #{{:name "John Smith" :email "john.smith@invited.com"}}
                              :application/licenses [{:license/id 1}]
                              :application/accepted-licenses {"developer" #{1}}
                              :application/permissions #{:application.command/add-member
                                                         :application.command/invite-member}}])

   (component-info disabled-items-warning)
   (example "no disabled items"
            [disabled-items-warning {}])
   (example "two disabled items"
            [disabled-items-warning
             {:application/state :application.state/submitted
              :application/resources [{:catalogue-item/enabled true :catalogue-item/archived true
                                       :catalogue-item/title {:en "Catalogue item 1"}}
                                      {:catalogue-item/enabled false :catalogue-item/archived false
                                       :catalogue-item/title {:en "Catalogue item 2"}}
                                      {:catalogue-item/enabled true :catalogue-item/archived false
                                       :catalogue-item/title {:en "Catalogue item 3"}}]}])

   (example "link license"
            [:form
             [license-field {:license/id 1
                             :license/type :link
                             :license/title {:en "Link to license"}
                             :license/link {:en "https://creativecommons.org/licenses/by/4.0/deed.en"}}]])
   (example "link license with validation error"
            [:form
             [license-field {:license/id 1
                             :license/type :link
                             :license/title {:en "Link to license"}
                             :license/link {:en "https://creativecommons.org/licenses/by/4.0/deed.en"}
                             :validation {:type :t.form.validation/required}}]])
   (example "text license"
            [:form
             [license-field {:license/id 1
                             :license/type :text
                             :license/title {:en "A Text License"}
                             :license/text {:en lipsum-paragraphs}}]])
   (example "text license with validation error"
            [:form
             [license-field {:license/id 1
                             :license/type :text
                             :license/title {:en "A Text License"}
                             :license/text {:en lipsum-paragraphs}
                             :validation {:type :t.form.validation/required}}]])

   (component-info render-application)
   (example "application, partially filled"
            [render-application
             {:application {:application/id 17
                            :application/state :application.state/draft
                            :application/resources [{:catalogue-item/title {:en "An applied item"}}]
                            :application/form {:form/fields [{:field/id 1
                                                              :field/type :text
                                                              :field/title {:en "Field 1"}
                                                              :field/placeholder {:en "placeholder 1"}}
                                                             {:field/id 2
                                                              :field/type :label
                                                              :title "Please input your wishes below."}
                                                             {:field/id 3
                                                              :field/type :texta
                                                              :field/optional true
                                                              :field/title {:en "Field 2"}
                                                              :field/placeholder {:en "placeholder 2"}}
                                                             {:field/id 4
                                                              :field/type :unsupported
                                                              :field/title {:en "Field 3"}
                                                              :field/placeholder {:en "placeholder 3"}}
                                                             {:field/id 5
                                                              :field/type :date
                                                              :field/title {:en "Field 4"}}]}
                            :application/licenses [{:license/id 4
                                                    :license/type :text
                                                    :license/title {:en "A Text License"}
                                                    :license/text {:en lipsum}}
                                                   {:license/id 5
                                                    :license/type :link
                                                    :license/title {:en "Link to license"}
                                                    :license/link {:en "https://creativecommons.org/licenses/by/4.0/deed.en"}}]}
              :edit-application {:field-values {1 "abc"}
                                 :show-diff {}
                                 :validation-errors nil
                                 :accepted-licenses #{5}}}])
   (example "application, applied"
            [render-application
             {:application {:application/id 17
                            :application/state :application.state/submitted
                            :application/resources [{:catalogue-item/title {:en "An applied item"}}]
                            :application/form {:form/fields [{:field/id 1
                                                              :field/type :text
                                                              :field/title {:en "Field 1"}
                                                              :field/placeholder {:en "placeholder 1"}}]}
                            :application/licenses [{:license/id 4
                                                    :license/type :text
                                                    :license/title {:en "A Text License"}
                                                    :license/text {:en lipsum}}]}
              :edit-application {:field-values {1 "abc"}
                                 :accepted-licenses #{4}}}])
   (example "application, approved"
            [render-application
             {:application {:application/id 17
                            :application/state :application.state/approved
                            :application/applicant-attributes {:eppn "eppn"
                                                               :mail "email@example.com"
                                                               :additional "additional field"}
                            :application/resources [{:catalogue-item/title {:en "An applied item"}}]
                            :application/form {:form/fields [{:field/id 1
                                                              :field/type :text
                                                              :field/title {:en "Field 1"}
                                                              :field/placeholder {:en "placeholder 1"}}]}
                            :application/licenses [{:license/id 4
                                                    :license/type :text
                                                    :license/title {:en "A Text License"}
                                                    :license/text {:en lipsum}}]}
              :edit-application {:field-values {1 "abc"}
                                 :accepted-licenses #{4}}}])

   (component-info application-copy-notice)
   (example "no copies"
            [application-copy-notice {}])
   (example "copied from"
            [application-copy-notice {:application/copied-from {:application/id 1
                                                                :application/external-id "2018/10"}}])
   (example "copied to one"
            [application-copy-notice {:application/copied-to [{:application/id 2
                                                               :application/external-id "2019/20"}]}])
   (example "copied to many"
            [application-copy-notice {:application/copied-to [{:application/id 2
                                                               :application/external-id "2019/20"}
                                                              {:application/id 3
                                                               :application/external-id "2020/30"}]}])
   (example "copied to and from"
            [application-copy-notice {:application/copied-from {:application/id 1
                                                                :application/external-id "2018/10"}
                                      :application/copied-to [{:application/id 2
                                                               :application/external-id "2019/20"}
                                                              {:application/id 3
                                                               :application/external-id "2020/30"}]}])])<|MERGE_RESOLUTION|>--- conflicted
+++ resolved
@@ -1,11 +1,7 @@
 (ns rems.application
-<<<<<<< HEAD
   (:require [clojure.set :refer [union]]
             [clojure.string :as str]
-=======
-  (:require [clojure.string :as str]
             [goog.string]
->>>>>>> 1028f0ec
             [medley.core :refer [map-vals]]
             [re-frame.core :as rf]
             [rems.actions.accept-licenses :refer [accept-licenses-action-button]]
@@ -24,12 +20,8 @@
             [rems.actions.return-action :refer [return-action-button return-form]]
             [rems.actions.review :refer [review-action-button review-form]]
             [rems.application-util :refer [accepted-licenses? form-fields-editable? get-member-name]]
-<<<<<<< HEAD
             [rems.atoms :refer [external-link file-download info-field readonly-checkbox textarea document-title success-symbol empty-symbol]]
-=======
-            [rems.atoms :refer [external-link file-download info-field readonly-checkbox textarea document-title success-symbol]]
             [rems.catalogue-util :refer [urn-catalogue-item-link]]
->>>>>>> 1028f0ec
             [rems.collapsible :as collapsible]
             [rems.common-util :refer [index-by]]
             [rems.fields :as fields]
