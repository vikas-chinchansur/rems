(ns rems.application
  (:require [clojure.string :as str]
            [re-frame.core :as rf]
            [rems.actions.action :refer [action-form-view action-collapse-id button-wrapper]]
            [rems.actions.approve-reject :refer [approve-reject-form]]
            [rems.actions.comment :refer [comment-form]]
            [rems.actions.decide :refer [decide-form]]
            [rems.actions.request-comment :refer [request-comment-form]]
            [rems.actions.request-decision :refer [request-decision-form]]
            [rems.actions.return-action :refer [return-form]]
            [rems.atoms :refer [external-link flash-message textarea]]
            [rems.autocomplete :as autocomplete]
            [rems.collapsible :as collapsible]
            [rems.db.catalogue :refer [get-catalogue-item-title]]
            [rems.guide-utils :refer [lipsum lipsum-short lipsum-paragraphs]]
            [rems.phase :refer [phases]]
            [rems.spinner :as spinner]
            [rems.status-modal :refer [status-modal]]
            [rems.text :refer [localize-decision localize-event localize-item localize-state localize-time text text-format]]
            [rems.common-util :refer [index-by]]
            [rems.util :refer [dispatch! fetch post!]]
            [secretary.core :as secretary])
  (:require-macros [rems.guide-macros :refer [component-info example]]))

;;;; Helpers

(defn scroll-to-top! []
  (.setTimeout js/window #(.scrollTo js/window 0 0) 500)) ;; wait until faded out

;; TODO named secretary routes give us equivalent functions
;; TODO should the secretary route definitions be in this ns too?

(defn apply-for [items]
  (let [url (str "#/application?items=" (str/join "," (sort (map :id items))))]
    (dispatch! url)))

(defn navigate-to [id]
  (dispatch! (str "#/application/" id)))












;;;; State

(defn- reset-state [db]
  (assoc db
         ::application nil
         ::edit-application nil
         ;; dynamic applications put all state under ::edit-application

         ;; static applications
         ::judge-comment ""
         ::review-comment ""
         ::send-third-party-review-request-success false))

(rf/reg-sub ::application (fn [db _] (::application db)))
(rf/reg-sub ::edit-application (fn [db _] (::edit-application db)))

(rf/reg-event-fx
 ::enter-application-page
 (fn [{:keys [db]} [_ id]]
   (merge {:db (reset-state db)
           ::fetch-application id}
          (when (contains? (get-in db [:identity :roles]) :approver)
            {::fetch-potential-third-party-reviewers (get-in db [:identity :user])}))))

(defn fetch-application [id on-success]
  (fetch (str "/api/applications/" id)
         {:handler on-success}))

(comment
  (fetch-application 19 prn))

(rf/reg-fx
 ::fetch-application
 (fn [id]
   (fetch-application id #(rf/dispatch [::fetch-application-result %]))))

(rf/reg-event-db
 ::fetch-application-result
 (fn [db [_ application]]
   (assoc db
          ::application application
          ::edit-application {:items (into {} (map (juxt :id #(select-keys % [:value])) (:items application)))
                              :licenses (into {} (map (juxt :id :approver) (:licenses application)))})))

(rf/reg-event-fx
 ::enter-new-application-page
 (fn [{:keys [db]} [_ items]]
   {:db (reset-state db)
    ::fetch-draft-application items}))

(rf/reg-fx
 ::fetch-draft-application
 (fn [items]
   (fetch (str "/api/applications/draft")
          {:handler #(rf/dispatch [::fetch-application-result %])
           :params {:catalogue-items items}})))


(rf/reg-event-db
 ::set-status
 (fn [db [_ {:keys [status description validation error]}]]
   (assert (contains? #{:pending :saved :failed nil} status))
   (-> db
       (assoc-in [::edit-application :status] {:open? (not (nil? status))
                                               :status status
                                               :description description
                                               :error error})
       (assoc-in [::edit-application :validation] validation))))

<<<<<<< HEAD
(defn- item-values-by-id [items]
  (into {} (for [[k v] items]
             [k (:value v)])))

(defn- save-application [command description application-id catalogue-items items licenses]
  (let [payload (merge {:command command
                        :items (item-values-by-id items)
                        :licenses licenses}
                       (if application-id
                         {:application-id application-id}
                         {:catalogue-items catalogue-items}))]
=======
(defn- save-application [app description application-id catalogue-items items licenses on-success]
  (post! "/api/applications/save"
         {:handler (fn [resp]
                     (if (:success resp)
                       (on-success resp)
                       (rf/dispatch [::set-status {:status :failed
                                                   :description description
                                                   :validation (:validation resp)}])))
          :error-handler (fn [error] (rf/dispatch [::set-status {:status :failed
                                                                 :description description
                                                                 :error error}]))
          :params (merge {:command "save"
                          :items items
                          :licenses licenses}
                         (if application-id
                           {:application-id application-id}
                           {:catalogue-items catalogue-items}))}))

(defn- submit-application [app description application-id catalogue-items items licenses]
  (if (= :workflow/dynamic (get-in app [:workflow :type]))
    (post! "/api/applications/command"
           {:handler (fn [resp]
                       (if (:success resp)
                         (do (rf/dispatch [::set-status {:status :saved
                                                         :description description}])
                             ;; HACK: we both set the location, and fire a fetch-application event
                             ;; because if the location didn't change, secretary won't fire the event
                             (navigate-to application-id)
                             (rf/dispatch [::enter-application-page application-id]))
                         (rf/dispatch [::set-status {:status :failed
                                                     :description description
                                                     :validation (:validation resp)}])))
            :error-handler (fn [error] (rf/dispatch [::set-status {:status :failed
                                                                   :description description
                                                                   :error error}]))
            :params {:type :rems.workflow.dynamic/submit
                     :application-id application-id}})
>>>>>>> db038c14
    (post! "/api/applications/save"
           {:handler (fn [resp]
                       (if (:success resp)
                         (do (rf/dispatch [::set-status {:status :saved
                                                         :description description}])
                             ;; HACK: we both set the location, and fire a fetch-application event
                             ;; because if the location didn't change, secretary won't fire the event
                             (navigate-to application-id)
                             (rf/dispatch [::enter-application-page application-id]))
                         (rf/dispatch [::set-status {:status :failed
                                                     :description description
                                                     :validation (:validation resp)}])))
            :error-handler (fn [error] (rf/dispatch [::set-status {:status :failed
                                                                   :description description
                                                                   :error error}]))
            :params (merge {:command "submit"
                            :items items
                            :licenses licenses}
                           (if application-id
                             {:application-id application-id}
                             {:catalogue-items catalogue-items}))})))

(rf/reg-event-fx
 ::save-application
 (fn [{:keys [db]} [_ command description]]
   (let [app (get-in db [::application :application])
         app-id (get-in db [::application :application :id])
         catalogue-items (get-in db [::application :catalogue-items])
         catalogue-ids (mapv :id catalogue-items)
         items (get-in db [::edit-application :items])
         ;; TODO change api to booleans
         licenses (into {}
                        (for [[id checked?] (get-in db [::edit-application :licenses])
                              :when checked?]
                          [id "approved"]))]
     (when-not app-id ;; fresh application
       (doseq [i catalogue-items]
         (rf/dispatch [:rems.cart/remove-item i])))
     ;; TODO disable form while saving?
     (rf/dispatch [::set-status {:status :pending
                                 :description description}])
     (save-application app description app-id catalogue-ids items licenses
                       (fn [resp]
                         (if (= command "submit")
                           (fetch-application (:id resp)
                                              (fn [app]
                                                (submit-application (:application app) description (:id resp) catalogue-ids items licenses)))
                           (do
                             (rf/dispatch [::set-status {:status :saved
                                                         :description description}])
                             ;; HACK: we both set the location, and fire a fetch-application event
                             ;; because if the location didn't change, secretary won't fire the event
                             (navigate-to (:id resp))
                             (rf/dispatch [::enter-application-page (:id resp)]))))))
   {}))

(defn- save-attachment [application-id field-id form-data description]
  (post! (str "/api/applications/add_attachment?application-id=" application-id "&field-id=" field-id)
         {:body form-data
          :error-handler (fn [_] (rf/dispatch [::set-status {:status :failed
                                                             :description description}]))}))

(defn- save-application-with-attachment [field-id form-data catalogue-items items licenses description]
  (let [payload {:command "save"
                 :items (item-values-by-id items)
                 :licenses licenses
                 :catalogue-items catalogue-items}]
    ;; TODO this logic should be rewritten as a chain of save, save-attachment instead
    (post! "/api/applications/save"
           {:handler (fn [resp]
                       (if (:success resp)
                         (do (save-attachment (:id resp) field-id form-data description)
                             (rf/dispatch [::set-status {:status :saved
                                                         :description description}]) ; TODO here should be saving?
                             ;; HACK: we both set the location, and fire a fetch-application event
                             ;; because if the location didn't change, secretary won't fire the event
                             (navigate-to (:id resp))
                             (rf/dispatch [::enter-application-page (:id resp)]))
                         (rf/dispatch [::set-status {:status :failed
                                                     :description description ; TODO here should be saving?
                                                     :validation (:validation resp)}])))
            :error-handler (fn [_] (rf/dispatch [::set-status {:status :failed
                                                               :description description}])) ; TODO here should be saving?
            :params payload})))

(rf/reg-event-fx
 ::save-attachment
 (fn [{:keys [db]} [_ field-id file description]]
   (let [application-id (get-in db [::application :application :id])]
     (if application-id
       (save-attachment application-id field-id file description)
       (let [catalogue-items (get-in db [::application :catalogue-items])
             catalogue-ids (mapv :id catalogue-items)
             items (get-in db [::edit-application :items])
             ;; TODO change api to booleans
             licenses (into {}
                            (for [[id checked?] (get-in db [::edit-application :licenses])
                                  :when checked?]
                              [id "approved"]))]
         (save-application-with-attachment field-id file catalogue-ids items licenses description))))))





;;; Dynamic workflow state






;;; Static workflow state

(rf/reg-sub ::judge-comment (fn [db _] (::judge-comment db)))

(rf/reg-event-db ::set-field (fn [db [_ id value]] (assoc-in db [::edit-application :items id :value] value)))
(rf/reg-event-db ::toggle-diff (fn [db [_ id]] (update-in db [::edit-application :items id :diff] not)))
(rf/reg-event-db ::set-license (fn [db [_ id value]] (assoc-in db [::edit-application :licenses id] value)))
(rf/reg-event-db ::set-judge-comment (fn [db [_ value]] (assoc db ::judge-comment value)))

(rf/reg-fx
 ::fetch-potential-third-party-reviewers
 (fn [user]
   (fetch (str "/api/applications/reviewers")
          {:handler #(do (rf/dispatch [::set-potential-third-party-reviewers %])
                         (rf/dispatch [::set-selected-third-party-reviewers #{}]))
           :headers {"x-rems-user-id" (:eppn user)}})))

(defn enrich-user [user]
  (assoc user :display (str (:name user) " (" (:email user) ")")))

(rf/reg-event-db
 ::set-potential-third-party-reviewers
 (fn [db [_ reviewers]]
   (assoc db ::potential-third-party-reviewers (map enrich-user reviewers))))

(rf/reg-sub ::potential-third-party-reviewers (fn [db _] (::potential-third-party-reviewers db)))

(rf/reg-event-db
 ::set-selected-third-party-reviewers
 (fn [db [_ reviewers]]
   (assoc db ::selected-third-party-reviewers reviewers)))

(rf/reg-event-db
 ::add-selected-third-party-reviewer
 (fn [db [_ reviewer]]
   (if (contains? (::selected-third-party-reviewers db) reviewer)
     db
     (update db ::selected-third-party-reviewers conj reviewer))))

(rf/reg-event-db
 ::remove-selected-third-party-reviewer
 (fn [db [_ reviewer]]
   (update db ::selected-third-party-reviewers disj reviewer)))

(rf/reg-sub ::selected-third-party-reviewers (fn [db _] (::selected-third-party-reviewers db)))
(rf/reg-sub ::review-comment (fn [db _] (::review-comment db)))

(rf/reg-event-db
 ::set-review-comment
 (fn [db [_ value]]
   (assoc db ::review-comment value)))

(defn- send-third-party-review-request [reviewers user application-id round comment description]
  (post! "/api/applications/review_request"
         {:params {:application-id application-id
                   :round round
                   :comment comment
                   :recipients (map :userid reviewers)}
          :handler (fn [resp]
                     (rf/dispatch [::set-status {:status :saved
                                                 :description description}])
                     (rf/dispatch [::send-third-party-review-request-success true])
                     (rf/dispatch [::enter-application-page application-id])
                     (scroll-to-top!))
          :error-handler (fn [error]
                           (rf/dispatch [::set-status {:status :failed
                                                       :description description
                                                       :error error}]))}))

(rf/reg-event-fx
 ::send-third-party-review-request
 (fn [{:keys [db]} [_ reviewers comment description]]
   (let [application-id (get-in db [::application :application :id])
         round (get-in db [::application :application :curround])
         user (get-in db [:identity :user])]
     (send-third-party-review-request reviewers user application-id round comment description)
     {:dispatch [::set-status {:status :pending
                               :description description}]})))

(rf/reg-event-db
 ::send-third-party-review-request-success
 (fn [db [_ value]]
   (assoc db ::send-third-party-review-request-message value)))

(rf/reg-sub
 ::send-third-party-review-request-message
 (fn [db _]
   (::send-third-party-review-request-message db)))

(defn- judge-application [command application-id round comment description]
  (post! "/api/applications/judge"
         {:params {:command command
                   :application-id application-id
                   :round round
                   :comment comment}
          :handler (fn [resp]
                     (rf/dispatch [::set-status {:status :saved
                                                 :description description}])
                     (rf/dispatch [::enter-application-page application-id]))
          :error-handler (fn [error]
                           (rf/dispatch [::set-status {:status :failed
                                                       :description description
                                                       :error error}]))}))

(rf/reg-event-fx
 ::judge-application
 (fn [{:keys [db]} [_ command description]]
   (let [application-id (get-in db [::application :application :id])
         round (get-in db [::application :application :curround])
         comment (get db ::judge-comment "")]
     (rf/dispatch [::set-status {:status :pending
                                 :description description}])
     (rf/dispatch [::set-judge-comment ""])
     (judge-application command application-id round comment description)
     {})))











;;;; UI components

(defn- format-validation-messages
  [msgs language]
  (into [:ul]
        (for [m msgs]
          [:li (text-format (:key m) (get-in m [:title language]))])))

(defn- pdf-button [id]
  (when id
    [:a.btn.btn-secondary
     {:href (str "/api/applications/" id "/pdf")
      :target :_new}
     "PDF " (external-link)]))

(defn- set-field-value
  [id]
  (fn [event]
    (rf/dispatch [::set-field id (.. event -target -value)])))

(defn- id-to-name [id]
  (str "field" id))

(defn- set-attachment
  [id description]
  (fn [event]
    (let [filecontent (aget (.. event -target -files) 0)
          form-data (doto (js/FormData.)
                      (.append "file" filecontent))]
      (rf/dispatch [::set-field id (.-name filecontent)])
      (rf/dispatch [::save-attachment id form-data description]))))

(defn- readonly-field [{:keys [id value]}]
  [:div.form-control {:id id} (str/trim (str value))])

(defn- format-diff [diff]
  (map (fn [[change text]] (cond
                             (pos? change) [:ins text]
                             (neg? change) [:del text]
                             :else text))
       diff))

(defn- diff-field [{:keys [id value previous-value]}]
  (let [dmp (js/diff_match_patch.)
        diff (.diff_main dmp (str/trim (str previous-value)) (str/trim (str value)))]
    (.diff_cleanupSemantic dmp diff)
    (into [:div.form-control.diff {:id id}]
          (format-diff diff))))

(defn- field-validation-message [validation title]
  (when validation
    [:div {:class "text-danger"}
     (text-format (:key validation) title)]))

(defn- basic-field [{:keys [title id readonly readonly-component optional value previous-value diff diff-component validation]} editor-component]
  [:div.form-group.field
   [:label {:for (id-to-name id)}
    title " "
    (when optional
      (text :t.form/optional))]
   (when (and previous-value
              (not= value previous-value))
     [:a.show-diff {:href "#"
                    :on-click (fn [event]
                                (.preventDefault event)
                                (rf/dispatch [::toggle-diff id]))}
      [:i.fas.fa-exclamation-circle]
      " "
      (if diff
        (text :t.form/diff-hide)
        (text :t.form/diff-show))])
   (cond
     diff (or diff-component
              [diff-field {:id (id-to-name id)
                           :value value
                           :previous-value previous-value}])
     readonly (or readonly-component
                  [readonly-field {:id (id-to-name id)
                                   :value value}])
     :else editor-component)
   [field-validation-message validation title]])

(defn- text-field
  [{:keys [id inputprompt value validation] :as opts}]
  [basic-field opts
   [:input.form-control {:type "text"
                         :id (id-to-name id)
                         :name (id-to-name id)
                         :placeholder inputprompt
                         :class (when validation "is-invalid")
                         :value value
                         :on-change (set-field-value id)}]])

(defn- texta-field
  [{:keys [id inputprompt value validation] :as opts}]
  [basic-field opts
   [textarea {:id (id-to-name id)
              :name (id-to-name id)
              :placeholder inputprompt
              :class (if validation "form-control is-invalid" "form-control")
              :value value
              :on-change (set-field-value id)}]])

(defn attachment-field
  [{:keys [title id value validation app-id] :as opts}]
  (let [download-link (when (not-empty value)
                        [:a {:href (str "/api/applications/attachments/?application-id=" app-id "&field-id=" id)
                             :target "_blank"}
                         value])]
    ;; TODO: how to show diff for the attachment? will require adding :diff-component
    [basic-field (assoc opts :readonly-component [:div.form-control download-link])
     [:div
      [:div.upload-file
       [:input {:style {:display "none"}
                :type "file"
                :id (id-to-name id)
                :name (id-to-name id)
                :accept ".pdf, .doc, .docx, .ppt, .pptx, .txt, image/*"
                :class (when validation "is-invalid")
                :on-change (set-attachment id title)}]
       [:button.btn.btn-secondary {:on-click (fn [e] (.click (.getElementById js/document (id-to-name id))))}
        (text :t.form/upload)]]
      download-link]]))

(defn- date-field
  [{:keys [id value min max validation] :as opts}]
  ;; TODO: format readonly value in user locale (give basic-field a formatted :value and :previous-value in opts)
  [basic-field opts
   [:input.form-control {:type "date"
                         :name (id-to-name id)
                         :class (when validation "is-invalid")
                         :defaultValue value
                         :min min
                         :max max
                         :on-change (set-field-value id)}]])

(defn- label [{title :title}]
  [:div.form-group
   [:label title]])

(defn- set-license-approval
  [id]
  (fn [event]
    (rf/dispatch [::set-license id (.. event -target -checked)])))

(defn- license [id title approved readonly validation content]
  [:div.license
   [:div.form-check
    [:input.form-check-input {:type "checkbox"
                              :name (str "license" id)
                              :disabled readonly
                              :class (when validation "is-invalid")
                              :checked approved
                              :on-change (set-license-approval id)}]
    [:span.form-check-label content]]
   [field-validation-message validation title]])

(defn- link-license
  [{:keys [title id textcontent readonly approved validation]}]
  [license id title approved readonly validation
   [:a {:href textcontent :target "_blank"}
    title " " (external-link)]])

(defn- text-license
  [{:keys [title id textcontent approved readonly validation]}]
  [license id title approved readonly validation
   [:div.license-panel
    [:h6.license-title
     [:a.license-header.collapsed {:data-toggle "collapse"
                                   :href (str "#collapse" id)
                                   :aria-expanded "false"
                                   :aria-controls (str "collapse" id)}
      title " " [:i {:class "fa fa-ellipsis-h"}]]]
    [:div.collapse {:id (str "collapse" id)}
     [:div.license-block (str/trim textcontent)]]]])

(defn- unsupported-field
  [f]
  [:p.alert.alert-warning "Unsupported field " (pr-str f)])

(defn- field [f]
  (case (:type f)
    "attachment" [attachment-field f]
    "date" [date-field f]
    "description" [text-field f]
    "text" [text-field f]
    "texta" [texta-field f]
    "label" [label f]
    "license" (case (:licensetype f)
                "link" [link-license f]
                "text" [text-license f]
                [unsupported-field f])
    [unsupported-field f]))

(defn- save-button []
  [button-wrapper {:id "save"
                   :text (text :t.form/save)
                   :on-click #(rf/dispatch [::save-application "save" (text :t.form/save)])}])

(defn- submit-button []
  [button-wrapper {:id "submit"
                   :text (text :t.form/submit)
                   :class :btn-primary
                   :on-click #(rf/dispatch [::save-application "submit" (text :t.form/submit)])}])

(defn- fields [form edit-application]
  (let [application (:application form)
        {:keys [items licenses validation]} edit-application
        validation-by-field-id (index-by [:type :id] validation)
        state (:state application)
        editable? (#{"draft" "returned" "withdrawn"} state)
        readonly? (not editable?)]
    [collapsible/component
     {:id "form"
      :title (text :t.form/application)
      :always
      [:div
       (into [:div]
             (for [item (:items form)]
               [field (assoc (localize-item item)
                             :validation (get-in validation-by-field-id [:item (:id item)])
                             :readonly readonly?
                             :value (get-in items [(:id item) :value])
                             ;; TODO: db doesn't yet contain :previous-value
                             :previous-value (get-in items [(:id item) :previous-value])
                             :diff (get-in items [(:id item) :diff])
                             :app-id (:id application))]))
       (when-let [form-licenses (not-empty (:licenses form))]
         [:div.form-group.field
          [:h4 (text :t.form/licenses)]
          (into [:div#licenses]
                (for [license form-licenses]
                  [field (assoc (localize-item license)
                                :validation (get-in validation-by-field-id [:license (:id license)])
                                :readonly readonly?
                                :approved (get licenses (:id license)))]))])]}]))

(defn- info-field
  "A component that shows a readonly field with title and value.

  Used for e.g. displaying applicant attributes."
  [title value]
  [:div.form-group
   [:label title]
   [:div.form-control value]])

(defn- format-event [event]
  {:userid (:userid event)
   :event (localize-event (:event event))
   :comment (:comment event)
   :time (localize-time (:time event))})

(defn- events-view [events]
  (let [has-users? (boolean (some :userid events))]
    [:div
     [:h4 (text :t.form/events)]
     (into [:table#event-table.table.table-hover.mb-0
            [:thead
             [:tr
              (when has-users?
                [:th (text :t.form/user)])
              [:th (text :t.form/event)]
              [:th (text :t.form/comment)]
              [:th (text :t.form/date)]]]
            (into [:tbody]
                  (for [e (sort-by :time > events)]
                    [:tr
                     (when has-users?
                       [:td (:userid e)])
                     [:td (:event e)]
                     [:td.event-comment (:comment e)]
                     [:td.date (:time e)]]))])]))

(defn- application-header [state phases-data events]
  (let [;; the event times have millisecond differences, so they need to be formatted to minute precision before deduping
        events (->> events
                    (map format-event)
                    dedupe)
        last-event (when (:comment (last events))
                     (last events))]
    [collapsible/component
     {:id "header"
      :title [:span#application-state
              (str
               (text :t.applications/state)
               (when state (str ": " (localize-state state))))]
      :always [:div
               [:div.mb-3 {:class (str "state-" state)} (phases phases-data)]
               (when last-event
                 (info-field (text :t.applications/latest-comment)
                             (:comment last-event)))]
      :collapse (when (seq events)
                  [events-view events])}]))


(defn applicant-info [id user-attributes]
  [collapsible/component
   {:id id
    :title (str (text :t.applicant-info/applicant))
    :always [:div.row
             [:div.col-md-6
              [info-field (text :t.applicant-info/username) (or (get user-attributes "commonName")
                                                                (get user-attributes "eppn"))]]
             [:div.col-md-6
              [info-field (text :t.applicant-info/email) (get user-attributes "mail")]]]
    :collapse (into [:form]
                    (for [[k v] (dissoc user-attributes "commonName" "mail")]
                      [info-field k v]))}])


(defn- approve-button []
  [button-wrapper {:id "approve"
                   :class "btn-primary"
                   :text (text :t.actions/approve)
                   :on-click #(rf/dispatch [::judge-application "approve" (text :t.actions/approve)])}])

(defn- reject-button []
  [button-wrapper {:id "reject"
                   :class "btn-danger"
                   :text (text :t.actions/reject)
                   :on-click #(rf/dispatch [::judge-application "reject" (text :t.actions/reject)])}])

(defn- return-button []
  [button-wrapper {:id "return"
                   :text (text :t.actions/return)
                   :on-click #(rf/dispatch [::judge-application "return" (text :t.actions/return)])}])

(defn- review-button []
  [button-wrapper {:id "review"
                   :text (text :t.actions/review)
                   :class "btn-primary"
                   :on-click #(rf/dispatch [::judge-application "review" (text :t.actions/review)])}])

(defn- third-party-review-button []
  [button-wrapper {:id "request-review"
                   :text (text :t.actions/review)
                   :class "btn-primary"
                   :on-click #(rf/dispatch [::judge-application "third-party-review" (text :t.actions/review)])}])

(defn- close-button []
  [button-wrapper {:id "close"
                   :text (text :t.actions/close)
                   :on-click #(rf/dispatch [::judge-application "close" (text :t.actions/close)])}])

(defn- withdraw-button []
  [button-wrapper {:id "withdraw"
                   :text (text :t.actions/withdraw)
                   :on-click #(rf/dispatch [::judge-application "withdraw" (text :t.actions/withdraw)])}])

(defn- action-button [id content on-click]
  [:button.btn.mr-3
   {:id id
    :class (if (contains? #{"approve" "approve-reject"} id) "btn-primary" "btn-secondary")
    :type "button"
    :data-toggle "collapse"
    :data-target (str "#" (action-collapse-id id))
    :on-click on-click}
   (str content " ...")])

(defn- approve-action-button []
  [action-button "approve" (text :t.actions/approve)])

(defn- reject-action-button []
  [action-button "reject" (text :t.actions/reject)])

(defn- static-return-action-button []
  [action-button "static-return" (text :t.actions/return)])

(defn- review-action-button []
  [action-button "review" (text :t.actions/review)])

(defn- third-party-review-action-button []
  [action-button "third-party-review" (text :t.actions/review)])

(defn- request-comment-action-button []
  [action-button "request-comment" (text :t.actions/request-comment) #(rf/dispatch [:rems.actions.request-comment/open-form])])

(defn- request-decision-action-button []
  [action-button "request-decision" (text :t.actions/request-decision) #(rf/dispatch [:rems.actions.request-decision/open-form])])

(defn- comment-action-button []
  [action-button "comment" (text :t.actions/comment) #(rf/dispatch [:rems.actions.comment/open-form])])

(defn- decide-action-button []
  [action-button "decide" (text :t.actions/decide) #(rf/dispatch [:rems.actions.decide/open-form])])

(defn- return-action-button []
  [action-button "return" (text :t.actions/return) #(rf/dispatch [:rems.actions.return/open-form])])

(defn- approve-reject-action-button []
  [action-button "approve-reject" (text :t.actions/approve-reject)])

(defn- applicant-close-action-button []
  [action-button "applicant-close" (text :t.actions/close)])

(defn- approver-close-action-button []
  [action-button "approver-close" (text :t.actions/close)])

(defn- withdraw-action-button []
  [action-button "withdraw" (text :t.actions/withdraw)])

(defn- review-request-action-button []
  [action-button "review-request" (text :t.actions/review-request)])

(defn action-form [id title comment-title button content]
  [action-form-view id
   title
   comment-title
   [button]
   content
   @(rf/subscribe [::judge-comment])
   #(rf/dispatch [::set-judge-comment (.. % -target -value)])])

(defn- approve-form []
  [action-form "approve"
   (text :t.actions/approve)
   (text :t.form/add-comments-shown-to-applicant)
   [approve-button]])

(defn- reject-form []
  [action-form "reject"
   (text :t.actions/reject)
   (text :t.form/add-comments-shown-to-applicant)
   [reject-button]])

(defn- static-return-form []
  [action-form "static-return"
   (text :t.actions/return)
   (text :t.form/add-comments-shown-to-applicant)
   [return-button]])

(defn- review-form []
  [action-form "review"
   (text :t.actions/review)
   (text :t.form/add-comments-not-shown-to-applicant)
   [review-button]])

(defn- third-party-review-form []
  [action-form "third-party-review"
   (text :t.actions/review)
   (text :t.form/add-comments-not-shown-to-applicant)
   [third-party-review-button]])

(defn- applicant-close-form []
  [action-form "applicant-close"
   (text :t.actions/close)
   (text :t.form/add-comments)
   [close-button]])

(defn- approver-close-form []
  [action-form "approver-close"
   (text :t.actions/close)
   (text :t.form/add-comments-shown-to-applicant)
   [close-button]])

(defn- withdraw-form []
  [action-form "withdraw"
   (text :t.actions/withdraw)
   (text :t.form/add-comments)
   [withdraw-button]])

(defn- request-review-form []
  (let [selected-third-party-reviewers @(rf/subscribe [::selected-third-party-reviewers])
        potential-third-party-reviewers @(rf/subscribe [::potential-third-party-reviewers])
        review-comment @(rf/subscribe [::review-comment])]
    [action-form "review-request"
     (text :t.actions/review-request)
     nil
     [button-wrapper {:id "request-review"
                      :text (text :t.actions/review-request)
                      :on-click #(rf/dispatch [::send-third-party-review-request selected-third-party-reviewers review-comment (text :t.actions/review-request)])}]
     [:div [:div.form-group
            [:label {:for "review-comment"} (text :t.form/add-comments-not-shown-to-applicant)]
            [textarea {:id "review-comment"
                       :name "comment" :placeholder (text :t.form/comment)
                       :on-change #(rf/dispatch [::set-review-comment (.. % -target -value)])}]]
      [:div.form-group
       [:label (text :t.actions/review-request-selection)]
       [autocomplete/component
        {:value (sort-by :display selected-third-party-reviewers)
         :items potential-third-party-reviewers
         :value->text #(:display %2)
         :item->key :userid
         :item->text :display
         :item->value identity
         :search-fields [:name :email]
         :add-fn #(rf/dispatch [::add-selected-third-party-reviewer %])
         :remove-fn #(rf/dispatch [::remove-selected-third-party-reviewer %])}]]]]))

(defn- dynamic-actions [app]
  (distinct
   (mapcat #:rems.workflow.dynamic
           {:submit [[save-button]
                     [submit-button]]
            :add-member nil ; TODO implement
            :return [[return-action-button]]
            :request-decision [[request-decision-action-button]]
            :decide [[decide-action-button]]
            :request-comment [[request-comment-action-button]]
            :comment [[comment-action-button]]
            :approve [[approve-reject-action-button]]
            :reject [[approve-reject-action-button]]
            :close [(if (:is-applicant? app)
                      [applicant-close-action-button]
                      [approver-close-action-button])]}
           (:possible-commands app))))

(defn- static-actions [app]
  (let [state (:state app)
        editable? (contains? #{"draft" "returned" "withdrawn"} state)]
    (concat (when (:can-close? app)
              [(if (:is-applicant? app)
                 [applicant-close-action-button]
                 [approver-close-action-button])])
            (when (:can-withdraw? app)
              [[withdraw-action-button]])
            (when (:can-approve? app)
              [[review-request-action-button]
               [static-return-action-button]
               [reject-action-button]
               [approve-action-button]])
            (when (= :normal (:review-type app))
              [[review-action-button]])
            (when (= :third-party (:review-type app))
              [[third-party-review-action-button]])
            (when (and (:is-applicant? app) editable?)
              [[save-button]
               [submit-button]]))))

(defn- actions-form [app]
  (let [actions (if (= :workflow/dynamic (get-in app [:workflow :type]))
                  (dynamic-actions app)
                  (static-actions app))
        reload #(rf/dispatch [:rems.application/enter-application-page (:id app)])
        forms [[:div#actions-forms.mt-3
                [approve-form]
                [reject-form]
                [static-return-form]
                [review-form]
                [request-review-form]
                [request-comment-form (:id app) reload]
                [request-decision-form (:id app) reload]
                [comment-form (:id app) reload]
                [decide-form (:id app) reload]
                [return-form (:id app) reload]
                [approve-reject-form (:id app) reload]
                [third-party-review-form]
                [applicant-close-form]
                [approver-close-form]
                [withdraw-form]]]]
    (when (seq actions)
      [collapsible/component
       {:id "actions"
        :title (text :t.form/actions)
        :always (into [:div [:div.commands actions]] forms)}])))

(defn- disabled-items-warning [catalogue-items]
  (let [language @(rf/subscribe [:language])]
    (when-some [items (seq (filter #(= "disabled" (:state %)) catalogue-items))]
      [:div.alert.alert-danger
       (text :t.form/alert-disabled-items)
       (into [:ul]
             (for [item items]
               [:li (get-catalogue-item-title item language)]))])))

(defn- applied-resources [catalogue-items]
  (let [language @(rf/subscribe [:language])]
    [collapsible/component
     {:id "resources"
      :title (text :t.form/resources)
      :always [:div.form-items.form-group
               (into [:ul]
                     (for [item catalogue-items]
                       ^{:key (:id item)}
                       [:li (get-catalogue-item-title item language)]))]}]))

(defn- dynamic-event->event [{:keys [time actor event comment decision]}]
  {:userid actor
   :time time
   :event (name event)
   :comment (if (= :event/decided event)
              (str (localize-decision decision) ": " comment)
              comment)})

(defn- render-application [application edit-application language status]
  (let [app (:application application)
        state (:state app)
        phases (:phases application)
        events (concat
                 (:events app)
                 (map dynamic-event->event (:dynamic-events app)))
        user-attributes (:applicant-attributes application)
        messages (remove nil?
                         [(disabled-items-warning (:catalogue-items application)) ; NB: eval this here so we get nil or a warning
                          (when @(rf/subscribe [::send-third-party-review-request-message])
                            [flash-message
                             {:status :success
                              :contents (text :t.actions/review-request-success)}])
                          (when (:validation edit-application)
                            [flash-message
                             {:status :danger
                              :contents [:div (text :t.form/validation.errors)
                                         [format-validation-messages (:validation edit-application) language]]}])])]
    [:div
     [:div {:class "float-right"} [pdf-button (:id app)]]
     [:h2 (text :t.applications/application)]
     (into [:div] messages)
     [application-header state phases events]
     (when user-attributes
       [:div.mt-3 [applicant-info "applicant-info" user-attributes]])
     [:div.mt-3 [applied-resources (:catalogue-items application)]]
     [:div.my-3 [fields application edit-application]]
     [:div.mb-3 [actions-form app]]
     (when (:open? status)
       [status-modal (assoc status
                            :content (when (seq messages) (into [:div] messages))
                            :on-close #(rf/dispatch [::set-status nil]))])]))

;;;; Entrypoint

(defn application-page []
  (let [application @(rf/subscribe [::application])
        edit-application @(rf/subscribe [::edit-application])
        language @(rf/subscribe [:language])
        loading? (not application)
        status (:status edit-application)]
    (if loading?
      [:div
       [:h2 (text :t.applications/application)]
       [spinner/big]]
      [render-application application edit-application language status])))






;;;; Guide

(defn guide []
  [:div
   (component-info info-field)
   (example "info-field with data"
            [info-field "Name" "Bob Tester"])
   (component-info applicant-info)
   (example "applicant-info"
            [applicant-info "info1" {"eppn" "developer@uu.id"
                                     "mail" "developer@uu.id"
                                     "commonName" "Deve Loper"
                                     "organization" "Testers"
                                     "address" "Testikatu 1, 00100 Helsinki"}])
   (example "applicant-info with name missing"
            [applicant-info "info2" {"eppn" "developer@uu.id"
                                     "mail" "developer@uu.id"
                                     "organization" "Testers"
                                     "address" "Testikatu 1, 00100 Helsinki"}])

   (component-info disabled-items-warning)
   (example "no disabled items"
            [disabled-items-warning []])
   (example "two disabled items"
            [disabled-items-warning
             [{:state "disabled" :localizations {:en {:title "English title 1"}
                                                 :fi {:title "Otsikko suomeksi 1"}}}
              {:state "disabled" :localizations {:en {:title "English title 2"}
                                                 :fi {:title "Otsikko suomeksi 2"}}}
              {:state "enabled" :localizations {:en {:title "English title 3"}
                                                :fi {:title "Otsikko suomeksi 3"}}}]])

   (component-info field)
   (example "field of type \"text\""
            [:form
             [field {:type "text" :title "Title" :inputprompt "prompt"}]])
   (example "field of type \"text\" with validation error"
            [:form
             [field {:type "text" :title "Title" :inputprompt "prompt"
                     :validation {:key :t.form.validation.required}}]])
   (example "non-editable field of type \"text\" without text"
            [:form
             [field {:type "text" :title "Title" :inputprompt "prompt" :readonly true}]])
   (example "non-editable field of type \"text\" with text"
            [:form
             [field {:type "text" :title "Title" :inputprompt "prompt" :readonly true :value lipsum-short}]])
   (example "field of type \"texta\""
            [:form
             [field {:type "texta" :title "Title" :inputprompt "prompt"}]])
   (example "field of type \"texta\" with validation error"
            [:form
             [field {:type "texta" :title "Title" :inputprompt "prompt"
                     :validation {:key :t.form.validation.required}}]])
   (example "non-editable field of type \"texta\""
            [:form
             [field {:type "texta" :title "Title" :inputprompt "prompt" :readonly true :value lipsum-paragraphs}]])
   (let [previous-lipsum-paragraphs (-> lipsum-paragraphs
                                        (str/replace "ipsum primis in faucibus orci luctus" "eu mattis purus mi eu turpis")
                                        (str/replace "per inceptos himenaeos" "justo erat hendrerit magna"))]
     [:div
      (example "editable field of type \"texta\" with previous value, diff hidden"
               [:form
                [field {:type "texta" :title "Title" :inputprompt "prompt" :value lipsum-paragraphs :previous-value previous-lipsum-paragraphs}]])
      (example "editable field of type \"texta\" with previous value, diff shown"
               [:form
                [field {:type "texta" :title "Title" :inputprompt "prompt" :value lipsum-paragraphs :previous-value previous-lipsum-paragraphs :diff true}]])
      (example "non-editable field of type \"texta\" with previous value, diff hidden"
               [:form
                [field {:type "texta" :title "Title" :inputprompt "prompt" :readonly true :value lipsum-paragraphs :previous-value previous-lipsum-paragraphs}]])
      (example "non-editable field of type \"texta\" with previous value, diff shown"
               [:form
                [field {:type "texta" :title "Title" :inputprompt "prompt" :readonly true :value lipsum-paragraphs :previous-value previous-lipsum-paragraphs :diff true}]])
      (example "non-editable field of type \"texta\" with previous value equal to current value"
               [:form
                [field {:type "texta" :title "Title" :inputprompt "prompt" :readonly true :value lipsum-paragraphs :previous-value lipsum-paragraphs}]])])
   (example "field of type \"attachment\""
            [:form
             [field {:type "attachment" :title "Title"}]])
   (example "field of type \"attachment\", file uploaded"
            [:form
             [field {:type "attachment" :title "Title" :value "test.txt"}]])
   (example "non-editable field of type \"attachment\""
            [:form
             [field {:type "attachment" :title "Title" :readonly true}]])
   (example "non-editable field of type \"attachment\", file uploaded"
            [:form
             [field {:type "attachment" :title "Title" :readonly true :value "test.txt"}]])
   (example "field of type \"date\""
            [:form
             [field {:type "date" :title "Title"}]])
   (example "field of type \"date\" with value"
            [:form
             [field {:type "date" :title "Title" :value "2000-12-31"}]])
   (example "non-editable field of type \"date\""
            [:form
             [field {:type "date" :title "Title" :readonly true :value ""}]])
   (example "non-editable field of type \"date\" with value"
            [:form
             [field {:type "date" :title "Title" :readonly true :value "2000-12-31"}]])
   (example "optional field"
            [:form
             [field {:type "texta" :optional "true" :title "Title" :inputprompt "prompt"}]])
   (example "field of type \"label\""
            [:form
             [field {:type "label" :title "Lorem ipsum dolor sit amet"}]])
   (example "field of type \"description\""
            [:form
             [field {:type "description" :title "Title" :inputprompt "prompt"}]])
   (example "link license"
            [:form
             [field {:type "license" :title "Link to license" :licensetype "link" :textcontent "/guide"}]])
   (example "link license with validation error"
            [:form
             [field {:type "license" :title "Link to license" :licensetype "link" :textcontent "/guide"
                     :validation {:field {:title "Link to license"} :key :t.form.validation.required}}]])
   (example "text license"
            [:form
             [field {:type "license" :id 1 :title "A Text License" :licensetype "text"
                     :textcontent lipsum-paragraphs}]])
   (example "text license with validation error"
            [:form
             [field {:type "license" :id 1 :title "A Text License" :licensetype "text" :textcontent lipsum-paragraphs
                     :validation {:field {:title "A Text License"} :key :t.form.validation.required}}]])

   (component-info render-application)
   (example "application, partially filled"
            [render-application
             {:title "Form title"
              :application {:id 17 :state "draft"
                            :can-approve? false
                            :can-close? true
                            :review-type nil}
              :catalogue-items [{:title "An applied item"}]
              :items [{:id 1 :type "text" :title "Field 1" :inputprompt "prompt 1"}
                      {:id 2 :type "label" :title "Please input your wishes below."}
                      {:id 3 :type "texta" :title "Field 2" :optional true :inputprompt "prompt 2"}
                      {:id 4 :type "unsupported" :title "Field 3" :inputprompt "prompt 3"}
                      {:id 5 :type "date" :title "Field 4"}]
              :licenses [{:id 4 :type "license" :title "" :textcontent "" :licensetype "text"
                          :localizations {:en {:title "A Text License" :textcontent lipsum}}}
                         {:id 5 :type "license" :licensetype "link" :title "" :textcontent ""
                          :localizations {:en {:title "Link to license" :textcontent "/guide"}}}]}
             {:items {1 "abc"}
              :licenses {4 false 5 true}}
             :en])
   (example "application, applied"
            [render-application
             {:title "Form title"
              :application {:id 17 :state "applied"
                            :can-approve? true
                            :can-close? false
                            :review-type nil}
              :catalogue-items [{:title "An applied item"}]
              :items [{:id 1 :type "text" :title "Field 1" :inputprompt "prompt 1"}]
              :licenses [{:id 2 :type "license" :title "" :licensetype "text"
                          :textcontent ""
                          :localizations {:en {:title "A Text License" :textcontent lipsum}}}]}
             {:items {1 "abc"}
              :licenses {2 true}}
             :en])
   (example "application, approved"
            [render-application
             {:title "Form title"
              :catalogue-items [{:title "An applied item"}]
              :applicant-attributes {:eppn "eppn" :mail "email@example.com" :additional "additional field"}
              :application {:id 17 :state "approved"
                            :can-approve? false
                            :can-close? true
                            :review-type nil
                            :events [{:event "approve" :comment "Looking good, approved!"}]}
              :items [{:id 1 :type "text" :title "Field 1" :inputprompt "prompt 1"}
                      {:id 2 :type "label" :title "Please input your wishes below."}
                      {:id 3 :type "texta" :title "Field 2" :optional true :inputprompt "prompt 2"}
                      {:id 4 :type "unsupported" :title "Field 3" :inputprompt "prompt 3"}]
              :licenses [{:id 5 :type "license" :title "A Text License" :licensetype "text"
                          :textcontent lipsum}
                         {:id 6 :type "license" :licensetype "link" :title "Link to license" :textcontent "/guide"
                          :approved true}]
              :comments [{:comment "a comment"}]}
             {:items {1 "abc" 3 "def"}
              :licenses {5 true 6 true}}])])<|MERGE_RESOLUTION|>--- conflicted
+++ resolved
@@ -117,19 +117,10 @@
                                                :error error})
        (assoc-in [::edit-application :validation] validation))))
 
-<<<<<<< HEAD
 (defn- item-values-by-id [items]
   (into {} (for [[k v] items]
              [k (:value v)])))
 
-(defn- save-application [command description application-id catalogue-items items licenses]
-  (let [payload (merge {:command command
-                        :items (item-values-by-id items)
-                        :licenses licenses}
-                       (if application-id
-                         {:application-id application-id}
-                         {:catalogue-items catalogue-items}))]
-=======
 (defn- save-application [app description application-id catalogue-items items licenses on-success]
   (post! "/api/applications/save"
          {:handler (fn [resp]
@@ -142,7 +133,7 @@
                                                                  :description description
                                                                  :error error}]))
           :params (merge {:command "save"
-                          :items items
+                          :items (item-values-by-id items)
                           :licenses licenses}
                          (if application-id
                            {:application-id application-id}
@@ -167,7 +158,6 @@
                                                                    :error error}]))
             :params {:type :rems.workflow.dynamic/submit
                      :application-id application-id}})
->>>>>>> db038c14
     (post! "/api/applications/save"
            {:handler (fn [resp]
                        (if (:success resp)
@@ -184,7 +174,7 @@
                                                                    :description description
                                                                    :error error}]))
             :params (merge {:command "submit"
-                            :items items
+                            :items (item-values-by-id items)
                             :licenses licenses}
                            (if application-id
                              {:application-id application-id}
@@ -898,19 +888,19 @@
 (defn- dynamic-actions [app]
   (distinct
    (mapcat #:rems.workflow.dynamic
-           {:submit [[save-button]
-                     [submit-button]]
-            :add-member nil ; TODO implement
-            :return [[return-action-button]]
-            :request-decision [[request-decision-action-button]]
-            :decide [[decide-action-button]]
-            :request-comment [[request-comment-action-button]]
-            :comment [[comment-action-button]]
-            :approve [[approve-reject-action-button]]
-            :reject [[approve-reject-action-button]]
-            :close [(if (:is-applicant? app)
-                      [applicant-close-action-button]
-                      [approver-close-action-button])]}
+               {:submit [[save-button]
+                         [submit-button]]
+                :add-member nil ; TODO implement
+                :return [[return-action-button]]
+                :request-decision [[request-decision-action-button]]
+                :decide [[decide-action-button]]
+                :request-comment [[request-comment-action-button]]
+                :comment [[comment-action-button]]
+                :approve [[approve-reject-action-button]]
+                :reject [[approve-reject-action-button]]
+                :close [(if (:is-applicant? app)
+                          [applicant-close-action-button]
+                          [approver-close-action-button])]}
            (:possible-commands app))))
 
 (defn- static-actions [app]
