(ns rems.application
  (:require [clojure.string :as str]
            [re-frame.core :as rf]
            [rems.atoms :refer [external-link textarea]]
            [rems.autocomplete :as autocomplete]
            [rems.collapsible :as collapsible]
            [rems.db.catalogue :refer [get-catalogue-item-title]]
            [rems.modal :as modal]
            [rems.phase :refer [phases]]
            [rems.spinner :as spinner]
            [rems.text :refer [text text-format localize-state localize-event localize-time localize-item]]
            [rems.common-util :refer [index-by]]
            [rems.util :refer [dispatch! fetch post!]]
            [secretary.core :as secretary])
  (:require-macros [rems.guide-macros :refer [component-info example]]))

(defn scroll-to-top! []
  (.setTimeout js/window #(.scrollTo js/window 0 0) 500)) ;; wait until faded out

;;;; Routes and route helpers ;;;;
;; TODO named secretary routes give us equivalent functions
;; TODO should the secretary route definitions be in this ns too?

(defn apply-for [items]
  (let [url (str "#/application?items=" (str/join "," (sort (map :id items))))]
    (dispatch! url)))

(defn navigate-to [id]
  (dispatch! (str "#/application/" id)))

;;;; Events and actions ;;;;

(defn- reset-state [db]
  (assoc db
         ::application nil
         ::edit-application nil
         ::judge-comment ""
         ::review-comment ""
         ::send-third-party-review-request-success false))

(rf/reg-sub
 ::application
 (fn [db _]
   (::application db)))

(rf/reg-sub
 ::loading-application?
 (fn [db _]
   (::loading-application? db)))

;;; existing application

(defn- has-role? [db role]
  (contains? (set (get-in db [:identity :roles]))
             role))

(rf/reg-event-fx
 ::enter-application-page
 (fn [{:keys [db]} [_ id]]
   (merge {:db (-> db
                   (reset-state)
                   (assoc ::loading-application? true))
           ::fetch-application [id]}
          (when (has-role? db :approver)
            {::fetch-potential-third-party-reviewers [(get-in db [:identity :user])]}))))

(defn- fetch-application [id]
  (fetch (str "/api/applications/" id) {:handler #(rf/dispatch [::fetch-application-result %])}))

(rf/reg-fx
 ::fetch-application
 (fn [[id]]
   (fetch-application id)))

(rf/reg-event-db
 ::fetch-application-result
 (fn [db [_ application]]
   (-> db
       (assoc
        ::application application
        ;; TODO: should this be here?
        ::edit-application {:items (into {}
                                         (for [field (:items application)]
                                           [(:id field) (:value field)]))
                            :licenses (into {}
                                            (for [license (:licenses application)]
                                              [(:id license) (:approved license)]))})
       (dissoc ::loading-application?))))

;;; new application

(rf/reg-event-fx
 ::enter-new-application-page
 (fn [{:keys [db]} [_ items]]
   {:db (reset-state db)
    ::fetch-draft-application [items]}))

(defn- fetch-draft-application [items]
  (fetch (str "/api/applications/draft") {:handler #(rf/dispatch [::fetch-application-result %])
                                          :params {:catalogue-items items}}))

(rf/reg-fx
 ::fetch-draft-application
 (fn [[items]]
   (fetch-draft-application items)))

;;; form state

(rf/reg-sub
 ::edit-application
 (fn [db _]
   (::edit-application db)))

(rf/reg-event-db
 ::set-field
 (fn [db [_ id value]]
   (assoc-in db [::edit-application :items id] value)))

(rf/reg-event-db
 ::set-license
 (fn [db [_ id value]]
   (assoc-in db [::edit-application :licenses id] value)))

(rf/reg-sub
 ::judge-comment
 (fn [db _]
   (::judge-comment db)))

(rf/reg-event-db
 ::set-judge-comment
 (fn [db [_ value]]
   (assoc db ::judge-comment value)))

;; status can be :pending :saved :failed or nil
(rf/reg-event-db
 ::set-status
 (fn [db [_ {:keys [status description validation error]}]]
   (-> db
       (assoc-in [::edit-application :status] {:open? (not (nil? status))
                                               :status status
                                               :description description
                                               :error error})
       (assoc-in [::edit-application :validation] validation))))

(rf/reg-sub
 ::status
 (fn [db _]
   (get-in db [::edit-application :status])))

;;; saving application

(defn- save-application [command description application-id catalogue-items items licenses]
  (let [payload (merge {:command command
                        :items items
                        :licenses licenses}
                       (if application-id
                         {:application-id application-id}
                         {:catalogue-items catalogue-items}))]
    (post! "/api/applications/save"
           {:handler (fn [resp]
                       (if (:success resp)
                         (do (rf/dispatch [::set-status {:status :saved
                                                         :description description}])
                             ;; HACK: we both set the location, and fire a fetch-application event
                             ;; because if the location didn't change, secretary won't fire the event
                             (navigate-to (:id resp))
                             (rf/dispatch [::enter-application-page (:id resp)]))
                         (rf/dispatch [::set-status {:status :failed
                                                     :description description
                                                     :validation (:validation resp)}])))
            :error-handler (fn [error] (rf/dispatch [::set-status {:status :failed
                                                                   :description description
                                                                   :error error}]))
            :params payload})))

(rf/reg-event-fx
 ::save-application
 (fn [{:keys [db]} [_ command description]]
   (let [app-id (get-in db [::application :application :id])
         catalogue-items (get-in db [::application :catalogue-items])
         catalogue-ids (mapv :id catalogue-items)
         items (get-in db [::edit-application :items])
         ;; TODO change api to booleans
         licenses (into {}
                        (for [[id checked?] (get-in db [::edit-application :licenses])
                              :when checked?]
                          [id "approved"]))]
     (when-not app-id ;; fresh application
       (doseq [i catalogue-items]
         (rf/dispatch [:rems.cart/remove-item i])))
     ;; TODO disable form while saving?
     (rf/dispatch [::set-status {:status :pending
                                 :description description}])
     (save-application command description app-id catalogue-ids items licenses))
   {}))

;;; judging application

(defn- judge-application [command application-id round comment description]
  (post! "/api/applications/judge"
         {:params {:command command
                   :application-id application-id
                   :round round
                   :comment comment}
          :handler (fn [resp]
                     (rf/dispatch [::set-status {:status :saved
                                                 :description description}])
                     (rf/dispatch [::enter-application-page application-id]))
          :error-handler (fn [error]
                           (rf/dispatch [::set-status {:status :failed
                                                       :description description
                                                       :error error}]))}))

(rf/reg-event-fx
 ::judge-application
 (fn [{:keys [db]} [_ command description]]
   (let [application-id (get-in db [::application :application :id])
         round (get-in db [::application :application :curround])
         comment (get db ::judge-comment "")]
     (rf/dispatch [::set-status {:status :pending
                                 :description description}])
     (rf/dispatch [::set-judge-comment ""])
     (judge-application command application-id round comment description)
     {})))

;;; saving attachment
(defn- save-attachment [application-id field-id form-data description]
  (post! (str "/api/applications/add_attachment?application-id=" application-id "&field-id=" field-id)
         {:body form-data
          :error-handler (fn [_] (rf/dispatch [::set-status {:status :failed
                                                             :description description}]))}))

(defn- save-application-with-attachment [field-id form-data catalogue-items items licenses description]
  (let [payload {:command "save"
                 :items items
                 :licenses licenses
                 :catalogue-items catalogue-items}]
    ;; TODO this logic should be rewritten as a chain of save, save-attachment instead
    (post! "/api/applications/save"
           {:handler (fn [resp]
                       (if (:success resp)
                         (do (save-attachment (:id resp) field-id form-data description)
                             (rf/dispatch [::set-status {:status :saved
                                                         :description description ; TODO here should be saving?
                                                         }])
                             ;; HACK: we both set the location, and fire a fetch-application event
                             ;; because if the location didn't change, secretary won't fire the event
                             (navigate-to (:id resp))
                             (rf/dispatch [::enter-application-page (:id resp)]))
                         (rf/dispatch [::set-status {:status :failed
                                                     :description description ; TODO here should be saving?
                                                     :validation (:validation resp)}])))
            :error-handler (fn [_] (rf/dispatch [::set-status {:status :failed
                                                               :description description ; TODO here should be saving?
                                                               }]))
            :params payload})))

(rf/reg-event-fx
 ::save-attachment
 (fn [{:keys [db]} [_ field-id file description]]
   (let [application-id (get-in db [::application :application :id])]
     (if application-id
       (save-attachment application-id field-id file description)
       (let [catalogue-items (get-in db [::application :catalogue-items])
             catalogue-ids (mapv :id catalogue-items)
             items (get-in db [::edit-application :items])
             ;; TODO change api to booleans
             licenses (into {}
                            (for [[id checked?] (get-in db [::edit-application :licenses])
                                  :when checked?]
                              [id "approved"]))]
         (save-application-with-attachment field-id file catalogue-ids items licenses description))))))

;;;; UI components ;;;;

(defn- format-validation-messages
  [msgs language]
  (into [:ul]
        (for [m msgs]
          [:li (text-format (:key m) (get-in m [:title language]))])))

(defn flash-message
  "Displays a notification (aka flash) message.

   :status   - one of the alert types :success, :info, :warning or :failure
   :contents - content to show inside the notification"
  [{status :status contents :contents}]
  (when status
    [:div.alert
     ;; TODO should this case and perhaps unnecessary mapping from keywords to Bootstrap be removed?
     {:class (case status
               :success "alert-success"
               :warning "alert-warning"
               :failure "alert-danger"
               :info "alert-info")}
     contents]))

(defn- pdf-button [id]
  (when id
    [:a.btn.btn-secondary
     {:href (str "/api/applications/" id "/pdf")}
     "PDF"]))

;; Fields

(defn- set-field-value
  [id]
  (fn [event]
    (rf/dispatch [::set-field id (.. event -target -value)])))

(defn- id-to-name [id]
  (str "field" id))

(defn- set-attachment
  [id description]
  (fn [event]
    (let [filecontent (aget (.. event -target -files) 0)
          form-data (doto (js/FormData.)
                      (.append "file" filecontent))]
      (rf/dispatch [::set-field id (.-name filecontent)])
      (rf/dispatch [::save-attachment id form-data description]))))

(defn- field-validation-message [validation title]
  (when validation
    [:div {:class "text-danger"}
     (text-format (:key validation) title)]))

(defn- basic-field [{:keys [title id optional validation]} field-component]
  [:div.form-group.field
   [:label {:for (id-to-name id)}
    title " "
    (when optional
      (text :t.form/optional))]
   field-component
   [field-validation-message validation title]])

(defn- text-field
  [{:keys [title id inputprompt readonly optional value validation] :as opts}]
  [basic-field opts
   [:input.form-control {:type "text"
                         :id (id-to-name id)
                         :name (id-to-name id)
                         :placeholder inputprompt
                         :class (when validation "is-invalid")
                         :value value
                         :readOnly readonly
                         :on-change (set-field-value id)}]])

(defn- texta-field
  [{:keys [title id inputprompt readonly optional value validation] :as opts}]
  [basic-field opts
   [textarea {:id (id-to-name id)
              :name (id-to-name id)
              :placeholder inputprompt
              :class (if validation "form-control is-invalid" "form-control")
              :value value
              :readOnly readonly
              :on-change (set-field-value id)}]])

(defn attachment-field
  [{:keys [title id readonly optional value validation app-id] :as opts}]
  [basic-field opts
   [:div
    (when (not readonly)
      [:div.upload-file
       [:input {:style {:display "none"}
                :type "file"
                :id (id-to-name id)
                :name (id-to-name id)
                :accept ".pdf, .doc, .docx, .ppt, .pptx, .txt, image/*"
                :class (when validation "is-invalid")
                :disabled readonly
                :on-change (set-attachment id title)}]
       [:button.btn.btn-secondary {:on-click (fn [e] (.click (.getElementById js/document (id-to-name id))))} (text :t.form/upload)]])
    (when (not-empty value)
      [:a {:href (str "/api/applications/attachments/?application-id=" app-id "&field-id=" id) :target "_blank"} value])]])

(defn- date-field
  [{:keys [title id readonly optional value min max validation] :as opts}]
  [basic-field opts
   [:input.form-control {:type "date"
                         :name (id-to-name id)
                         :class (when validation "is-invalid")
                         ;; using :value would reset user input while the user is typing, thus making the component unusable
                         :defaultValue value
                         :readOnly readonly
                         :min min
                         :max max
                         :on-change (set-field-value id)}]])

(defn- label [{title :title}]
  [:div.form-group
   [:label title]])

(defn- set-license-approval
  [id]
  (fn [event]
    (rf/dispatch [::set-license id (.. event -target -checked)])))

(defn- license [id title approved readonly validation content]
  [:div
   [:div.row
    [:div.col-1
     [:input {:type "checkbox"
              :name (str "license" id)
              :disabled readonly
              :class (when validation "is-invalid")
              :checked approved
              :on-change (set-license-approval id)}]]
    [:div.col content]]
   [:div.row
    [:div.col
     [field-validation-message validation title]]]])

(defn- link-license
  [{:keys [title id textcontent readonly approved validation]}]
  [license id title approved readonly validation
   [:a {:href textcontent :target "_blank"}
    title " " [external-link]]])

(defn- text-license
  [{:keys [title id textcontent approved readonly validation]}]
  [license id title approved readonly validation
   [:div.license-panel
    [:h6.license-title
     [:a.license-header.collapsed {:data-toggle "collapse"
                                   :href (str "#collapse" id)
                                   :aria-expanded "false"
                                   :aria-controls (str "collapse" id)}
      title " " [:i {:class "fa fa-ellipsis-h"}]]]
    [:div.collapse {:id (str "collapse" id)}
     [:div.license-block textcontent]]]])

(defn- unsupported-field
  [f]
  [:p.alert.alert-warning "Unsupported field " (pr-str f)])

(defn- field [f]
  (case (:type f)
    "attachment" [attachment-field f]
    "date" [date-field f]
    "description" [text-field f] ;; a text field whose value is shown in various UIs to help identify the application
    "text" [text-field f]
    "texta" [texta-field f]
    "label" [label f]
    "license" (case (:licensetype f)
                "link" [link-license f]
                "text" [text-license f]
                [unsupported-field f])
    [unsupported-field f]))

(defn- status-widget [status error]
  [:div {:class (when (= :failed status) "alert alert-danger")}
   (case status
     nil ""
     :pending [spinner/big]
     :saved [:div [:i {:class ["fa fa-check-circle text-success"]}] (text :t.form/success)]
     :failed [:div [:i {:class "fa fa-times-circle text-danger"}]
              (str (text :t.form/failed) ": " (:status-text error) "(" (:status error) ")")])])

(defn- status-modal [state content]
  [modal/notification {:title (:description state)
                       :content (or content [status-widget (:status state) (:error state)])
                       :on-close #(rf/dispatch [::set-status nil])
                       :shade? true
                       }])

(defn- button-wrapper [{:keys [id text class on-click]}]
  [:button.btn.mr-3
   {:id id
    :name id
    :class (or class :btn-secondary)
    :on-click on-click}
   text])

(defn- save-button []
  [button-wrapper {:id "save"
                   :text (text :t.form/save)
                   :on-click #(rf/dispatch [::save-application "save" (text :t.form/save)])}])

(defn- submit-button []
  [button-wrapper {:id "submit"
                   :text (text :t.form/submit)
                   :class :btn-primary
                   :on-click #(rf/dispatch [::save-application "submit" (text :t.form/submit)])}])

(defn- fields [form edit-application]
  (let [application (:application form)
        {:keys [items licenses validation]} edit-application
        validation-by-field-id (index-by [:type :id] validation)
        state (:state application)
        editable? (#{"draft" "returned" "withdrawn"} state)
        readonly? (not editable?)]
    [collapsible/component
     {:id "form"
      :class "slow"
      :open? true
      :title (text :t.form/application)
      :collapse
      [:div
       (into [:div]
             (for [item (:items form)]
               [field (assoc (localize-item item)
                             :validation (get-in validation-by-field-id [:item (:id item)])
                             :readonly readonly?
                             :value (get items (:id item))
                             :app-id (:id application))]))
       (when-let [form-licenses (not-empty (:licenses form))]
         [:div.form-group.field
          [:h4 (text :t.form/licenses)]
          (into [:div]
                (for [license form-licenses]
                  [field (assoc (localize-item license)
                                :validation (get-in validation-by-field-id [:license (:id license)])
                                :readonly readonly?
                                :approved (get licenses (:id license)))]))])]}]))

;; Header

(defn- info-field
  "A component that shows a readonly field with title and value.

  Used for e.g. displaying applicant attributes."
  [title value]
  [:div.form-group
   [:label title]
   [:input.form-control {:type "text" :defaultValue value :readOnly true}]])

(defn- format-event [event]
  {:userid (:userid event)
   :event (localize-event (:event event))
   :comment (:comment event)
   :time (localize-time (:time event))})

(defn- application-header [state phases-data events]
  (let [has-users? (boolean (some :userid events))
        ;; the event times have millisecond differences, so they need to be formatted to minute precision before deduping
        events (->> events
                    (map format-event)
                    dedupe)
        last-event (when (:comment (last events))
                     (last events))]
    [collapsible/component
     {:id "header"
      :title [:span
              (text :t.applications/state)
              (when state (list ": " (localize-state state)))]
      :always [:div
               [:div.mb-3 {:class (str "state-" state)} (phases phases-data)]
               (when last-event
                 (info-field (text :t.applications/latest-comment)
                             (:comment last-event)))]
      :collapse (when (seq events)
                  [:div
                   [:h4 (text :t.form/events)]
                   (into [:table#event-table.table.table-hover.mb-0
                          [:thead
                           [:tr
                            (when has-users?
                              [:th (text :t.form/user)])
                            [:th (text :t.form/event)]
                            [:th (text :t.form/comment)]
                            [:th (text :t.form/date)]]]
                          (into [:tbody]
                                (for [e events]
                                  [:tr
                                   (when has-users?
                                     [:td (:userid e)])
                                   [:td (:event e)]
                                   [:td.event-comment (:comment e)]
                                   [:td (:time e)]]))])])}]))

;; Applicant info

(defn applicant-info [id user-attributes]
  [collapsible/component
   {:id id
    :title (str (text :t.applicant-info/applicant))
    :always [:div.row
             [:div.col-md-6
              [info-field (text :t.applicant-info/username) (or (get user-attributes "commonName")
                                                                (get user-attributes "eppn"))]]
             [:div.col-md-6
              [info-field (text :t.applicant-info/email) (get user-attributes "mail")]]]
    :collapse (into [:form]
                    (for [[k v] (dissoc user-attributes "commonName" "mail")]
                      [info-field k v]))}])


;; Approval

(defn- approve-button []
  [button-wrapper {:id "approve"
                   :class "btn-primary"
                   :text (text :t.actions/approve)
                   :on-click #(rf/dispatch [::judge-application "approve" (text :t.actions/approve)])}])

(defn- reject-button []
  [button-wrapper {:id "reject"
                   :class "btn-danger"
                   :text (text :t.actions/reject)
                   :on-click #(rf/dispatch [::judge-application "reject" (text :t.actions/reject)])}])

(defn- return-button []
  [button-wrapper {:id "return"
                   :text (text :t.actions/return)
                   :on-click #(rf/dispatch [::judge-application "return" (text :t.actions/return)])}])

(defn- review-button []
  [button-wrapper {:id "review"
                   :text (text :t.actions/review)
                   :class "btn-primary"
                   :on-click #(rf/dispatch [::judge-application "review" (text :t.actions/review)])}])

(defn- third-party-review-button []
  [button-wrapper {:id "request-review"
                   :text (text :t.actions/review)
                   :class "btn-primary"
                   :on-click #(rf/dispatch [::judge-application "third-party-review" (text :t.actions/review)])}])

(defn- close-button []
  [button-wrapper {:id "close"
                   :text (text :t.actions/close)
                   :on-click #(rf/dispatch [::judge-application "close" (text :t.actions/close)])}])

(defn- withdraw-button []
  [button-wrapper {:id "withdraw"
                   :text (text :t.actions/withdraw)
                   :on-click #(rf/dispatch [::judge-application "withdraw" (text :t.actions/withdraw)])}])

;;;; More events and actions ;;;;

;;; potential third-party reviewers

(defn- fetch-potential-third-party-reviewers [user]
  (fetch (str "/api/applications/reviewers")
         {:handler #(do (rf/dispatch [::set-potential-third-party-reviewers %])
                        (rf/dispatch [::set-selected-third-party-reviewers #{}]))
          :headers {"x-rems-user-id" (:eppn user)}}))

(rf/reg-fx
 ::fetch-potential-third-party-reviewers
 (fn [[user]]
   (fetch-potential-third-party-reviewers user)))

(defn enrich-user [user]
  (assoc user :display (str (:name user) " (" (:email user) ")")))

(rf/reg-event-db
 ::set-potential-third-party-reviewers
 (fn [db [_ reviewers]]
   (assoc db ::potential-third-party-reviewers (for [reviewer reviewers]
                                                 (enrich-user reviewer)))))

(rf/reg-sub
 ::potential-third-party-reviewers
 (fn [db _]
   (::potential-third-party-reviewers db)))

;;; selected third-party reviewers

(rf/reg-event-db
 ::set-selected-third-party-reviewers
 (fn [db [_ reviewers]]
   (assoc db ::selected-third-party-reviewers reviewers)))

(rf/reg-event-db
 ::add-selected-third-party-reviewer
 (fn [db [_ reviewer]]
   (if (contains? (::selected-third-party-reviewers db) reviewer)
     db
     (update db ::selected-third-party-reviewers conj reviewer))))

(rf/reg-event-db
 ::remove-selected-third-party-reviewer
 (fn [db [_ reviewer]]
   (update db ::selected-third-party-reviewers disj reviewer)))

(rf/reg-sub
 ::selected-third-party-reviewers
 (fn [db _]
   (::selected-third-party-reviewers db)))

;;; more form state

(rf/reg-event-db
 ::set-review-comment
 (fn [db [_ value]]
   (assoc db ::review-comment value)))

(rf/reg-sub
 ::review-comment
 (fn [db _]
   (::review-comment db)))

;;; third-party review

(defn- send-third-party-review-request [reviewers user application-id round comment description]
  (post! "/api/applications/review_request"
         {:params {:application-id application-id
                   :round round
                   :comment comment
                   :recipients (map :userid reviewers)}
          :handler (fn [resp]
                     (rf/dispatch [::set-status {:status :saved
                                                 :description description}])
                     (rf/dispatch [::send-third-party-review-request-success true])
                     (rf/dispatch [::enter-application-page application-id])
                     (scroll-to-top!))
          :error-handler (fn [error]
                           (rf/dispatch [::set-status {:status :failed
                                                       :description description
                                                       :error error}]))}))

(rf/reg-event-fx
 ::send-third-party-review-request
 (fn [{:keys [db]} [_ reviewers comment description]]
   (let [application-id (get-in db [::application :application :id])
         round (get-in db [::application :application :curround])
         user (get-in db [:identity :user])]
     (send-third-party-review-request reviewers user application-id round comment description)
     {:dispatch [::set-status {:status :pending
                               :description description}]})))

(rf/reg-event-db
 ::send-third-party-review-request-success
 (fn [db [_ value]]
   (assoc db ::send-third-party-review-request-message value)))

(rf/reg-sub
 ::send-third-party-review-request-message
 (fn [db _]
   (::send-third-party-review-request-message db)))

;;;; More UI components ;;;;

<<<<<<< HEAD
=======
(defn- review-request-modal []
  (let [selected-third-party-reviewers @(rf/subscribe [::selected-third-party-reviewers])
        potential-third-party-reviewers @(rf/subscribe [::potential-third-party-reviewers])
        review-comment @(rf/subscribe [::review-comment])]
    [:div.modal.fade {:id "review-request-modal" :role "dialog" :aria-labelledby "confirmModalLabel" :aria-hidden "true"}
     [:div.modal-dialog {:role "document"}
      [:div.modal-content
       [:div
        [:div.modal-header
         [:h5#confirmModalLabel.modal-title (text :t.actions/review-request)]
         [:button.close {:type "button" :data-dismiss "modal" :aria-label (text :t.actions/cancel)}
          [:span {:aria-hidden "true"} "\u00D7"]]]
        [:div.modal-body
         [:div.form-group
          [:label {:for "review-comment"} (text :t.form/add-comments-not-shown-to-applicant)]
          [textarea {:id "review-comment"
                     :name "comment" :placeholder (text :t.form/comment)
                     :on-change #(rf/dispatch [::set-review-comment (.. % -target -value)])}]]
         [:div.form-group
          [:label (text :t.actions/review-request-selection)]
          [autocomplete/component
           {:value (sort-by :display selected-third-party-reviewers)
            :items potential-third-party-reviewers
            :value->text #(:display %2)
            :item->key :userid
            :item->text :display
            :item->value identity
            :search-fields [:name :email]
            :add-fn #(rf/dispatch [::add-selected-third-party-reviewer %])
            :remove-fn #(rf/dispatch [::remove-selected-third-party-reviewer %])}]]]
        [:div.modal-footer
         [:button.btn.btn-secondary {:data-dismiss "modal"} (text :t.actions/cancel)]
         [:button.btn.btn-primary {:data-dismiss "modal"
                                   :on-click #(rf/dispatch [::send-third-party-review-request selected-third-party-reviewers review-comment])} (text :t.actions/review-request)]]]]]]))

(defn request-review-button []
  [:button#review-request.btn.btn-secondary
   {:type "button" :data-toggle "modal" :data-target "#review-request-modal"}
   (str (text :t.actions/review-request) " ...")])

>>>>>>> 73ddf410
;;; Actions tabs

(defn- action-button [id content]
  [:button.btn.btn-secondary.mr-3
   {:id id
    :type "button" :data-toggle "collapse" :data-target (str "#actions-" id)}
   (str content " ...")])

(defn- approve-tab []
  [action-button "approve" (text :t.actions/approve)])

(defn- reject-tab []
  [action-button "reject" (text :t.actions/reject)])

(defn- return-tab []
  [action-button "return" (text :t.actions/return)])

(defn- review-tab []
  [action-button "review" (text :t.actions/review)])

(defn- third-party-review-tab []
  [action-button "third-party-review" (text :t.actions/review)])

(defn- applicant-close-tab []
  [action-button "applicant-close" (text :t.actions/close)])

(defn- approver-close-tab []
  [action-button "approver-close" (text :t.actions/close)])

(defn- withdraw-tab []
  [action-button "withdraw" (text :t.actions/withdraw)])

(defn- review-request-tab []
  [action-button "review-request" (text :t.actions/review-request)])

(defn- action-comment [label-title]
  [:div.form-group
   [:label {:for "judge-comment"} label-title]
   [textarea {:id "judge-comment"
              :name "judge-comment" :placeholder (text :t.actions/comment-placeholder)
              :value @(rf/subscribe [::judge-comment])
              :on-change #(rf/dispatch [::set-judge-comment (.. % -target -value)])}]])

;; TODO fix this, not supposed to be administration!
(defn- cancel-button []
  [:button.btn.btn-secondary
   {:on-click #(dispatch! "/#/administration")}
   (text :t.administration/cancel)])

(defn- action-form [id title comment-title button content]
  [:div.collapse {:id (str "actions-" id) :data-parent "#actions-tabs"}
   [:h4.mt-5 title]
   content
   (when comment-title
     [action-comment comment-title])
   [:div.col.commands
    [cancel-button]
    button]])

(defn- approve-form []
  [action-form "approve"
   (text :t.actions/approve)
   (text :t.form/add-comments-shown-to-applicant)
   [approve-button]])

(defn- reject-form []
  [action-form "reject"
   (text :t.actions/reject)
   (text :t.form/add-comments-shown-to-applicant)
   [reject-button]])

(defn- return-form []
  [action-form "return"
   (text :t.actions/return)
   (text :t.form/add-comments-shown-to-applicant)
   [return-button]])

(defn- review-form []
  [action-form "review"
   (text :t.actions/review)
   (text :t.form/add-comments-not-shown-to-applicant)
   [review-button]])

(defn- third-party-review-form []
  [action-form "third-party-review"
   (text :t.actions/review)
   (text :t.form/add-comments-not-shown-to-applicant)
   [third-party-review-button]])

(defn- applicant-close-form []
  [action-form "applicant-close"
   (text :t.actions/close)
   (text :t.form/add-comments)
   [close-button]])

(defn- approver-close-form []
  [action-form "approver-close"
   (text :t.actions/close)
   (text :t.form/add-comments-shown-to-applicant)
   [close-button]])

(defn- withdraw-form []
  [action-form "withdraw"
   (text :t.actions/withdraw)
   (text :t.form/add-comments)
   [withdraw-button]])

(defn- request-review-form []
  (let [selected-third-party-reviewers @(rf/subscribe [::selected-third-party-reviewers])
        potential-third-party-reviewers @(rf/subscribe [::potential-third-party-reviewers])
        review-comment @(rf/subscribe [::review-comment])]
    [action-form "review-request"
     (text :t.actions/review-request)
     nil
     [button-wrapper {:id "request-review"
                      :text (text :t.actions/review-request)
                      :on-click #(rf/dispatch [::send-third-party-review-request selected-third-party-reviewers review-comment (text :t.actions/review-request)])}]
     [:div [:div.form-group
            [:label {:for "review-comment"} (text :t.form/add-comments-not-shown-to-applicant)]
            [textarea {:id "review-comment"
                       :name "comment" :placeholder (text :t.form/comment)
                       :on-change #(rf/dispatch [::set-review-comment (.. % -target -value)])}]]
      [:div.form-group
       [:label (text :t.actions/review-request-selection)]
       [autocomplete/component
        {:value (sort-by :display selected-third-party-reviewers)
         :items potential-third-party-reviewers
         :value->text #(:display %2)
         :item->key :userid
         :item->text :display
         :item->value identity
         :search-fields [:name :email]
         :add-fn #(rf/dispatch [::add-selected-third-party-reviewer %])
         :remove-fn #(rf/dispatch [::remove-selected-third-party-reviewer %])}]]]]))

(defn- actions-content []
  [:div#actions-tabs.mt-3
   [approve-form]
   [reject-form]
   [return-form]
   [review-form]
   [request-review-form]
   [third-party-review-form]
   [applicant-close-form]
   [approver-close-form]
   [withdraw-form]])

(defn- actions-form [app]
  (let [state (:state app)
        editable? (contains? #{"draft" "returned" "withdrawn"} state)
        tabs (concat (when (:can-close? app)
                       [(if (:is-applicant? app)
                          ^{:key :applicant-close-tab} [applicant-close-tab]
                          ^{:key :approver-close-tab} [approver-close-tab])])
                     (when (:can-withdraw? app)
                       [^{:key :withdraw-tab} [withdraw-tab]])
                     (when (:can-approve? app)
                       [^{:key :review-request-tab} [review-request-tab]
                        ^{:key :return-tab} [return-tab]
                        ^{:key :reject-tab} [reject-tab]
                        ^{:key :approve-tab} [approve-tab]])
                     (when (= :normal (:review-type app))
                       [^{:key :review-tab} [review-tab]])
                     (when (= :third-party (:review-type app))
                       [^{:key :third-party-review-tab} [third-party-review-tab]])
                     (when (and (:is-applicant? app) editable?)
                       [^{:key :save-button} [save-button]
                        ^{:key :submit-button} [submit-button]]))]
    (if (empty? tabs)
      [:div]
      [collapsible/component
       {:id "actions"
        :title (text :t.form/actions)
        :always [:div
                 tabs
                 [actions-content]]}])))

;; Whole application

(defn- disabled-items-warning [catalogue-items]
  (let [language @(rf/subscribe [:language])]
    (when-some [items (seq (filter #(= "disabled" (:state %)) catalogue-items))]
      [:div.alert.alert-danger
       (text :t.form/alert-disabled-items)
       (into [:ul]
             (for [item items]
               [:li (get-catalogue-item-title item language)]))])))

(defn- applied-resources [catalogue-items]
  (let [language @(rf/subscribe [:language])]
    [collapsible/component
     {:id "resources"
      :title (text :t.form/resources)
      :always [:div.form-items.form-group
               (into [:ul]
                     (for [item catalogue-items]
                       ^{:key (:id item)}
                       [:li (get-catalogue-item-title item language)]))]}]))

(defn- render-application [application edit-application language status]
  ;; TODO should rename :application
  (let [app (:application application)
        state (:state app)
        phases (:phases application)
        events (:events app)
        user-attributes (:applicant-attributes application)
        messages (remove nil?
                         [(disabled-items-warning (:catalogue-items application)) ; NB: eval this here so we get nil or a warning
                          (when @(rf/subscribe [::send-third-party-review-request-message])
                            [flash-message
                             {:status :success
                              :contents (text :t.actions/review-request-success)}])
                          (when (:validation edit-application)
                            [flash-message
                             {:status :failure
                              :contents [:div (text :t.form/validation.errors)
                                         [format-validation-messages (:validation edit-application) language]]}])])]
    [:div
     [:div {:class "float-right"} [pdf-button (:id app)]]
     [:h2 (text :t.applications/application)]
     (into [:div] messages)
     [application-header state phases events]
     (when user-attributes
       [:div.mt-3 [applicant-info "applicant-info" user-attributes]])
     [:div.mt-3 [applied-resources (:catalogue-items application)]]
     [:div.my-3 [fields application edit-application]]
     [:div.mb-3 [actions-form app]]
     (when (:open? status)
       [status-modal status (when (seq messages) (into [:div] messages))])]))

;;;; Entrypoint ;;;;

(defn application-page []
  (let [application @(rf/subscribe [::application])
        edit-application @(rf/subscribe [::edit-application])
        language @(rf/subscribe [:language])
        loading? @(rf/subscribe [::loading-application?])
        status @(rf/subscribe [::status])]
    (if loading?
      [:div
       [:h2 (text :t.applications/application)]
       [spinner/big]]
      [render-application application edit-application language status])))

;;;; Guide ;;;;

(def ^:private lipsum
  (str "Lorem ipsum dolor sit amet, consectetur adipiscing elit, sed do eiusmod "
       "tempor incididunt ut labore et dolore magna aliqua. Ut enim ad minim "
       "veniam, quis nostrud exercitation ullamco laboris nisi ut aliquip ex "
       "ea commodo consequat. Duis aute irure dolor in reprehenderit in "
       "voluptate velit esse cillum dolore eu fugiat nulla pariatur. Excepteur "
       "sint occaecat cupidatat non proident, sunt in culpa qui officia "
       "deserunt mollit anim id est laborum."))

(defn guide []
  [:div
   (component-info info-field)
   (example "info-field with data"
            [info-field "Name" "Bob Tester"])
   (component-info applicant-info)
   (example "applicant-info"
            [applicant-info "info1" {"eppn" "developer@uu.id"
                                     "mail" "developer@uu.id"
                                     "commonName" "Deve Loper"
                                     "organization" "Testers"
                                     "address" "Testikatu 1, 00100 Helsinki"}])
   (example "applicant-info with name missing"
            [applicant-info "info2" {"eppn" "developer@uu.id"
                                     "mail" "developer@uu.id"
                                     "organization" "Testers"
                                     "address" "Testikatu 1, 00100 Helsinki"}])

   (component-info disabled-items-warning)
   (example "no disabled items"
            [disabled-items-warning []])
   (example "two disabled items"
            [disabled-items-warning
             [{:state "disabled" :localizations {:en {:title "English title 1"}
                                                 :fi {:title "Otsikko suomeksi 1"}}}
              {:state "disabled" :localizations {:en {:title "English title 2"}
                                                 :fi {:title "Otsikko suomeksi 2"}}}
              {:state "enabled" :localizations {:en {:title "English title 3"}
                                                :fi {:title "Otsikko suomeksi 3"}}}]])

   (component-info flash-message)
   (example "flash-message with info"
            [flash-message {:status :info
                            :contents "Hello world"}])

   (example "flash-message with error"
            [flash-message {:status :failure
                            :contents "You fail"}])

   (component-info field)
   (example "field of type \"text\""
            [:form
             [field {:type "text" :title "Title" :inputprompt "prompt"}]])
   (example "field of type \"text\" with validation error"
            [:form
             [field {:type "text" :title "Title" :inputprompt "prompt"
                     :validation {:key :t.form.validation.required}}]])
   (example "field of type \"texta\""
            [:form
             [field {:type "texta" :title "Title" :inputprompt "prompt"}]])
   (example "field of type \"texta\" with validation error"
            [:form
             [field {:type "texta" :title "Title" :inputprompt "prompt"
                     :validation {:key :t.form.validation.required}}]])
   (example "editable field of type \"attachment\""
            [:form
             [field {:type "attachment" :title "Title"}]])
   (example "non-editable field of type \"attachment\""
            [:form
             [field {:type "attachment" :title "Title" :readonly true :value "test.txt"}]])
   (example "field of type \"date\""
            [:form
             [field {:type "date" :title "Title"}]])
   (example "optional field"
            [:form
             [field {:type "texta" :optional "true" :title "Title" :inputprompt "prompt"}]])
   (example "field of type \"label\""
            [:form
             [field {:type "label" :title "Lorem ipsum dolor sit amet"}]])
   (example "field of type \"description\""
            [:form
             [field {:type "description" :title "Title" :inputprompt "prompt"}]])
   (example "link license"
            [:form
             [field {:type "license" :title "Link to license" :licensetype "link" :textcontent "/guide"}]])
   (example "link license with validation error"
            [:form
             [field {:type "license" :title "Link to license" :licensetype "link" :textcontent "/guide"
                     :validation {:field {:title "Link to license"} :key :t.form.validation.required}}]])
   (example "text license"
            [:form
             [field {:type "license" :id 1 :title "A Text License" :licensetype "text"
                     :textcontent lipsum}]])
   (example "text license with validation error"
            [:form
             [field {:type "license" :id 1 :title "A Text License" :licensetype "text" :textcontent lipsum
                     :validation {:field {:title "A Text License"} :key :t.form.validation.required}}]])

   (component-info render-application)
   (example "application, partially filled"
            [render-application
             {:title "Form title"
              :application {:id 17 :state "draft"
                            :can-approve? false
                            :can-close? true
                            :review-type nil}
              :catalogue-items [{:title "An applied item"}]
              :items [{:id 1 :type "text" :title "Field 1" :inputprompt "prompt 1"}
                      {:id 2 :type "label" :title "Please input your wishes below."}
                      {:id 3 :type "texta" :title "Field 2" :optional true :inputprompt "prompt 2"}
                      {:id 4 :type "unsupported" :title "Field 3" :inputprompt "prompt 3"}
                      {:id 5 :type "date" :title "Field 4"}]
              :licenses [{:id 4 :type "license" :title "" :textcontent "" :licensetype "text"
                          :localizations {:en {:title "A Text License" :textcontent lipsum}}}
                         {:id 5 :type "license" :licensetype "link" :title "" :textcontent ""
                          :localizations {:en {:title "Link to license" :textcontent "/guide"}}}]}
             {:items {1 "abc"}
              :licenses {4 false 5 true}}
             :en])
   (example "application, applied"
            [render-application
             {:title "Form title"
              :application {:id 17 :state "applied"
                            :can-approve? true
                            :can-close? false
                            :review-type nil}
              :catalogue-items [{:title "An applied item"}]
              :items [{:id 1 :type "text" :title "Field 1" :inputprompt "prompt 1"}]
              :licenses [{:id 2 :type "license" :title "" :licensetype "text"
                          :textcontent ""
                          :localizations {:en {:title "A Text License" :textcontent lipsum}}}]}
             {:items {1 "abc"}
              :licenses {2 true}}
             :en])
   (example "application, approved"
            [render-application
             {:title "Form title"
              :catalogue-items [{:title "An applied item"}]
              :applicant-attributes {:eppn "eppn" :mail "email@example.com" :additional "additional field"}
              :application {:id 17 :state "approved"
                            :can-approve? false
                            :can-close? true
                            :review-type nil
                            :events [{:event "approve" :comment "Looking good, approved!"}]}
              :items [{:id 1 :type "text" :title "Field 1" :inputprompt "prompt 1"}
                      {:id 2 :type "label" :title "Please input your wishes below."}
                      {:id 3 :type "texta" :title "Field 2" :optional true :inputprompt "prompt 2"}
                      {:id 4 :type "unsupported" :title "Field 3" :inputprompt "prompt 3"}]
              :licenses [{:id 5 :type "license" :title "A Text License" :licensetype "text"
                          :textcontent lipsum}
                         {:id 6 :type "license" :licensetype "link" :title "Link to license" :textcontent "/guide"
                          :approved true}]
              :comments [{:comment "a comment"}]}
             {:items {1 "abc" 3 "def"}
              :licenses {5 true 6 true}}])])<|MERGE_RESOLUTION|>--- conflicted
+++ resolved
@@ -734,49 +734,6 @@
 
 ;;;; More UI components ;;;;
 
-<<<<<<< HEAD
-=======
-(defn- review-request-modal []
-  (let [selected-third-party-reviewers @(rf/subscribe [::selected-third-party-reviewers])
-        potential-third-party-reviewers @(rf/subscribe [::potential-third-party-reviewers])
-        review-comment @(rf/subscribe [::review-comment])]
-    [:div.modal.fade {:id "review-request-modal" :role "dialog" :aria-labelledby "confirmModalLabel" :aria-hidden "true"}
-     [:div.modal-dialog {:role "document"}
-      [:div.modal-content
-       [:div
-        [:div.modal-header
-         [:h5#confirmModalLabel.modal-title (text :t.actions/review-request)]
-         [:button.close {:type "button" :data-dismiss "modal" :aria-label (text :t.actions/cancel)}
-          [:span {:aria-hidden "true"} "\u00D7"]]]
-        [:div.modal-body
-         [:div.form-group
-          [:label {:for "review-comment"} (text :t.form/add-comments-not-shown-to-applicant)]
-          [textarea {:id "review-comment"
-                     :name "comment" :placeholder (text :t.form/comment)
-                     :on-change #(rf/dispatch [::set-review-comment (.. % -target -value)])}]]
-         [:div.form-group
-          [:label (text :t.actions/review-request-selection)]
-          [autocomplete/component
-           {:value (sort-by :display selected-third-party-reviewers)
-            :items potential-third-party-reviewers
-            :value->text #(:display %2)
-            :item->key :userid
-            :item->text :display
-            :item->value identity
-            :search-fields [:name :email]
-            :add-fn #(rf/dispatch [::add-selected-third-party-reviewer %])
-            :remove-fn #(rf/dispatch [::remove-selected-third-party-reviewer %])}]]]
-        [:div.modal-footer
-         [:button.btn.btn-secondary {:data-dismiss "modal"} (text :t.actions/cancel)]
-         [:button.btn.btn-primary {:data-dismiss "modal"
-                                   :on-click #(rf/dispatch [::send-third-party-review-request selected-third-party-reviewers review-comment])} (text :t.actions/review-request)]]]]]]))
-
-(defn request-review-button []
-  [:button#review-request.btn.btn-secondary
-   {:type "button" :data-toggle "modal" :data-target "#review-request-modal"}
-   (str (text :t.actions/review-request) " ...")])
-
->>>>>>> 73ddf410
 ;;; Actions tabs
 
 (defn- action-button [id content]
