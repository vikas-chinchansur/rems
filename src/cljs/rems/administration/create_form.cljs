(ns rems.administration.create-form
  (:require [clojure.string :as str]
            [goog.string :refer [parseInt]]
            [re-frame.core :as rf]
            [rems.administration.administration :refer [administration-navigator-container]]
            [rems.administration.components :refer [checkbox localized-text-field radio-button-group text-field]]
            [rems.administration.items :as items]
            [rems.atoms :as atoms :refer [document-title]]
            [rems.collapsible :as collapsible]
            [rems.fields :as fields]
            [rems.spinner :as spinner]
            [rems.status-modal :as status-modal]
            [rems.text :refer [text text-format]]
            [rems.util :refer [dispatch! fetch put! post! normalize-option-key parse-int remove-empty-keys in-page-anchor-link]]))

(rf/reg-event-fx
 ::enter-page
 (fn [{:keys [db]} [_ form-id edit-form?]]
   {:db (assoc db
               ::form {:form/fields []}
               ::form-errors nil
               ::form-id form-id
               ::edit-form? edit-form?)
    :dispatch-n [[::fetch-form form-id]]}))

(rf/reg-event-fx
 ::fetch-form
 (fn [{:keys [db]} [_ form-id]]
   (when form-id
     (fetch (str "/api/forms/" form-id)
            {:handler #(rf/dispatch [::fetch-form-result %])})
     {:db (assoc db ::loading-form? true)})))

(rf/reg-event-db
 ::fetch-form-result
 (fn [db [_ form]]
   (-> db
       (assoc ::form form)
       (dissoc ::loading-form?))))

;;;; form state

;; TODO rename item->field
(rf/reg-sub ::form (fn [db _]
                     (-> (::form db)
                         (update :form/fields #(vec (map-indexed (fn [i field] (assoc field :field/id i)) %))))))
(rf/reg-sub ::form-errors (fn [db _] (::form-errors db)))
(rf/reg-sub ::loading-form? (fn [db _] (::loading-form? db)))
(rf/reg-sub ::edit-form? (fn [db _] (::edit-form? db)))
(rf/reg-event-db ::set-form-field (fn [db [_ keys value]] (assoc-in db (concat [::form] keys) value)))

(rf/reg-event-db ::add-form-field (fn [db [_]] (update-in db [::form :form/fields] items/add {:field/type :text})))
(rf/reg-event-db ::remove-form-field (fn [db [_ field-index]] (update-in db [::form :form/fields] items/remove field-index)))
(rf/reg-event-db ::move-form-field-up (fn [db [_ field-index]] (update-in db [::form :form/fields] items/move-up field-index)))
(rf/reg-event-db ::move-form-field-down (fn [db [_ field-index]] (update-in db [::form :form/fields] items/move-down field-index)))

(rf/reg-event-db
 ::add-form-field-option
 (fn [db [_ field-index]]
   (update-in db [::form :form/fields field-index :field/options] items/add {})))

(rf/reg-event-db
 ::remove-form-field-option
 (fn [db [_ field-index option-index]]
   (update-in db [::form :form/fields field-index :field/options] items/remove option-index)))

(rf/reg-event-db
 ::move-form-field-option-up
 (fn [db [_ field-index option-index]]
   (update-in db [::form :form/fields field-index :field/options] items/move-up option-index)))

(rf/reg-event-db
 ::move-form-field-option-down
 (fn [db [_ field-index option-index]]
   (update-in db [::form :form/fields field-index :field/options] items/move-down option-index)))

;;;; form submit

(defn- supports-optional? [field]
  (not= :label (:field/type field)))

(defn- supports-placeholder? [field]
  (contains? #{:text :texta :description} (:field/type field)))

(defn- supports-max-length? [field]
  (contains? #{:description :text :texta} (:field/type field)))

(defn- supports-options? [field]
  (contains? #{:option :multiselect} (:field/type field)))

(defn build-localized-string [lstr languages]
  (into {} (for [language languages]
             [language (get lstr language "")])))

(defn- build-request-field [field languages]
  (merge {:field/title (build-localized-string (:field/title field) languages)
          :field/type (:field/type field)
          :field/optional (if (supports-optional? field)
                            (boolean (:field/optional field))
                            false)}
         (when (supports-placeholder? field)
           {:field/placeholder (build-localized-string (:field/placeholder field) languages)})
         (when (supports-max-length? field)
           {:field/max-length (parse-int (:field/max-length field))})
         (when (supports-options? field)
           {:field/options (for [{:keys [key label]} (:field/options field)]
                             {:key key
                              :label (build-localized-string label languages)})})))

(defn build-request [form languages]
  {:form/organization (:form/organization form)
   :form/title (:form/title form)
   :form/fields (mapv #(build-request-field % languages) (:form/fields form))})

;;;; form validation

(defn- validate-text-field [m key]
  (when (str/blank? (get m key))
    {key :t.form.validation/required}))

(defn- validate-localized-text-field [m key languages]
  {key (apply merge (mapv #(validate-text-field (get m key) %) languages))})

(defn- validate-optional-localized-field [m key languages]
  (let [validated (mapv #(validate-text-field (get m key) %) languages)]
    ;; partial translations are not allowed
    (when (not-empty (remove identity validated))
      {key (apply merge validated)})))

(def ^:private max-length-range [0 32767])

(defn- validate-max-length [max-length]
  (when-not (str/blank? max-length)
    (let [parsed (parse-int max-length)]
      (when (or (nil? parsed)
                (not (<= (first max-length-range) parsed (second max-length-range))))
        {:field/max-length :t.form.validation/invalid-value}))))

(defn- validate-option [option id languages]
  {id (merge (validate-text-field option :key)
             (validate-localized-text-field option :label languages))})

(defn- validate-options [options languages]
  {:field/options (apply merge (mapv #(validate-option %1 %2 languages) options (range)))})

(defn- validate-field [field id languages]
  {id (merge (validate-text-field field :field/type)
             (validate-localized-text-field field :field/title languages)
             (validate-optional-localized-field field :field/placeholder languages)
             (validate-max-length (:field/max-length field))
             (validate-options (:field/options field) languages))})

(defn- nil-if-empty [m]
  (when-not (empty? m)
    m))

(defn validate-form [form languages]
  (-> (merge (validate-text-field form :form/organization)
             (validate-text-field form :form/title)
             {:form/fields (apply merge (mapv #(validate-field %1 %2 languages) (:form/fields form) (range)))})
      remove-empty-keys
      nil-if-empty))

(defn- page-title [edit-form?]
  (if edit-form?
    (text :t.administration/edit-form)
    (text :t.administration/create-form)))

(rf/reg-event-fx
 ::send-form
 (fn [{:keys [db]} [_]]
   (let [edit? (db ::edit-form?)
         form-errors (validate-form (db ::form) (db :languages))
         send-verb (if edit? put! post!)]
     (when-not form-errors
       (status-modal/common-pending-handler! (page-title edit?))
<<<<<<< HEAD
       (send-verb (str "/api/forms/"
                       (if edit?
                         (str (db ::form-id) "/edit")
                         "create"))
                  {:params (build-request (db ::form) (db :languages))
                   :handler
                   (partial status-modal/common-success-handler!
                            #(dispatch! (str "#/administration/forms/"
                                             (if edit?
                                               (db ::form-id)
                                               (:id %)))))
=======
       (send-verb (str "/api/forms/" (if edit?
                                       "edit"
                                       "create"))
                  {:params (merge (build-request (db ::form) (db :languages))
                                  (when edit?
                                    {:form/id (db ::form-id)}))
                   :handler (partial status-modal/common-success-handler! #(dispatch! (str "#/administration/forms/" (or (db ::form-id) (:id %)))))
>>>>>>> 0a5ea888
                   :error-handler status-modal/common-error-handler!}))
     {:db (assoc db ::form-errors form-errors)})))

;;;; preview auto-scrolling

(defn visibility-ratio [element]
  (let [bounds (.getBoundingClientRect element)]
    (cond (<= (.-bottom bounds) 0)
          0
          (>= (.-top bounds) 0)
          1
          :else
          (/ (.-bottom bounds) (.-height bounds)))))

(defn true-height [element]
  (let [style (.getComputedStyle js/window element)]
    (+ (.-offsetHeight element)
       (js/parseInt (.-marginTop style))
       (js/parseInt (.-marginBottom style)))))

(defn set-visibility-ratio [frame element ratio]
  (let [element-top (- (.-offsetTop element) (.-offsetTop frame))
        element-height (true-height element)
        top-margin (/ (.-offsetHeight frame) 4)
        position (+ element-top element-height (* -1 ratio element-height) (- top-margin))]
    (.scrollTo frame 0 position)))

(defn first-partially-visible-edit-field []
  (let [fields (array-seq (.querySelectorAll js/document "#create-form .form-field"))
        visible? #(<= 0 (-> % .getBoundingClientRect .-bottom))]
    (first (filter visible? fields))))

(defn autoscroll []
  (when-let [edit-field (first-partially-visible-edit-field)]
    (let [id (.getAttribute edit-field "data-field-id")
          preview-frame (.querySelector js/document "#preview-form .collapse-content")
          preview-field (-> js/document
                            (.getElementById (str "container-field" id)))
          ratio (visibility-ratio edit-field)]
      (set-visibility-ratio preview-frame preview-field ratio))))

(defn enable-autoscroll! []
  (set! (.-onscroll js/window) autoscroll))

;;;; UI

(def ^:private context
  {:get-form ::form
   :get-form-errors ::form-errors
   :update-form ::set-form-field})

(defn- form-organization-field []
  [text-field context {:keys [:form/organization]
                       :label (text :t.administration/organization)
                       :placeholder (text :t.administration/organization-placeholder)}])

(defn- form-title-field []
  [text-field context {:keys [:form/title]
                       :label (text :t.create-form/title)}])

(defn- form-field-title-field [field-index]
  [localized-text-field context {:keys [:form/fields field-index :field/title]
                                 :label (text :t.create-form/field-title)}])

(defn- form-field-placeholder-field [field-index]
  [localized-text-field context {:keys [:form/fields field-index :field/placeholder]
                                 :label (text :t.create-form/placeholder)}])

(defn- form-field-max-length-field [field-index]
  [text-field context {:keys [:form/fields field-index :field/max-length]
                       :label (text :t.create-form/maxlength)}])

(defn- add-form-field-option-button [field-index]
  [:a {:href "#"
       :on-click (fn [event]
                   (.preventDefault event)
                   (rf/dispatch [::add-form-field-option field-index]))}
   (text :t.create-form/add-option)])

(defn- remove-form-field-option-button [field-index option-index]
  [items/remove-button #(rf/dispatch [::remove-form-field-option field-index option-index])])

(defn- move-form-field-option-up-button [field-index option-index]
  [items/move-up-button #(rf/dispatch [::move-form-field-option-up field-index option-index])])

(defn- move-form-field-option-down-button [field-index option-index]
  [items/move-down-button #(rf/dispatch [::move-form-field-option-down field-index option-index])])

(defn- form-field-option-field [field-index option-index]
  [:div.form-field-option
   [:div.form-field-header
    [:h4 (text-format :t.create-form/option-n (inc option-index))]
    [:div.form-field-controls
     [move-form-field-option-up-button field-index option-index]
     [move-form-field-option-down-button field-index option-index]
     [remove-form-field-option-button field-index option-index]]]
   [text-field context {:keys [:form/fields field-index :field/options option-index :key]
                        :label (text :t.create-form/option-key)
                        :normalizer normalize-option-key}]
   [localized-text-field context {:keys [:form/fields field-index :field/options option-index :label]
                                  :label (text :t.create-form/option-label)}]])

(defn- form-field-option-fields [field-index]
  (let [form @(rf/subscribe [::form])]
    (into (into [:div]
                (for [option-index (range (count (get-in form [:form/fields field-index :field/options])))]
                  [form-field-option-field field-index option-index]))
          [[:div.form-field-option.new-form-field-option
            [add-form-field-option-button field-index]]])))

(defn- form-field-type-radio-group [field-index]
  [radio-button-group context {:id (str "radio-group-" field-index)
                               :keys [:form/fields field-index :field/type]
                               :label (text :t.create-form/field-type)
                               :orientation :vertical
                               :options [{:value :description, :label (text :t.create-form/type-description)}
                                         {:value :text, :label (text :t.create-form/type-text)}
                                         {:value :texta, :label (text :t.create-form/type-texta)}
                                         {:value :option, :label (text :t.create-form/type-option)}
                                         {:value :multiselect, :label (text :t.create-form/type-multiselect)}
                                         {:value :date, :label (text :t.create-form/type-date)}
                                         {:value :attachment, :label (text :t.create-form/type-attachment)}
                                         {:value :label, :label (text :t.create-form/type-label)}]}])

(defn- form-field-optional-checkbox [field-index]
  [checkbox context {:keys [:form/fields field-index :field/optional]
                     :label (text :t.create-form/optional)}])

(defn- add-form-field-button []
  [:a {:href "#"
       :on-click (fn [event]
                   (.preventDefault event)
                   (rf/dispatch [::add-form-field]))}
   (text :t.create-form/add-form-field)])

(defn- remove-form-field-button [field-index]
  [items/remove-button #(rf/dispatch [::remove-form-field field-index])])

(defn- move-form-field-up-button [field-index]
  [items/move-up-button #(rf/dispatch [::move-form-field-up field-index])])

(defn- move-form-field-down-button [field-index]
  [items/move-down-button #(rf/dispatch [::move-form-field-down field-index])])

(defn- save-form-button [on-click]
  [:button.btn.btn-primary
   {:type :button
    :on-click (fn []
                (rf/dispatch [:rems.spa/user-triggered-navigation])
                (on-click))}
   (text :t.administration/save)])

(defn- cancel-button []
  [atoms/link {:class "btn btn-secondary"}
   "/#/administration/forms"
   (text :t.administration/cancel)])

(defn- format-validation-errors [form-errors form]
  ;; TODO: deduplicate with field definitions
  (into [:ul
         (when (:form/organization form-errors)
           [:li [:a {:href "#"
                     :on-click (in-page-anchor-link "organization")}
                 (text-format (:form/organization form-errors) (text :t.administration/organization))]])

         (when (:form/title form-errors)
           [:li [:a {:href "#"
                     :on-click (in-page-anchor-link "title")}
                 (text-format (:form/title form-errors) (text :t.create-form/title))]])]

        (for [[field-id field-errors] (into (sorted-map) (:form/fields form-errors))]
          (let [field (get-in form [:form/fields field-id])]
            [:li (text-format :t.create-form/field-n (inc field-id))
             [:ul

              (when (:field/title field-errors)
                (into [:<>]
                      (for [[lang error] (:field/title field-errors)]
                        [:li [:a {:href "#"
                                  :on-click (in-page-anchor-link (str "fields-" field-id "-title-" (name lang)))}
                              (text-format error (str (text :t.create-form/field-title)
                                                      " (" (.toUpperCase (name lang)) ")"))]])))

              (when (supports-placeholder? field)
                (when (:field/placeholder field-errors)
                  (into [:<>]
                        (for [[lang error] (:field/placeholder field-errors)]
                          [:li [:a {:href "#"
                                    :on-click (in-page-anchor-link (str "fields-" field-id "-placeholder-" (name lang)))}
                                (text-format error (str (text :t.create-form/placeholder)
                                                        " (" (.toUpperCase (name lang)) ")"))]]))))

              (when (supports-max-length? field)
                (when (:field/max-length field-errors)
                  [:li [:a {:href "#"
                            :on-click (in-page-anchor-link (str "fields-" field-id "-max-length"))}
                        (text :t.create-form/maxlength) ": " (text (:field/max-length field-errors))]]))

              (when (supports-options? field)
                (when (:field/options field-errors)
                  (into [:<>]
                        (for [[option-id option-errors] (into (sorted-map) (:field/options field-errors))]
                          [:li (text-format :t.create-form/option-n (inc option-id))
                           [:ul

                            (when (:key option-errors)
                              [:li [:a {:href "#"
                                        :on-click (in-page-anchor-link (str "fields-" field-id "-options-" option-id "-key"))}
                                    (text-format (:key option-errors) (text :t.create-form/option-key))]])

                            (when (:label option-errors)
                              (into [:<>]
                                    (for [[lang error] (:label option-errors)]
                                      [:li [:a {:href "#"
                                                :on-click (in-page-anchor-link (str "fields-" field-id "-options-" option-id "-label-" (name lang)))}
                                            (text-format error (str (text :t.create-form/option-label)
                                                                    " (" (.toUpperCase (name lang)) ")"))]])))]]))))]]))))

(defn- validation-errors-summary []
  (let [form @(rf/subscribe [::form])
        errors @(rf/subscribe [::form-errors])]
    (when errors
      [:div.alert.alert-danger (text :t.form.validation/errors)
       [format-validation-errors errors form]])))

(defn- form-fields [fields]
  (into [:div]
        (for [{id :field/id :as field} fields]
          [:div.form-field {:key id
                            :data-field-id id}
           [:div.form-field-header
            [:h3 (text-format :t.create-form/field-n (inc id))]
            [:div.form-field-controls
             [move-form-field-up-button id]
             [move-form-field-down-button id]
             [remove-form-field-button id]]]

           [form-field-title-field id]
           [form-field-type-radio-group id]
           (when (supports-optional? field)
             [form-field-optional-checkbox id])
           (when (supports-placeholder? field)
             [form-field-placeholder-field id])
           (when (supports-max-length? field)
             [form-field-max-length-field id])
           (when (supports-options? field)
             [form-field-option-fields id])])))

(defn form-preview [form]
  [collapsible/component
   {:id "preview-form"
    :title (text :t.administration/preview)
    :always (into [:div#preview-form-contents]
                  (for [field (:form/fields form)]
                    [fields/field field]))}])

(defn create-form-page []
  (enable-autoscroll!)
  (let [form @(rf/subscribe [::form])
        edit-form? @(rf/subscribe [::edit-form?])
        loading-form? @(rf/subscribe [::loading-form?])]
    [:div
     [administration-navigator-container]
     [document-title (page-title edit-form?)]
     (if loading-form?
       [:div [spinner/big]]
       [:div.container-fluid.editor-content
        [validation-errors-summary]
        [:div.row
         [:div.col-lg
          [collapsible/component
           {:id "create-form"
            :title (page-title edit-form?)
            :always [:div
                     [form-organization-field]
                     [form-title-field]
                     [form-fields (:form/fields form)]

                     [:div.form-field.new-form-field
                      [add-form-field-button]]

                     [:div.col.commands
                      [cancel-button]
                      [save-form-button #(rf/dispatch [::send-form])]]]}]]
         [:div.col-lg
          [form-preview form]]]])]))<|MERGE_RESOLUTION|>--- conflicted
+++ resolved
@@ -174,27 +174,18 @@
          send-verb (if edit? put! post!)]
      (when-not form-errors
        (status-modal/common-pending-handler! (page-title edit?))
-<<<<<<< HEAD
-       (send-verb (str "/api/forms/"
-                       (if edit?
-                         (str (db ::form-id) "/edit")
-                         "create"))
-                  {:params (build-request (db ::form) (db :languages))
+       (send-verb (str "/api/forms/" (if edit?
+                                       "edit"
+                                       "create"))
+                  {:params (merge (build-request (db ::form) (db :languages))
+                                  (when edit?
+                                    {:form/id (db ::form-id)}))
                    :handler
                    (partial status-modal/common-success-handler!
                             #(dispatch! (str "#/administration/forms/"
                                              (if edit?
                                                (db ::form-id)
                                                (:id %)))))
-=======
-       (send-verb (str "/api/forms/" (if edit?
-                                       "edit"
-                                       "create"))
-                  {:params (merge (build-request (db ::form) (db :languages))
-                                  (when edit?
-                                    {:form/id (db ::form-id)}))
-                   :handler (partial status-modal/common-success-handler! #(dispatch! (str "#/administration/forms/" (or (db ::form-id) (:id %)))))
->>>>>>> 0a5ea888
                    :error-handler status-modal/common-error-handler!}))
      {:db (assoc db ::form-errors form-errors)})))
 
