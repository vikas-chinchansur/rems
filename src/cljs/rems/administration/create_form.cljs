(ns rems.administration.create-form
  (:require [clojure.string :as str]
            [goog.string :refer [parseInt]]
            [re-frame.core :as rf]
            [rems.administration.administration :refer [administration-navigator-container]]
            [rems.administration.components :refer [checkbox localized-text-field radio-button-group text-field]]
            [rems.administration.items :as items]
            [rems.atoms :as atoms :refer [document-title]]
            [rems.collapsible :as collapsible]
            [rems.fields :as fields]
            [rems.flash-message :as flash-message]
            [rems.spinner :as spinner]
            [rems.text :refer [text text-format]]
            [rems.util :refer [dispatch! fetch put! post! normalize-option-key parse-int remove-empty-keys in-page-anchor-link]]))

(rf/reg-event-fx
 ::enter-page
 (fn [{:keys [db]} [_ form-id edit-form?]]
   {:db (assoc db
               ::form {:form/fields []}
               ::form-errors nil
               ::form-id form-id
               ::edit-form? edit-form?)
    :dispatch-n [[::fetch-form form-id]]}))

(rf/reg-event-fx
 ::fetch-form
 (fn [{:keys [db]} [_ form-id]]
   (when form-id
     (fetch (str "/api/forms/" form-id)
            {:handler #(rf/dispatch [::fetch-form-result %])})
     {:db (assoc db ::loading-form? true)})))

(rf/reg-event-db
 ::fetch-form-result
 (fn [db [_ form]]
   (-> db
       (assoc ::form form)
       (dissoc ::loading-form?))))

;;;; form state

;; TODO rename item->field
(rf/reg-sub ::form (fn [db _]
                     (-> (::form db)
                         (update :form/fields #(vec (map-indexed (fn [i field] (assoc field :field/id i)) %))))))
(rf/reg-sub ::form-errors (fn [db _] (::form-errors db)))
(rf/reg-sub ::loading-form? (fn [db _] (::loading-form? db)))
(rf/reg-sub ::edit-form? (fn [db _] (::edit-form? db)))
(rf/reg-event-db ::set-form-field (fn [db [_ keys value]] (assoc-in db (concat [::form] keys) value)))

(rf/reg-event-db ::add-form-field (fn [db [_]] (update-in db [::form :form/fields] items/add {:field/type :text})))
(rf/reg-event-db ::remove-form-field (fn [db [_ field-index]] (update-in db [::form :form/fields] items/remove field-index)))
(rf/reg-event-db ::move-form-field-up (fn [db [_ field-index]] (update-in db [::form :form/fields] items/move-up field-index)))
(rf/reg-event-db ::move-form-field-down (fn [db [_ field-index]] (update-in db [::form :form/fields] items/move-down field-index)))

(rf/reg-event-db
 ::add-form-field-option
 (fn [db [_ field-index]]
   (update-in db [::form :form/fields field-index :field/options] items/add {})))

(rf/reg-event-db
 ::remove-form-field-option
 (fn [db [_ field-index option-index]]
   (update-in db [::form :form/fields field-index :field/options] items/remove option-index)))

(rf/reg-event-db
 ::move-form-field-option-up
 (fn [db [_ field-index option-index]]
   (update-in db [::form :form/fields field-index :field/options] items/move-up option-index)))

(rf/reg-event-db
 ::move-form-field-option-down
 (fn [db [_ field-index option-index]]
   (update-in db [::form :form/fields field-index :field/options] items/move-down option-index)))

;;;; form submit

(defn- supports-optional? [field]
  (not= :label (:field/type field)))

(defn- supports-placeholder? [field]
  (contains? #{:text :texta :description} (:field/type field)))

(defn- supports-max-length? [field]
  (contains? #{:description :text :texta} (:field/type field)))

(defn- supports-options? [field]
  (contains? #{:option :multiselect} (:field/type field)))

(defn build-localized-string [lstr languages]
  (into {} (for [language languages]
             [language (get lstr language "")])))

(defn- build-request-field [field languages]
  (merge {:field/title (build-localized-string (:field/title field) languages)
          :field/type (:field/type field)
          :field/optional (if (supports-optional? field)
                            (boolean (:field/optional field))
                            false)}
         (when (supports-placeholder? field)
           {:field/placeholder (build-localized-string (:field/placeholder field) languages)})
         (when (supports-max-length? field)
           {:field/max-length (parse-int (:field/max-length field))})
         (when (supports-options? field)
           {:field/options (for [{:keys [key label]} (:field/options field)]
                             {:key key
                              :label (build-localized-string label languages)})})))

(defn build-request [form languages]
  {:form/organization (:form/organization form)
   :form/title (:form/title form)
   :form/fields (mapv #(build-request-field % languages) (:form/fields form))})

;;;; form validation

(defn- validate-text-field [m key]
  (when (str/blank? (get m key))
    {key :t.form.validation/required}))

(defn- validate-localized-text-field [m key languages]
  {key (apply merge (mapv #(validate-text-field (get m key) %) languages))})

(defn- validate-optional-localized-field [m key languages]
  (let [validated (mapv #(validate-text-field (get m key) %) languages)]
    ;; partial translations are not allowed
    (when (not-empty (remove identity validated))
      {key (apply merge validated)})))

(def ^:private max-length-range [0 32767])

(defn- validate-max-length [max-length]
  (when-not (str/blank? max-length)
    (let [parsed (parse-int max-length)]
      (when (or (nil? parsed)
                (not (<= (first max-length-range) parsed (second max-length-range))))
        {:field/max-length :t.form.validation/invalid-value}))))

(defn- validate-option [option id languages]
  {id (merge (validate-text-field option :key)
             (validate-localized-text-field option :label languages))})

(defn- validate-options [options languages]
  {:field/options (apply merge (mapv #(validate-option %1 %2 languages) options (range)))})

(defn- validate-field [field id languages]
  {id (merge (validate-text-field field :field/type)
             (validate-localized-text-field field :field/title languages)
             (validate-optional-localized-field field :field/placeholder languages)
             (validate-max-length (:field/max-length field))
             (validate-options (:field/options field) languages))})

(defn- nil-if-empty [m]
  (when-not (empty? m)
    m))

(defn validate-form [form languages]
  (-> (merge (validate-text-field form :form/organization)
             (validate-text-field form :form/title)
             {:form/fields (apply merge (mapv #(validate-field %1 %2 languages) (:form/fields form) (range)))})
      remove-empty-keys
      nil-if-empty))

(defn- page-title [edit-form?]
  (if edit-form?
    (text :t.administration/edit-form)
    (text :t.administration/create-form)))

(rf/reg-event-fx
 ::send-form
 (fn [{:keys [db]} [_]]
   (let [edit? (::edit-form? db)
         form-errors (validate-form (::form db) (:languages db))
         send-verb (if edit? put! post!)
         send-url (if edit?
                    (str "/api/forms/" (::form-id db) "/edit")
                    "/api/forms/create")
         description (page-title edit?)]
     (when-not form-errors
<<<<<<< HEAD
       (send-verb send-url
                  {:params (build-request (::form db) (:languages db))
                   :handler (flash-message/default-success-handler
                             description
                             (fn [response]  
                               (dispatch! (str "#/administration/forms/" (or (::form-id db)
                                                                             (:id response))))))
                   :error-handler (flash-message/default-error-handler description)}))
=======
       (status-modal/common-pending-handler! (page-title edit?))
       (send-verb (str "/api/forms/" (if edit?
                                       "edit"
                                       "create"))
                  {:params (merge (build-request (db ::form) (db :languages))
                                  (when edit?
                                    {:form/id (db ::form-id)}))
                   :handler
                   (partial status-modal/common-success-handler!
                            #(dispatch! (str "#/administration/forms/"
                                             (if edit?
                                               (db ::form-id)
                                               (:id %)))))
                   :error-handler status-modal/common-error-handler!}))
>>>>>>> 37ae10c3
     {:db (assoc db ::form-errors form-errors)})))

;;;; preview auto-scrolling

(defn visibility-ratio [element]
  (let [bounds (.getBoundingClientRect element)]
    (cond (<= (.-bottom bounds) 0)
          0
          (>= (.-top bounds) 0)
          1
          :else
          (/ (.-bottom bounds) (.-height bounds)))))

(defn true-height [element]
  (let [style (.getComputedStyle js/window element)]
    (+ (.-offsetHeight element)
       (js/parseInt (.-marginTop style))
       (js/parseInt (.-marginBottom style)))))

(defn set-visibility-ratio [frame element ratio]
  (let [element-top (- (.-offsetTop element) (.-offsetTop frame))
        element-height (true-height element)
        top-margin (/ (.-offsetHeight frame) 4)
        position (+ element-top element-height (* -1 ratio element-height) (- top-margin))]
    (.scrollTo frame 0 position)))

(defn first-partially-visible-edit-field []
  (let [fields (array-seq (.querySelectorAll js/document "#create-form .form-field"))
        visible? #(<= 0 (-> % .getBoundingClientRect .-bottom))]
    (first (filter visible? fields))))

(defn autoscroll []
  (when-let [edit-field (first-partially-visible-edit-field)]
    (let [id (.getAttribute edit-field "data-field-id")
          preview-frame (.querySelector js/document "#preview-form .collapse-content")
          preview-field (-> js/document
                            (.getElementById (str "container-field" id)))
          ratio (visibility-ratio edit-field)]
      (set-visibility-ratio preview-frame preview-field ratio))))

(defn enable-autoscroll! []
  (set! (.-onscroll js/window) autoscroll))

;;;; UI

(def ^:private context
  {:get-form ::form
   :get-form-errors ::form-errors
   :update-form ::set-form-field})

(defn- form-organization-field []
  [text-field context {:keys [:form/organization]
                       :label (text :t.administration/organization)
                       :placeholder (text :t.administration/organization-placeholder)}])

(defn- form-title-field []
  [text-field context {:keys [:form/title]
                       :label (text :t.create-form/title)}])

(defn- form-field-title-field [field-index]
  [localized-text-field context {:keys [:form/fields field-index :field/title]
                                 :label (text :t.create-form/field-title)}])

(defn- form-field-placeholder-field [field-index]
  [localized-text-field context {:keys [:form/fields field-index :field/placeholder]
                                 :label (text :t.create-form/placeholder)}])

(defn- form-field-max-length-field [field-index]
  [text-field context {:keys [:form/fields field-index :field/max-length]
                       :label (text :t.create-form/maxlength)}])

(defn- add-form-field-option-button [field-index]
  [:a {:href "#"
       :on-click (fn [event]
                   (.preventDefault event)
                   (rf/dispatch [::add-form-field-option field-index]))}
   (text :t.create-form/add-option)])

(defn- remove-form-field-option-button [field-index option-index]
  [items/remove-button #(rf/dispatch [::remove-form-field-option field-index option-index])])

(defn- move-form-field-option-up-button [field-index option-index]
  [items/move-up-button #(rf/dispatch [::move-form-field-option-up field-index option-index])])

(defn- move-form-field-option-down-button [field-index option-index]
  [items/move-down-button #(rf/dispatch [::move-form-field-option-down field-index option-index])])

(defn- form-field-option-field [field-index option-index]
  [:div.form-field-option
   [:div.form-field-header
    [:h4 (text-format :t.create-form/option-n (inc option-index))]
    [:div.form-field-controls
     [move-form-field-option-up-button field-index option-index]
     [move-form-field-option-down-button field-index option-index]
     [remove-form-field-option-button field-index option-index]]]
   [text-field context {:keys [:form/fields field-index :field/options option-index :key]
                        :label (text :t.create-form/option-key)
                        :normalizer normalize-option-key}]
   [localized-text-field context {:keys [:form/fields field-index :field/options option-index :label]
                                  :label (text :t.create-form/option-label)}]])

(defn- form-field-option-fields [field-index]
  (let [form @(rf/subscribe [::form])]
    (into (into [:div]
                (for [option-index (range (count (get-in form [:form/fields field-index :field/options])))]
                  [form-field-option-field field-index option-index]))
          [[:div.form-field-option.new-form-field-option
            [add-form-field-option-button field-index]]])))

(defn- form-field-type-radio-group [field-index]
  [radio-button-group context {:id (str "radio-group-" field-index)
                               :keys [:form/fields field-index :field/type]
                               :label (text :t.create-form/field-type)
                               :orientation :vertical
                               :options [{:value :description, :label (text :t.create-form/type-description)}
                                         {:value :text, :label (text :t.create-form/type-text)}
                                         {:value :texta, :label (text :t.create-form/type-texta)}
                                         {:value :option, :label (text :t.create-form/type-option)}
                                         {:value :multiselect, :label (text :t.create-form/type-multiselect)}
                                         {:value :date, :label (text :t.create-form/type-date)}
                                         {:value :attachment, :label (text :t.create-form/type-attachment)}
                                         {:value :label, :label (text :t.create-form/type-label)}]}])

(defn- form-field-optional-checkbox [field-index]
  [checkbox context {:keys [:form/fields field-index :field/optional]
                     :label (text :t.create-form/optional)}])

(defn- add-form-field-button []
  [:a {:href "#"
       :on-click (fn [event]
                   (.preventDefault event)
                   (rf/dispatch [::add-form-field]))}
   (text :t.create-form/add-form-field)])

(defn- remove-form-field-button [field-index]
  [items/remove-button #(rf/dispatch [::remove-form-field field-index])])

(defn- move-form-field-up-button [field-index]
  [items/move-up-button #(rf/dispatch [::move-form-field-up field-index])])

(defn- move-form-field-down-button [field-index]
  [items/move-down-button #(rf/dispatch [::move-form-field-down field-index])])

(defn- save-form-button [on-click]
  [:button.btn.btn-primary
   {:type :button
    :on-click (fn []
                (rf/dispatch [:rems.spa/user-triggered-navigation])
                (on-click))}
   (text :t.administration/save)])

(defn- cancel-button []
  [atoms/link {:class "btn btn-secondary"}
   "/#/administration/forms"
   (text :t.administration/cancel)])

(defn- format-validation-errors [form-errors form]
  ;; TODO: deduplicate with field definitions
  (into [:ul
         (when (:form/organization form-errors)
           [:li [:a {:href "#"
                     :on-click (in-page-anchor-link "organization")}
                 (text-format (:form/organization form-errors) (text :t.administration/organization))]])

         (when (:form/title form-errors)
           [:li [:a {:href "#"
                     :on-click (in-page-anchor-link "title")}
                 (text-format (:form/title form-errors) (text :t.create-form/title))]])]

        (for [[field-id field-errors] (into (sorted-map) (:form/fields form-errors))]
          (let [field (get-in form [:form/fields field-id])]
            [:li (text-format :t.create-form/field-n (inc field-id))
             [:ul

              (when (:field/title field-errors)
                (into [:<>]
                      (for [[lang error] (:field/title field-errors)]
                        [:li [:a {:href "#"
                                  :on-click (in-page-anchor-link (str "fields-" field-id "-title-" (name lang)))}
                              (text-format error (str (text :t.create-form/field-title)
                                                      " (" (.toUpperCase (name lang)) ")"))]])))

              (when (supports-placeholder? field)
                (when (:field/placeholder field-errors)
                  (into [:<>]
                        (for [[lang error] (:field/placeholder field-errors)]
                          [:li [:a {:href "#"
                                    :on-click (in-page-anchor-link (str "fields-" field-id "-placeholder-" (name lang)))}
                                (text-format error (str (text :t.create-form/placeholder)
                                                        " (" (.toUpperCase (name lang)) ")"))]]))))

              (when (supports-max-length? field)
                (when (:field/max-length field-errors)
                  [:li [:a {:href "#"
                            :on-click (in-page-anchor-link (str "fields-" field-id "-max-length"))}
                        (text :t.create-form/maxlength) ": " (text (:field/max-length field-errors))]]))

              (when (supports-options? field)
                (when (:field/options field-errors)
                  (into [:<>]
                        (for [[option-id option-errors] (into (sorted-map) (:field/options field-errors))]
                          [:li (text-format :t.create-form/option-n (inc option-id))
                           [:ul

                            (when (:key option-errors)
                              [:li [:a {:href "#"
                                        :on-click (in-page-anchor-link (str "fields-" field-id "-options-" option-id "-key"))}
                                    (text-format (:key option-errors) (text :t.create-form/option-key))]])

                            (when (:label option-errors)
                              (into [:<>]
                                    (for [[lang error] (:label option-errors)]
                                      [:li [:a {:href "#"
                                                :on-click (in-page-anchor-link (str "fields-" field-id "-options-" option-id "-label-" (name lang)))}
                                            (text-format error (str (text :t.create-form/option-label)
                                                                    " (" (.toUpperCase (name lang)) ")"))]])))]]))))]]))))

(defn- validation-errors-summary []
  (let [form @(rf/subscribe [::form])
        errors @(rf/subscribe [::form-errors])]
    (when errors
      [:div.alert.alert-danger (text :t.form.validation/errors)
       [format-validation-errors errors form]])))

(defn- form-fields [fields]
  (into [:div]
        (for [{id :field/id :as field} fields]
          [:div.form-field {:key id
                            :data-field-id id}
           [:div.form-field-header
            [:h3 (text-format :t.create-form/field-n (inc id))]
            [:div.form-field-controls
             [move-form-field-up-button id]
             [move-form-field-down-button id]
             [remove-form-field-button id]]]

           [form-field-title-field id]
           [form-field-type-radio-group id]
           (when (supports-optional? field)
             [form-field-optional-checkbox id])
           (when (supports-placeholder? field)
             [form-field-placeholder-field id])
           (when (supports-max-length? field)
             [form-field-max-length-field id])
           (when (supports-options? field)
             [form-field-option-fields id])])))

(defn form-preview [form]
  [collapsible/component
   {:id "preview-form"
    :title (text :t.administration/preview)
    :always (into [:div#preview-form-contents]
                  (for [field (:form/fields form)]
                    [fields/field field]))}])

(defn create-form-page []
  (enable-autoscroll!)
  (let [form @(rf/subscribe [::form])
        edit-form? @(rf/subscribe [::edit-form?])
        loading-form? @(rf/subscribe [::loading-form?])]
    [:div
     [administration-navigator-container]
     [document-title (page-title edit-form?)]
     [flash-message/component]
     (if loading-form?
       [:div [spinner/big]]
       [:div.container-fluid.editor-content
        [validation-errors-summary]
        [:div.row
         [:div.col-lg
          [collapsible/component
           {:id "create-form"
            :title (page-title edit-form?)
            :always [:div
                     [form-organization-field]
                     [form-title-field]
                     [form-fields (:form/fields form)]

                     [:div.form-field.new-form-field
                      [add-form-field-button]]

                     [:div.col.commands
                      [cancel-button]
                      [save-form-button #(rf/dispatch [::send-form])]]]}]]
         [:div.col-lg
          [form-preview form]]]])]))<|MERGE_RESOLUTION|>--- conflicted
+++ resolved
@@ -172,36 +172,22 @@
    (let [edit? (::edit-form? db)
          form-errors (validate-form (::form db) (:languages db))
          send-verb (if edit? put! post!)
-         send-url (if edit?
-                    (str "/api/forms/" (::form-id db) "/edit")
-                    "/api/forms/create")
-         description (page-title edit?)]
+         send-url (str "/api/forms/" (if edit?
+                                       "edit"
+                                       "create"))
+         description (page-title edit?)
+         request (merge (build-request (db ::form) (db :languages))
+                        (when edit?
+                          {:form/id (db ::form-id)}))]
      (when-not form-errors
-<<<<<<< HEAD
        (send-verb send-url
-                  {:params (build-request (::form db) (:languages db))
+                  {:params request
                    :handler (flash-message/default-success-handler
                              description
-                             (fn [response]  
+                             (fn [response]
                                (dispatch! (str "#/administration/forms/" (or (::form-id db)
                                                                              (:id response))))))
                    :error-handler (flash-message/default-error-handler description)}))
-=======
-       (status-modal/common-pending-handler! (page-title edit?))
-       (send-verb (str "/api/forms/" (if edit?
-                                       "edit"
-                                       "create"))
-                  {:params (merge (build-request (db ::form) (db :languages))
-                                  (when edit?
-                                    {:form/id (db ::form-id)}))
-                   :handler
-                   (partial status-modal/common-success-handler!
-                            #(dispatch! (str "#/administration/forms/"
-                                             (if edit?
-                                               (db ::form-id)
-                                               (:id %)))))
-                   :error-handler status-modal/common-error-handler!}))
->>>>>>> 37ae10c3
      {:db (assoc db ::form-errors form-errors)})))
 
 ;;;; preview auto-scrolling
