(ns rems.administration.create-form
  (:require [clojure.string :as str]
            [goog.string :refer [parseInt]]
            [re-frame.core :as rf]
            [rems.administration.administration :refer [administration-navigator-container]]
            [rems.administration.components :refer [checkbox localized-text-field radio-button-group text-field]]
            [rems.administration.items :as items]
            [rems.atoms :refer [enrich-user]]
            [rems.collapsible :as collapsible]
            [rems.config :refer [dev-environment?]]
            [rems.fields :as fields]
            [rems.text :refer [text text-format localize-item]]
<<<<<<< HEAD
            [rems.util :refer [dispatch! post! parse-int]]
=======
            [rems.util :refer [dispatch! post! normalize-option-key]]
>>>>>>> 899e0ccd
            [rems.status-modal :as status-modal]
            [reagent.core :as r]))

(rf/reg-event-fx
 ::enter-page
 (fn [{:keys [db]}]
   {:db (assoc db ::form {:fields []})}))

;;;; form state

;; TODO rename item->field
(rf/reg-sub ::form (fn [db _] (::form db)))
(rf/reg-event-db ::set-form-field (fn [db [_ keys value]] (assoc-in db (concat [::form] keys) value)))

(rf/reg-event-db ::add-form-field (fn [db [_]] (update-in db [::form :fields] items/add {:type "text"})))
(rf/reg-event-db ::remove-form-field (fn [db [_ field-index]] (update-in db [::form :fields] items/remove field-index)))
(rf/reg-event-db ::move-form-field-up (fn [db [_ field-index]] (update-in db [::form :fields] items/move-up field-index)))
(rf/reg-event-db ::move-form-field-down (fn [db [_ field-index]] (update-in db [::form :fields] items/move-down field-index)))

(rf/reg-event-db
 ::add-form-field-option
 (fn [db [_ field-index]]
   (update-in db [::form :fields field-index :options] items/add {})))

(rf/reg-event-db
 ::remove-form-field-option
 (fn [db [_ field-index option-index]]
   (update-in db [::form :fields field-index :options] items/remove option-index)))

(rf/reg-event-db
 ::move-form-field-option-up
 (fn [db [_ field-index option-index]]
   (update-in db [::form :fields field-index :options] items/move-up option-index)))

(rf/reg-event-db
 ::move-form-field-option-down
 (fn [db [_ field-index option-index]]
   (update-in db [::form :fields field-index :options] items/move-down option-index)))


;;;; form submit

(defn- supports-optional? [field]
  (not= "label" (:type field)))

(defn- supports-input-prompt? [field]
  (contains? #{"text" "texta" "description"} (:type field)))

(defn- supports-maxlength? [field]
  (contains? #{"text" "texta"} (:type field)))

(defn- supports-options? [field]
  (contains? #{"option" "multiselect"} (:type field)))

(defn- localized-string? [lstr languages]
  (and (= (set (keys lstr))
          (set languages))
       (every? string? (vals lstr))))

(defn- valid-required-localized-string? [lstr languages]
  (and (localized-string? lstr languages)
       (every? #(not (str/blank? %))
               (vals lstr))))

(defn- valid-optional-localized-string? [lstr languages]
  (and (localized-string? lstr languages)
       ;; partial translations are not allowed
       (or (every? #(not (str/blank? %))
                   (vals lstr))
           (every? str/blank?
                   (vals lstr)))))

(defn- valid-option? [option languages]
  (and (not (str/blank? (:key option)))
       (valid-required-localized-string? (:label option) languages)))

(defn- valid-request-field? [field languages]
  (and (valid-required-localized-string? (:title field) languages)
       (not (str/blank? (:type field)))
       (if (supports-optional? field)
         (boolean? (:optional field))
         (nil? (:optional field)))
       (if (supports-input-prompt? field)
         (valid-optional-localized-string? (:input-prompt field) languages)
         (nil? (:input-prompt field)))
       (if (supports-maxlength? field)
         (not (neg? (:maxlength field)))
         (nil? (:maxlength field)))
       (if (supports-options? field)
         (every? #(valid-option? % languages) (:options field))
         (nil? (:options field)))))

(defn- valid-request? [request languages]
  (and (not (str/blank? (:organization request)))
       (not (str/blank? (:title request)))
       (every? #(valid-request-field? % languages) (:fields request))))

(defn build-localized-string [lstr languages]
  (into {} (for [language languages]
             [language (get lstr language "")])))

(defn- build-request-field [field languages]
  (merge {:title (build-localized-string (:title field) languages)
          :type (:type field)}
         (when (supports-optional? field)
           {:optional (boolean (:optional field))})
         (when (supports-input-prompt? field)
           {:input-prompt (build-localized-string (:input-prompt field) languages)})
         (when (supports-maxlength? field)
           {:maxlength (parse-int (:maxlength field))})
         (when (supports-options? field)
           {:options (for [{:keys [key label]} (:options field)]
                       {:key key
                        :label (build-localized-string label languages)})})))

(defn build-request [form languages]
  (let [request {:organization (:organization form)
                 :title (:title form)
                 :fields (mapv #(build-request-field % languages) (:fields form))}]
    (when (valid-request? request languages)
      request)))

(rf/reg-event-fx
 ::create-form
 (fn [_ [_ request]]
   (status-modal/common-pending-handler! (text :t.administration/create-form))
   (post! "/api/forms/create" {:params request
                               :handler (partial status-modal/common-success-handler! #(dispatch! (str "#/administration/forms/" (:id %))))
                               :error-handler status-modal/common-error-handler!})
   {}))


;;;; UI

(def ^:private context
  {:get-form ::form
   :update-form ::set-form-field})

(defn- form-organization-field []
  [text-field context {:keys [:organization]
                       :label (text :t.administration/organization)
                       :placeholder (text :t.administration/organization-placeholder)}])

(defn- form-title-field []
  [text-field context {:keys [:title]
                       :label (text :t.create-form/title)}])

(defn- form-field-title-field [field-index]
  [localized-text-field context {:keys [:fields field-index :title]
                                 :label (text :t.create-form/field-title)}])

(defn- form-field-input-prompt-field [field-index]
  [localized-text-field context {:keys [:fields field-index :input-prompt]
                                 :label (text :t.create-form/input-prompt)}])

(defn- form-field-maxlength-field [field-index]
  [text-field context {:keys [:fields field-index :maxlength]
                       :label (text :t.create-form/maxlength)}])

(defn- add-form-field-option-button [field-index]
  [:a {:href "#"
       :on-click (fn [event]
                   (.preventDefault event)
                   (rf/dispatch [::add-form-field-option field-index]))}
   (text :t.create-form/add-option)])

(defn- remove-form-field-option-button [field-index option-index]
  [items/remove-button #(rf/dispatch [::remove-form-field-option field-index option-index])])

(defn- move-form-field-option-up-button [field-index option-index]
  [items/move-up-button #(rf/dispatch [::move-form-field-option-up field-index option-index])])

(defn- move-form-field-option-down-button [field-index option-index]
  [items/move-down-button #(rf/dispatch [::move-form-field-option-down field-index option-index])])

(defn- form-field-option-field [field-index option-index]
  [:div.form-field-option
   [:div.form-field-header
    [:h4 (text-format :t.create-form/option-n (inc option-index))]
    [:div.form-field-controls
     [move-form-field-option-up-button field-index option-index]
     [move-form-field-option-down-button field-index option-index]
     [remove-form-field-option-button field-index option-index]]]
   [text-field context {:keys [:fields field-index :options option-index :key]
                        :label (text :t.create-form/option-key)
                        :normalizer normalize-option-key}]
   [localized-text-field context {:keys [:fields field-index :options option-index :label]
                                  :label (text :t.create-form/option-label)}]])

(defn- form-field-option-fields [field-index]
  (let [form @(rf/subscribe [::form])]
    (into (into [:div]
                (for [option-index (range (count (get-in form [:fields field-index :options])))]
                  [form-field-option-field field-index option-index]))
          [[:div.form-field-option.new-form-field-option
            [add-form-field-option-button field-index]]])))

(defn- form-field-type-radio-group [field-index]
  [radio-button-group context {:id (str "radio-group-" field-index)
                               :keys [:fields field-index :type]
                               :orientation :vertical
                               :options [{:value "text", :label (text :t.create-form/type-text)}
                                         {:value "texta", :label (text :t.create-form/type-texta)}
                                         {:value "description", :label (text :t.create-form/type-description)}
                                         {:value "option", :label (text :t.create-form/type-option)}
                                         {:value "multiselect", :label (text :t.create-form/type-multiselect)}
                                         {:value "date", :label (text :t.create-form/type-date)}
                                         {:value "attachment", :label (text :t.create-form/type-attachment)}
                                         {:value "label", :label (text :t.create-form/type-label)}]}])

(defn- form-field-optional-checkbox [field-index]
  [checkbox context {:keys [:fields field-index :optional]
                     :label (text :t.create-form/optional)}])

(defn- add-form-field-button []
  [:a {:href "#"
       :on-click (fn [event]
                   (.preventDefault event)
                   (rf/dispatch [::add-form-field]))}
   (text :t.create-form/add-form-field)])

(defn- remove-form-field-button [field-index]
  [items/remove-button #(rf/dispatch [::remove-form-field field-index])])

(defn- move-form-field-up-button [field-index]
  [items/move-up-button #(rf/dispatch [::move-form-field-up field-index])])

(defn- move-form-field-down-button [field-index]
  [items/move-down-button #(rf/dispatch [::move-form-field-down field-index])])

(defn- save-form-button [on-click]
  (let [form @(rf/subscribe [::form])
        languages @(rf/subscribe [:languages])
        request (build-request form languages)]
    [:button.btn.btn-primary
     {:on-click #(on-click request)
      :disabled (nil? request)}
     (text :t.administration/save)]))

(defn- cancel-button []
  [:button.btn.btn-secondary
   {:on-click #(dispatch! "/#/administration/forms")}
   (text :t.administration/cancel)])

(defn- form-fields [fields]
  (into [:div]
        (map-indexed (fn [field-index field]
                       [:div.form-field {:key field-index}
                        [:div.form-field-header
                         [:h4 (text-format :t.create-form/field-n (inc field-index))]
                         [:div.form-field-controls
                          [move-form-field-up-button field-index]
                          [move-form-field-down-button field-index]
                          [remove-form-field-button field-index]]]

                        [form-field-title-field field-index]
                        [form-field-type-radio-group field-index]
                        (when (supports-optional? field)
                          [form-field-optional-checkbox field-index])
                        (when (supports-input-prompt? field)
                          [form-field-input-prompt-field field-index])
                        (when (supports-maxlength? field)
                          [form-field-maxlength-field field-index])
                        (when (supports-options? field)
                          [form-field-option-fields field-index])])
                     fields)))

(defn- form-field-to-application-field
  "Convert a field from the form create model to the application view model."
  [field]
  (merge {:field/type (keyword (:type field))
          :field/title (:title field)}
         (when (supports-optional? field)
           {:field/optional (:optional field)})
         (when (supports-input-prompt? field)
           {:field/placeholder (:input-prompt field)})
         (when (supports-maxlength? field)
           {:field/max-length (parse-int (:maxlength field))})
         (when (supports-options? field)
           {:field/options (:options field)})))

(defn- field-preview [field]
  [fields/field (form-field-to-application-field field)])

(defn form-preview [form]
  [collapsible/component
   {:id "preview-form"
    :title (text :t.administration/preview)
    :always (into [:div]
                  (for [field (:fields form)]
                    [field-preview field]))}])

(defn create-form-page []
  (let [form @(rf/subscribe [::form])]
    [:div
     [administration-navigator-container]
     [:h2 (text :t.administration/create-form)]
     [:div.container-fluid.editor-content
      [:div.row
       [:div.col-lg
        [collapsible/component
         {:id "create-form"
          :title (text :t.administration/create-form)
          :always [:div
                   [form-organization-field]
                   [form-title-field]
                   [form-fields (:fields form)]

                   [:div.form-field.new-form-field
                    [add-form-field-button]]

                   [:div.col.commands
                    [cancel-button]
                    [save-form-button #(rf/dispatch [::create-form %])]]]}]]
       [:div.col-lg
        [form-preview form]]]]]))<|MERGE_RESOLUTION|>--- conflicted
+++ resolved
@@ -10,11 +10,7 @@
             [rems.config :refer [dev-environment?]]
             [rems.fields :as fields]
             [rems.text :refer [text text-format localize-item]]
-<<<<<<< HEAD
-            [rems.util :refer [dispatch! post! parse-int]]
-=======
-            [rems.util :refer [dispatch! post! normalize-option-key]]
->>>>>>> 899e0ccd
+            [rems.util :refer [dispatch! post! normalize-option-key parse-int]]
             [rems.status-modal :as status-modal]
             [reagent.core :as r]))
 
