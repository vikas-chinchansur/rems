(ns rems.administration.create-form
  (:require [clojure.string :as str]
            [goog.string :refer [parseInt]]
            [re-frame.core :as rf]
            [rems.administration.administration :refer [administration-navigator-container]]
            [rems.administration.components :refer [checkbox localized-text-field radio-button-group text-field]]
            [rems.administration.items :as items]
            [rems.atoms :refer [enrich-user]]
            [rems.collapsible :as collapsible]
            [rems.config :refer [dev-environment?]]
            [rems.fields :as fields]
            [rems.text :refer [text text-format localize-item]]
            [rems.util :refer [dispatch! post!]]
            [rems.status-modal :as status-modal]
            [reagent.core :as r]))

(rf/reg-event-fx
 ::enter-page
 (fn [{:keys [db]}]
   {:db (assoc db ::form {:fields []})}))

;;;; form state

;; TODO rename item->field
(rf/reg-sub ::form (fn [db _] (::form db)))
(rf/reg-event-db ::set-form-field (fn [db [_ keys value]] (assoc-in db (concat [::form] keys) value)))

(rf/reg-event-db ::add-form-field (fn [db [_]] (update-in db [::form :fields] items/add {:type "text"})))
(rf/reg-event-db ::remove-form-field (fn [db [_ field-index]] (update-in db [::form :fields] items/remove field-index)))
(rf/reg-event-db ::move-form-field-up (fn [db [_ field-index]] (update-in db [::form :fields] items/move-up field-index)))
(rf/reg-event-db ::move-form-field-down (fn [db [_ field-index]] (update-in db [::form :fields] items/move-down field-index)))

(rf/reg-event-db
 ::add-form-field-option
 (fn [db [_ field-index]]
   (update-in db [::form :fields field-index :options] items/add {})))

(rf/reg-event-db
 ::remove-form-field-option
 (fn [db [_ field-index option-index]]
   (update-in db [::form :fields field-index :options] items/remove option-index)))

(rf/reg-event-db
 ::move-form-field-option-up
 (fn [db [_ field-index option-index]]
   (update-in db [::form :fields field-index :options] items/move-up option-index)))

(rf/reg-event-db
 ::move-form-field-option-down
 (fn [db [_ field-index option-index]]
   (update-in db [::form :fields field-index :options] items/move-down option-index)))


;;;; form submit

(defn- supports-optional? [field]
  (not= "label" (:type field)))

(defn- supports-input-prompt? [field]
  (contains? #{"text" "texta" "description"} (:type field)))

(defn- supports-maxlength? [field]
  (contains? #{"text" "texta"} (:type field)))

(defn- supports-options? [field]
  (contains? #{"option" "multiselect"} (:type field)))

(defn- localized-string? [lstr languages]
  (and (= (set (keys lstr))
          (set languages))
       (every? string? (vals lstr))))

(defn- valid-required-localized-string? [lstr languages]
  (and (localized-string? lstr languages)
       (every? #(not (str/blank? %))
               (vals lstr))))

(defn- valid-optional-localized-string? [lstr languages]
  (and (localized-string? lstr languages)
       ;; partial translations are not allowed
       (or (every? #(not (str/blank? %))
                   (vals lstr))
           (every? str/blank?
                   (vals lstr)))))

(defn- valid-option? [option languages]
  (and (not (str/blank? (:key option)))
       (valid-required-localized-string? (:label option) languages)))

<<<<<<< HEAD
(defn- parse-maxlength [maxlength]
  (let [parsed (parseInt maxlength)]
    (when-not (js/isNaN parsed) parsed)))

(defn- valid-request-item? [item languages]
  (and (valid-required-localized-string? (:title item) languages)
       (boolean? (:optional item))
       (not (str/blank? (:type item)))
       (if (supports-input-prompt? item)
         (valid-optional-localized-string? (:input-prompt item) languages)
         (nil? (:input-prompt item)))
       (if (supports-maxlength? item)
         (not (neg? (:maxlength item)))
	 (nil? (:maxlength item)))
       (if (supports-options? item)
         (every? #(valid-option? % languages) (:options item))
         (nil? (:options item)))))
=======
(defn- valid-request-field? [field languages]
  (and (valid-required-localized-string? (:title field) languages)
       (boolean? (:optional field))
       (not (str/blank? (:type field)))
       (if (supports-input-prompt? field)
         (valid-optional-localized-string? (:input-prompt field) languages)
         (nil? (:input-prompt field)))
       (if (supports-options? field)
         (every? #(valid-option? % languages) (:options field))
         (nil? (:options field)))))
>>>>>>> c88b9a39

(defn- valid-request? [request languages]
  (and (not (str/blank? (:organization request)))
       (not (str/blank? (:title request)))
       (every? #(valid-request-field? % languages) (:fields request))))

(defn build-localized-string [lstr languages]
  (into {} (for [language languages]
             [language (get lstr language "")])))

<<<<<<< HEAD
(defn- build-request-item [item languages]
  (merge {:title (build-localized-string (:title item) languages)
          :optional (boolean (:optional item))
          :type (:type item)}
         (when (supports-input-prompt? item)
           {:input-prompt (build-localized-string (:input-prompt item) languages)})
         (when (supports-maxlength? item)
           {:maxlength (parse-maxlength (:maxlength item))})
         (when (supports-options? item)
           {:options (for [{:keys [key label]} (:options item)]
=======
(defn- build-request-field [field languages]
  (merge {:title (build-localized-string (:title field) languages)
          :optional (boolean (:optional field))
          :type (:type field)}
         (when (supports-input-prompt? field)
           {:input-prompt (build-localized-string (:input-prompt field) languages)})
         (when (supports-maxlength? field)
           {:maxlength (when-not (str/blank? (:maxlength field))
                         (parseInt (:maxlength field)))})
         (when (supports-options? field)
           {:options (for [{:keys [key label]} (:options field)]
>>>>>>> c88b9a39
                       {:key key
                        :label (build-localized-string label languages)})})))

(defn build-request [form languages]
  (let [request {:organization (:organization form)
                 :title (:title form)
                 :fields (mapv #(build-request-field % languages) (:fields form))}]
    (when (valid-request? request languages)
      request)))

(rf/reg-event-fx
 ::create-form
 (fn [_ [_ request]]
   (status-modal/common-pending-handler! (text :t.administration/create-form))
   (post! "/api/forms/create" {:params request
                               :handler (partial status-modal/common-success-handler! #(dispatch! (str "#/administration/forms/" (:id %))))
                               :error-handler status-modal/common-error-handler!})
   {}))


;;;; UI

(def ^:private context
  {:get-form ::form
   :update-form ::set-form-field})

(defn- form-organization-field []
  [text-field context {:keys [:organization]
                       :label (text :t.administration/organization)
                       :placeholder (text :t.administration/organization-placeholder)}])

(defn- form-title-field []
  [text-field context {:keys [:title]
                       :label (text :t.create-form/title)}])

(defn- form-field-title-field [field-index]
  [localized-text-field context {:keys [:fields field-index :title]
                                 :label (text :t.create-form/field-title)}])

(defn- form-field-input-prompt-field [field-index]
  [localized-text-field context {:keys [:fields field-index :input-prompt]
                                 :label (text :t.create-form/input-prompt)}])

<<<<<<< HEAD
(defn- form-item-maxlength-field [item-index]
  [text-field context {:keys [:items item-index :maxlength]
                       :label (text :t.create-form/maxlength)}])
=======
(defn- form-field-maxlength-field [field-index]
  [number-field context {:keys [:fields field-index :maxlength]
                         :label (text :t.create-form/maxlength)}])
>>>>>>> c88b9a39

(defn- add-form-field-option-button [field-index]
  [:a {:href "#"
       :on-click (fn [event]
                   (.preventDefault event)
                   (rf/dispatch [::add-form-field-option field-index]))}
   (text :t.create-form/add-option)])

(defn- remove-form-field-option-button [field-index option-index]
  [items/remove-button #(rf/dispatch [::remove-form-field-option field-index option-index])])

(defn- move-form-field-option-up-button [field-index option-index]
  [items/move-up-button #(rf/dispatch [::move-form-field-option-up field-index option-index])])

(defn- move-form-field-option-down-button [field-index option-index]
  [items/move-down-button #(rf/dispatch [::move-form-field-option-down field-index option-index])])

(defn- form-field-option-field [field-index option-index]
  [:div.form-field-option
   [:div.form-field-header
    [:h4 (text-format :t.create-form/option-n (inc option-index))]
    [:div.form-field-controls
     [move-form-field-option-up-button field-index option-index]
     [move-form-field-option-down-button field-index option-index]
     [remove-form-field-option-button field-index option-index]]]
   [text-field context {:keys [:fields field-index :options option-index :key]
                        :label (text :t.create-form/option-key)
                        :normalizer fields/normalize-option-key}]
   [localized-text-field context {:keys [:fields field-index :options option-index :label]
                                  :label (text :t.create-form/option-label)}]])

(defn- form-field-option-fields [field-index]
  (let [form @(rf/subscribe [::form])]
    (into (into [:div]
                (for [option-index (range (count (get-in form [:fields field-index :options])))]
                  [form-field-option-field field-index option-index]))
          [[:div.form-field-option.new-form-field-option
            [add-form-field-option-button field-index]]])))

(defn- form-field-type-radio-group [field-index]
  [radio-button-group context {:id (str "radio-group-" field-index)
                               :keys [:fields field-index :type]
                               :orientation :vertical
                               :options [{:value "text", :label (text :t.create-form/type-text)}
                                         {:value "texta", :label (text :t.create-form/type-texta)}
                                         {:value "description", :label (text :t.create-form/type-description)}
                                         {:value "option", :label (text :t.create-form/type-option)}
                                         {:value "multiselect", :label (text :t.create-form/type-multiselect)}
                                         {:value "date", :label (text :t.create-form/type-date)}
                                         {:value "attachment", :label (text :t.create-form/type-attachment)}
                                         {:value "label", :label (text :t.create-form/type-label)}]}])

(defn- form-field-optional-checkbox [field-index]
  [checkbox context {:keys [:fields field-index :optional]
                     :label (text :t.create-form/optional)}])

(defn- add-form-field-button []
  [:a {:href "#"
       :on-click (fn [event]
                   (.preventDefault event)
                   (rf/dispatch [::add-form-field]))}
   (text :t.create-form/add-form-field)])

(defn- remove-form-field-button [field-index]
  [items/remove-button #(rf/dispatch [::remove-form-field field-index])])

(defn- move-form-field-up-button [field-index]
  [items/move-up-button #(rf/dispatch [::move-form-field-up field-index])])

(defn- move-form-field-down-button [field-index]
  [items/move-down-button #(rf/dispatch [::move-form-field-down field-index])])

(defn- save-form-button [on-click]
  (let [form @(rf/subscribe [::form])
        languages @(rf/subscribe [:languages])
        request (build-request form languages)]
    [:button.btn.btn-primary
     {:on-click #(on-click request)
      :disabled (nil? request)}
     (text :t.administration/save)]))

(defn- cancel-button []
  [:button.btn.btn-secondary
   {:on-click #(dispatch! "/#/administration/forms")}
   (text :t.administration/cancel)])

(defn- form-fields [fields]
  (into [:div]
        (map-indexed (fn [field-index field]
                       [:div.form-field {:key field-index}
                        [:div.form-field-header
                         [:h4 (text-format :t.create-form/field-n (inc field-index))]
                         [:div.form-field-controls
                          [move-form-field-up-button field-index]
                          [move-form-field-down-button field-index]
                          [remove-form-field-button field-index]]]

                        [form-field-title-field field-index]
                        [form-field-type-radio-group field-index]
                        (when (supports-optional? field)
                          [form-field-optional-checkbox field-index])
                        (when (supports-input-prompt? field)
                          [form-field-input-prompt-field field-index])
                        (when (supports-maxlength? field)
                          [form-field-maxlength-field field-index])
                        (when (supports-options? field)
                          [form-field-option-fields field-index])])
                     fields)))

(defn- form-field-to-application-field
  "Convert a field from the form create model to the application view model."
  [field]
  {:field/type (keyword (:type field))
   :field/title (:title field)
   :field/placeholder (:input-prompt field)
   :field/max-length (parse-maxlength (:maxlength field))
   :field/optional (:optional field)
   :field/options (:options field)})

(defn- field-preview [field]
  [fields/field (form-field-to-application-field field)])

(defn form-preview [form]
  [collapsible/component
   {:id "preview-form"
    :title (text :t.administration/preview)
    :always (into [:div]
                  (for [field (:fields form)]
                    [field-preview field]))}])

(defn create-form-page []
  (let [form @(rf/subscribe [::form])]
    [:div
     [administration-navigator-container]
     [:h2 (text :t.administration/create-form)]
     [:div.container-fluid.editor-content
      [:div.row
       [:div.col-lg
        [collapsible/component
         {:id "create-form"
          :title (text :t.administration/create-form)
          :always [:div
                   [form-organization-field]
                   [form-title-field]
                   [form-fields (:fields form)]

                   [:div.form-field.new-form-field
                    [add-form-field-button]]

                   [:div.col.commands
                    [cancel-button]
                    [save-form-button #(rf/dispatch [::create-form %])]]]}]]
       [:div.col-lg
        [form-preview form]]]]]))<|MERGE_RESOLUTION|>--- conflicted
+++ resolved
@@ -87,25 +87,10 @@
   (and (not (str/blank? (:key option)))
        (valid-required-localized-string? (:label option) languages)))
 
-<<<<<<< HEAD
 (defn- parse-maxlength [maxlength]
   (let [parsed (parseInt maxlength)]
     (when-not (js/isNaN parsed) parsed)))
 
-(defn- valid-request-item? [item languages]
-  (and (valid-required-localized-string? (:title item) languages)
-       (boolean? (:optional item))
-       (not (str/blank? (:type item)))
-       (if (supports-input-prompt? item)
-         (valid-optional-localized-string? (:input-prompt item) languages)
-         (nil? (:input-prompt item)))
-       (if (supports-maxlength? item)
-         (not (neg? (:maxlength item)))
-	 (nil? (:maxlength item)))
-       (if (supports-options? item)
-         (every? #(valid-option? % languages) (:options item))
-         (nil? (:options item)))))
-=======
 (defn- valid-request-field? [field languages]
   (and (valid-required-localized-string? (:title field) languages)
        (boolean? (:optional field))
@@ -113,10 +98,12 @@
        (if (supports-input-prompt? field)
          (valid-optional-localized-string? (:input-prompt field) languages)
          (nil? (:input-prompt field)))
+       (if (supports-maxlength? field)
+         (not (neg? (:maxlength field)))
+	 (nil? (:maxlength field)))
        (if (supports-options? field)
          (every? #(valid-option? % languages) (:options field))
          (nil? (:options field)))))
->>>>>>> c88b9a39
 
 (defn- valid-request? [request languages]
   (and (not (str/blank? (:organization request)))
@@ -127,18 +114,6 @@
   (into {} (for [language languages]
              [language (get lstr language "")])))
 
-<<<<<<< HEAD
-(defn- build-request-item [item languages]
-  (merge {:title (build-localized-string (:title item) languages)
-          :optional (boolean (:optional item))
-          :type (:type item)}
-         (when (supports-input-prompt? item)
-           {:input-prompt (build-localized-string (:input-prompt item) languages)})
-         (when (supports-maxlength? item)
-           {:maxlength (parse-maxlength (:maxlength item))})
-         (when (supports-options? item)
-           {:options (for [{:keys [key label]} (:options item)]
-=======
 (defn- build-request-field [field languages]
   (merge {:title (build-localized-string (:title field) languages)
           :optional (boolean (:optional field))
@@ -146,11 +121,9 @@
          (when (supports-input-prompt? field)
            {:input-prompt (build-localized-string (:input-prompt field) languages)})
          (when (supports-maxlength? field)
-           {:maxlength (when-not (str/blank? (:maxlength field))
-                         (parseInt (:maxlength field)))})
+           {:maxlength (parse-maxlength (:maxlength field))})
          (when (supports-options? field)
            {:options (for [{:keys [key label]} (:options field)]
->>>>>>> c88b9a39
                        {:key key
                         :label (build-localized-string label languages)})})))
 
@@ -194,15 +167,9 @@
   [localized-text-field context {:keys [:fields field-index :input-prompt]
                                  :label (text :t.create-form/input-prompt)}])
 
-<<<<<<< HEAD
-(defn- form-item-maxlength-field [item-index]
-  [text-field context {:keys [:items item-index :maxlength]
+(defn- form-field-maxlength-field [field-index]
+  [text-field context {:keys [:fields field-index :maxlength]
                        :label (text :t.create-form/maxlength)}])
-=======
-(defn- form-field-maxlength-field [field-index]
-  [number-field context {:keys [:fields field-index :maxlength]
-                         :label (text :t.create-form/maxlength)}])
->>>>>>> c88b9a39
 
 (defn- add-form-field-option-button [field-index]
   [:a {:href "#"
