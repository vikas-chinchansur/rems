(ns rems.administration.license
  (:require [clojure.string :as str]
            [re-frame.core :as rf]
            [rems.administration.administration :refer [administration-navigator-container]]
            [rems.atoms :refer [info-field readonly-checkbox]]
            [rems.collapsible :as collapsible]
<<<<<<< HEAD
            [rems.text :refer [text localize-item]]
            [rems.util :refer [dispatch! fetch post!]]
            [rems.atoms :as atoms]))
=======
            [rems.spinner :as spinner]
            [rems.text :refer [localize-time text text-format]]
            [rems.util :refer [dispatch! fetch put!]]))
>>>>>>> 31ddb3df

(rf/reg-event-fx
 ::enter-page
 (fn [{:keys [db]} [_ license-id]]
   {:db (assoc db ::loading? true)
    ::fetch-license [license-id]}))

(defn- fetch-license [license-id]
  (fetch (str "/api/licenses/" license-id)
         {:handler #(rf/dispatch [::fetch-license-result %])}))

(rf/reg-fx ::fetch-license (fn [[license-id]] (fetch-license license-id)))

(rf/reg-event-db
<<<<<<< HEAD
 ::set-form-field
 (fn [db [_ keys value]]
   (assoc-in db (concat [::form] keys) value)))

; form submit

(def license-type-link "link")
(def license-type-text "text")
(def license-type-attachment "attachment")

(defn parse-textcontent [form license-type]
  (case license-type
    license-type-link (:link form)
    license-type-text (:text form)
    license-type-attachment (:attachment-filename form)
    nil))

(defn- build-localization [data license-type]
  {:title (:title data)
   :textcontent (parse-textcontent data license-type)
   :attachment (:attachment data)})

(defn- valid-localization? [data]
  (and (not (str/blank? (:title data)))
       (not (str/blank? (:textcontent data)))))

(defn- valid-request? [request languages]
  (and (not (str/blank? (:licensetype request)))
       (= (set languages)
          (set (keys (:localizations request))))
       (every? valid-localization? (vals (:localizations request)))))

(defn build-request [form default-language languages]
  (let [license-type (:licensetype form)
        request {:licensetype license-type
                 :localizations (into {} (map (fn [[lang data]]
                                                [lang (build-localization data license-type)])
                                              (:localizations form)))}]
    (when (valid-request? request languages)
      (localize-item request default-language))))

(defn- create-license [request]
  (post! "/api/licenses/create" {:params request
                                 ; TODO: error handling
                                 :handler (fn [resp] (dispatch! "#/administration"))}))

(rf/reg-event-fx
 ::create-license
 (fn [_ [_ request]]
   (create-license request)
   {}))


;;;; UI

(def ^:private context {:get-form ::form
                        :update-form ::set-form-field})

(defn- language-heading [language]
  [:h2 (str/upper-case (name language))])

(defn- license-title-field [language]
  [text-field context {:keys [:localizations language :title]
                       :label (text :t.create-license/title)}])

(defn- license-type-radio-group []
  [radio-button-group context {:keys [:licensetype]
                               :orientation :horizontal
                               :options [{:value license-type-link
                                          :label (text :t.create-license/external-link)}
                                         {:value license-type-text
                                          :label (text :t.create-license/inline-text)}
                                         {:value license-type-attachment
                                          :label (text :t.create-license/license-attachment)}]}])

(defn- current-licence-type []
  (let [form @(rf/subscribe [::form])]
    (:licensetype form)))

(defn- license-link-field [language]
  (when (= license-type-link (current-licence-type))
    [text-field context {:keys [:localizations language :link]
                         :label (text :t.create-license/link-to-license)
                         :placeholder "https://example.com/license"}]))

(defn- set-attachment []
  (fn [event]
    (let [filecontent (aget (.. event -target -files) 0)
          form-data (doto (js/FormData.)
                      (.append "file" filecontent))]
      (rf/dispatch [::set-form-field [:attachment-filename] (.-name filecontent)])
      (rf/dispatch [::set-form-field [:attachment] form-data]))))

(defn- remove-attachment-action [_]
  (rf/dispatch [::set-form-field [:attachment-filename] nil]))

(defn- license-text-field [language]
  (when (= license-type-text (current-licence-type))
    [textarea-autosize context {:keys [:localizations language :text]
                                :label (text :t.create-license/license-text)}]))

(defn- license-attachment-field [language]
  (when (= license-type-attachment (current-licence-type))
    (let [form @(rf/subscribe [::form])
          title (get-in form [:localizations language :title])
          filename (get form :attachment-filename)
          filename-field [:a.btn.btn-secondary.mr-2
                          {:href (str "/api/licenses/license/?license-title=" title "&locale="language)
                           :target :_new}
                          filename " " (atoms/external-link)]
          upload-field [:div.upload-file.mr-2
                        [:input {:style {:display "none"}
                                 :type "file"
                                 :id "upload-license-button"
                                 :accept ".pdf, .doc, .docx, .ppt, .pptx, .txt, image/*"
                                 :on-change set-attachment}]
                        [:button.btn.btn-secondary {:on-click #(.click (.getElementById js/document "upload-license-button"))}
                         (text :t.form/upload)]]
          remove-button [:button.btn.btn-secondary.mr-2
                         {:on-click remove-attachment-action}
                         (text :t.form/attachment-remove)]]
      (if (empty? filename)
        upload-field
        [:div {:style {:display :flex :justify-content :flex-start}}
         filename-field
         remove-button]))))

(defn- save-license-button []
  (let [form @(rf/subscribe [::form])
        default-language @(rf/subscribe [:default-language])
        languages @(rf/subscribe [:languages])
        request (build-request form default-language languages)]
    [:button.btn.btn-primary
     {:on-click #(rf/dispatch [::create-license request])
      :disabled (nil? request)}
     (text :t.administration/save)]))

(defn- cancel-button []
  [:button.btn.btn-secondary
   {:on-click #(dispatch! "/#/administration")}
   (text :t.administration/cancel)])

(defn create-license-page []
  (let [default-language @(rf/subscribe [:default-language])
        languages @(rf/subscribe [:languages])]
    [collapsible/component
     {:id "create-license"
      :title (text :t.navigation/create-license)
      :always [:div
               [license-type-radio-group]
               [language-heading default-language]
               [license-title-field default-language]
               [license-link-field default-language]
               [license-text-field default-language]
               [license-attachment-field default-language]

               (doall (for [language (remove #(= % default-language) languages)]
                        [:div {:key language}
                         [language-heading language]
                         [license-title-field language]
                         [license-link-field language]
                         [license-text-field language]
                         [license-attachment-field default-language]]))

               [:div.col.commands
                [cancel-button]
                [save-license-button]]]}]))
=======
 ::fetch-license-result
 (fn [db [_ license]]
   (-> db
       (assoc ::license license)
       (dissoc ::loading?))))

(rf/reg-sub ::license (fn [db _] (::license db)))
(rf/reg-sub ::loading? (fn [db _] (::loading? db)))

(defn- back-button []
  [:button.btn.btn-secondary
   {:on-click #(dispatch! "/#/administration/licenses")}
   (text :t.administration/back)])

(defn- to-create-license []
  [:a.btn.btn-primary
   {:href "/#/administration/create-license"}
   (text :t.administration/create-license)])

(defn inline-info-field [text value]
  [info-field text value {:inline? true}])

(defn license-view [license language]
  [:div.spaced-vertically-3
   [collapsible/component
    {:id "license"
     :title [:span (get-in license [:localizations language :title] (:title license))]
     :always (into [:div]
                   (concat
                    [[inline-info-field (text :t.administration/title) (:title license)]]
                    (for [[langcode localization] (:localizations license)]
                      [inline-info-field (str (text :t.administration/title)
                                              " "
                                              (str/upper-case (name langcode))) (:title localization)])
                    [[inline-info-field (text :t.administration/type) (:licensetype license)]
                     [inline-info-field (text :t.administration/start) (localize-time (:start license))]
                     [inline-info-field (text :t.administration/end) (localize-time (:end license))]
                     [inline-info-field (text :t.administration/active) [readonly-checkbox (:active license)]]]))}]
   [:div.col.commands [back-button]]])

(defn license-page []
  (let [license (rf/subscribe [::license])
        language (rf/subscribe [:language])
        loading? (rf/subscribe [::loading?])]
    (fn []
      [:div
       [administration-navigator-container]
       [:h2 (text :t.administration/license)]
       (if @loading?
         [spinner/big]
         [license-view @license @language])])))
>>>>>>> 31ddb3df
<|MERGE_RESOLUTION|>--- conflicted
+++ resolved
@@ -4,15 +4,9 @@
             [rems.administration.administration :refer [administration-navigator-container]]
             [rems.atoms :refer [info-field readonly-checkbox]]
             [rems.collapsible :as collapsible]
-<<<<<<< HEAD
-            [rems.text :refer [text localize-item]]
-            [rems.util :refer [dispatch! fetch post!]]
-            [rems.atoms :as atoms]))
-=======
             [rems.spinner :as spinner]
             [rems.text :refer [localize-time text text-format]]
             [rems.util :refer [dispatch! fetch put!]]))
->>>>>>> 31ddb3df
 
 (rf/reg-event-fx
  ::enter-page
@@ -27,175 +21,6 @@
 (rf/reg-fx ::fetch-license (fn [[license-id]] (fetch-license license-id)))
 
 (rf/reg-event-db
-<<<<<<< HEAD
- ::set-form-field
- (fn [db [_ keys value]]
-   (assoc-in db (concat [::form] keys) value)))
-
-; form submit
-
-(def license-type-link "link")
-(def license-type-text "text")
-(def license-type-attachment "attachment")
-
-(defn parse-textcontent [form license-type]
-  (case license-type
-    license-type-link (:link form)
-    license-type-text (:text form)
-    license-type-attachment (:attachment-filename form)
-    nil))
-
-(defn- build-localization [data license-type]
-  {:title (:title data)
-   :textcontent (parse-textcontent data license-type)
-   :attachment (:attachment data)})
-
-(defn- valid-localization? [data]
-  (and (not (str/blank? (:title data)))
-       (not (str/blank? (:textcontent data)))))
-
-(defn- valid-request? [request languages]
-  (and (not (str/blank? (:licensetype request)))
-       (= (set languages)
-          (set (keys (:localizations request))))
-       (every? valid-localization? (vals (:localizations request)))))
-
-(defn build-request [form default-language languages]
-  (let [license-type (:licensetype form)
-        request {:licensetype license-type
-                 :localizations (into {} (map (fn [[lang data]]
-                                                [lang (build-localization data license-type)])
-                                              (:localizations form)))}]
-    (when (valid-request? request languages)
-      (localize-item request default-language))))
-
-(defn- create-license [request]
-  (post! "/api/licenses/create" {:params request
-                                 ; TODO: error handling
-                                 :handler (fn [resp] (dispatch! "#/administration"))}))
-
-(rf/reg-event-fx
- ::create-license
- (fn [_ [_ request]]
-   (create-license request)
-   {}))
-
-
-;;;; UI
-
-(def ^:private context {:get-form ::form
-                        :update-form ::set-form-field})
-
-(defn- language-heading [language]
-  [:h2 (str/upper-case (name language))])
-
-(defn- license-title-field [language]
-  [text-field context {:keys [:localizations language :title]
-                       :label (text :t.create-license/title)}])
-
-(defn- license-type-radio-group []
-  [radio-button-group context {:keys [:licensetype]
-                               :orientation :horizontal
-                               :options [{:value license-type-link
-                                          :label (text :t.create-license/external-link)}
-                                         {:value license-type-text
-                                          :label (text :t.create-license/inline-text)}
-                                         {:value license-type-attachment
-                                          :label (text :t.create-license/license-attachment)}]}])
-
-(defn- current-licence-type []
-  (let [form @(rf/subscribe [::form])]
-    (:licensetype form)))
-
-(defn- license-link-field [language]
-  (when (= license-type-link (current-licence-type))
-    [text-field context {:keys [:localizations language :link]
-                         :label (text :t.create-license/link-to-license)
-                         :placeholder "https://example.com/license"}]))
-
-(defn- set-attachment []
-  (fn [event]
-    (let [filecontent (aget (.. event -target -files) 0)
-          form-data (doto (js/FormData.)
-                      (.append "file" filecontent))]
-      (rf/dispatch [::set-form-field [:attachment-filename] (.-name filecontent)])
-      (rf/dispatch [::set-form-field [:attachment] form-data]))))
-
-(defn- remove-attachment-action [_]
-  (rf/dispatch [::set-form-field [:attachment-filename] nil]))
-
-(defn- license-text-field [language]
-  (when (= license-type-text (current-licence-type))
-    [textarea-autosize context {:keys [:localizations language :text]
-                                :label (text :t.create-license/license-text)}]))
-
-(defn- license-attachment-field [language]
-  (when (= license-type-attachment (current-licence-type))
-    (let [form @(rf/subscribe [::form])
-          title (get-in form [:localizations language :title])
-          filename (get form :attachment-filename)
-          filename-field [:a.btn.btn-secondary.mr-2
-                          {:href (str "/api/licenses/license/?license-title=" title "&locale="language)
-                           :target :_new}
-                          filename " " (atoms/external-link)]
-          upload-field [:div.upload-file.mr-2
-                        [:input {:style {:display "none"}
-                                 :type "file"
-                                 :id "upload-license-button"
-                                 :accept ".pdf, .doc, .docx, .ppt, .pptx, .txt, image/*"
-                                 :on-change set-attachment}]
-                        [:button.btn.btn-secondary {:on-click #(.click (.getElementById js/document "upload-license-button"))}
-                         (text :t.form/upload)]]
-          remove-button [:button.btn.btn-secondary.mr-2
-                         {:on-click remove-attachment-action}
-                         (text :t.form/attachment-remove)]]
-      (if (empty? filename)
-        upload-field
-        [:div {:style {:display :flex :justify-content :flex-start}}
-         filename-field
-         remove-button]))))
-
-(defn- save-license-button []
-  (let [form @(rf/subscribe [::form])
-        default-language @(rf/subscribe [:default-language])
-        languages @(rf/subscribe [:languages])
-        request (build-request form default-language languages)]
-    [:button.btn.btn-primary
-     {:on-click #(rf/dispatch [::create-license request])
-      :disabled (nil? request)}
-     (text :t.administration/save)]))
-
-(defn- cancel-button []
-  [:button.btn.btn-secondary
-   {:on-click #(dispatch! "/#/administration")}
-   (text :t.administration/cancel)])
-
-(defn create-license-page []
-  (let [default-language @(rf/subscribe [:default-language])
-        languages @(rf/subscribe [:languages])]
-    [collapsible/component
-     {:id "create-license"
-      :title (text :t.navigation/create-license)
-      :always [:div
-               [license-type-radio-group]
-               [language-heading default-language]
-               [license-title-field default-language]
-               [license-link-field default-language]
-               [license-text-field default-language]
-               [license-attachment-field default-language]
-
-               (doall (for [language (remove #(= % default-language) languages)]
-                        [:div {:key language}
-                         [language-heading language]
-                         [license-title-field language]
-                         [license-link-field language]
-                         [license-text-field language]
-                         [license-attachment-field default-language]]))
-
-               [:div.col.commands
-                [cancel-button]
-                [save-license-button]]]}]))
-=======
  ::fetch-license-result
  (fn [db [_ license]]
    (-> db
@@ -246,5 +71,4 @@
        [:h2 (text :t.administration/license)]
        (if @loading?
          [spinner/big]
-         [license-view @license @language])])))
->>>>>>> 31ddb3df
+         [license-view @license @language])])))