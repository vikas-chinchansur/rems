--- conflicted
+++ resolved
@@ -5,13 +5,7 @@
             [rems.autocomplete :as autocomplete]
             [rems.collapsible :as collapsible]
             [rems.text :refer [text text-format localize-item]]
-<<<<<<< HEAD
-            [rems.util :refer [dispatch! fetch post! vec-dissoc]]
-            [rems.autocomplete :as autocomplete]
-            [rems.application :refer [enrich-user]]))
-=======
-            [rems.util :refer [dispatch! fetch post!]]))
->>>>>>> ff670521
+            [rems.util :refer [dispatch! fetch post! vec-dissoc]]))
 
 (defn- valid-request? [request]
   (and (not (str/blank? (:prefix request)))
