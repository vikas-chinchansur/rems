(ns rems.administration.create-category
  (:require [clojure.string :as str]
            [re-frame.core :as rf]
            [medley.core :refer [assoc-some]]
            [rems.administration.administration :as administration]
            [rems.administration.components :refer [localized-text-field number-field]]
            [rems.atoms :as atoms :refer [document-title]]
            [rems.collapsible :as collapsible]
            [rems.dropdown :as dropdown]
            [rems.fetcher :as fetcher]
            [rems.flash-message :as flash-message]
            [rems.spinner :as spinner]
            [rems.text :refer [text localized]]
            [rems.util :refer [navigate! post!]]))

(rf/reg-event-fx
 ::enter-page
 (fn [{:keys [db]}]
   {:db (dissoc db ::form)
    :dispatch-n [[::categories]]}))

(fetcher/reg-fetcher ::categories "/api/categories")

(rf/reg-sub ::form (fn [db _] (::form db)))
(rf/reg-event-db ::set-form-field (fn [db [_ keys value]] (assoc-in db (concat [::form] keys) value)))

(rf/reg-sub ::selected-categories (fn [db _] (get-in db [::form :categories])))
(rf/reg-event-db ::set-selected-categories (fn [db [_ categories]] (assoc-in db [::form :categories] categories)))

(defn- valid-request? [request]
  (not (str/blank? (:category/title request))))

(defn build-request [form]
<<<<<<< HEAD
  (let [request {:category/title (:title form)
                 :category/description (:description form)
                 :category/display-order (:display-order form)
                 :category/children (map #(select-keys % [:category/id]) (:categories form))}]
=======
  (let [request (-> {:category/title (:title form)}
                    (assoc-some :category/description (:description form))
                    (assoc-some :category/children (seq (map #(select-keys % [:category/id])
                                                             (:categories form)))))]
>>>>>>> f25cdf7c
    (when (valid-request? request)
      request)))

(rf/reg-event-fx
 ::create-category
 (fn [_ [_ request]]
   (let [description [text :t.administration/save]]
     (post! "/api/categories"
            {:params request
             :handler (flash-message/default-success-handler
                       :top description #(navigate! (str "/administration/categories/" (:category/id %))))
             :error-handler (flash-message/default-error-handler :top description)}))
   {}))

(def ^:private context
  {:get-form ::form
   :update-form ::set-form-field})

(def ^:private categories-dropdown-id "categories-dropdown")

(defn- category-title-field []
  [localized-text-field context {:keys [:title]
                                 :label (text :t.administration/title)}])

(defn- category-description-field []
  [localized-text-field context {:keys [:description]
                                 :label (text :t.administration/description)}])

(defn- category-display-order-field []
  [number-field context {:keys [:display-order]
                         :label (text :t.administration/display-order)}])

(defn- category-children-field []
  (let [categories @(rf/subscribe [::categories])
        selected-categories @(rf/subscribe [::selected-categories])
        item-selected? (set selected-categories)]
    [:div.form-group
     [:label.administration-field-label {:for categories-dropdown-id} (text :t.administration/category-children)]
     [dropdown/dropdown
      {:id categories-dropdown-id
       :items categories
       :multi? true
       :item-key :category/id
       :item-label #(localized (:category/title %))
       :item-selected? item-selected?
       :clearable? true
       :on-change #(rf/dispatch [::set-selected-categories %])}]]))

(defn- save-category-button [form]
  (let [request (build-request form)]
    [:button#save.btn.btn-primary
     {:type :button
      :on-click (fn []
                  (rf/dispatch [:rems.spa/user-triggered-navigation])
                  (rf/dispatch [::create-category request]))
      :disabled (nil? request)}
     (text :t.administration/save)]))

(defn- cancel-button []
  [atoms/link {:class "btn btn-secondary"}
   "/administration/categories"
   (text :t.administration/cancel)])

(defn create-category-page []
  (let [loading? @(rf/subscribe [::categories :fetching?])
        form @(rf/subscribe [::form])]
    [:div
     [administration/navigator]
     [document-title (text :t.administration/create-category)]
     [flash-message/component :top]
     [collapsible/component
      {:id "create-category"
       :title (text :t.administration/create-category)
       :always [:div
                (if loading?
                  [:div#category-loader [spinner/big]]
                  [:div#category-editor.fields
                   [category-title-field]
                   [category-description-field]
                   [category-display-order-field]
                   [category-children-field]

                   [:div.col.commands
                    [cancel-button]
                    [save-category-button form]]])]}]]))<|MERGE_RESOLUTION|>--- conflicted
+++ resolved
@@ -31,17 +31,11 @@
   (not (str/blank? (:category/title request))))
 
 (defn build-request [form]
-<<<<<<< HEAD
-  (let [request {:category/title (:title form)
-                 :category/description (:description form)
-                 :category/display-order (:display-order form)
-                 :category/children (map #(select-keys % [:category/id]) (:categories form))}]
-=======
   (let [request (-> {:category/title (:title form)}
                     (assoc-some :category/description (:description form))
+                    (assoc-some :category/display-order (:display-order form))
                     (assoc-some :category/children (seq (map #(select-keys % [:category/id])
                                                              (:categories form)))))]
->>>>>>> f25cdf7c
     (when (valid-request? request)
       request)))
 
