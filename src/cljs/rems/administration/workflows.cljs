(ns rems.administration.workflows
  (:require [re-frame.core :as rf]
            [rems.administration.administration :refer [administration-navigator-container]]
            [rems.administration.status-flags :as status-flags]
            [rems.administration.workflow :as workflow]
            [rems.atoms :as atoms :refer [readonly-checkbox document-title]]
            [rems.flash-message :as flash-message]
            [rems.spinner :as spinner]
            [rems.table :as table]
            [rems.text :refer [localize-time text]]
            [rems.util :refer [put! fetch]]))

(rf/reg-event-fx
 ::enter-page
 (fn [{:keys [db]}]
   {:db (assoc db ::display-old? false)
    :dispatch-n [[::fetch-workflows]
                 [:rems.table/reset]]}))

(rf/reg-event-db
 ::fetch-workflows
 (fn [db]
   (fetch "/api/workflows/" {:url-params {:disabled true
                                          :archived (::display-old? db)
                                          :expired (::display-old? db)}
                             :handler #(rf/dispatch [::fetch-workflows-result %])})
   (assoc db ::loading? true)))

(rf/reg-event-db
 ::fetch-workflows-result
 (fn [db [_ workflows]]
   (-> db
       (assoc ::workflows workflows)
       (dissoc ::loading?))))

(rf/reg-sub ::workflows (fn [db _] (::workflows db)))
(rf/reg-sub ::loading? (fn [db _] (::loading? db)))

(rf/reg-event-fx
 ::set-workflow-archived
 (fn [_ [_ item description dispatch-on-finished]]
<<<<<<< HEAD
   (status-modal/common-pending-handler! description)
   (put! "/api/workflows/archived"
         {:params (select-keys item [:id :archived])
          :handler (partial status-flags/common-update-handler! #(rf/dispatch dispatch-on-finished))
          :error-handler status-modal/common-error-handler!})
   {}))

(rf/reg-event-fx
 ::set-workflow-enabled
 (fn [_ [_ item description dispatch-on-finished]]
   (status-modal/common-pending-handler! description)
   (put! "/api/workflows/enabled"
         {:params (select-keys item [:id :enabled])
          :handler (partial status-flags/common-update-handler! #(rf/dispatch dispatch-on-finished))
          :error-handler status-modal/common-error-handler!})
=======
   (put! "/api/workflows/update"
         {:params (select-keys item [:id :enabled :archived])
          :handler (flash-message/status-update-handler description #(rf/dispatch dispatch-on-finished))
          :error-handler (flash-message/default-error-handler description)})
>>>>>>> 7a9199e2
   {}))

(rf/reg-event-fx
 ::set-display-old?
 (fn [{:keys [db]} [_ display-old?]]
   {:db (assoc db ::display-old? display-old?)
    :dispatch [::fetch-workflows]}))
(rf/reg-sub ::display-old? (fn [db _] (::display-old? db)))

(defn- to-create-workflow []
  [atoms/link {:class "btn btn-primary"}
   "/#/administration/create-workflow"
   (text :t.administration/create-workflow)])

(defn- to-view-workflow [workflow-id]
  [atoms/link {:class "btn btn-primary"}
   (str "/#/administration/workflows/" workflow-id)
   (text :t.administration/view)])

(rf/reg-sub
 ::workflows-table-rows
 (fn [_ _]
   [(rf/subscribe [::workflows])])
 (fn [[workflows] _]
   (map (fn [workflow]
          {:key (:id workflow)
           :organization {:value (:organization workflow)}
           :title {:value (:title workflow)}
           :start (let [value (:start workflow)]
                    {:value value
                     :display-value (localize-time value)})
           :end (let [value (:end workflow)]
                  {:value value
                   :display-value (localize-time value)})
           :active (let [checked? (status-flags/active? workflow)]
                     {:td [:td.active
                           [readonly-checkbox checked?]]
                      :sort-value (if checked? 1 2)})
           :commands {:td [:td.commands
                           [to-view-workflow (:id workflow)]
                           [workflow/edit-button (:id workflow)]
                           [status-flags/enabled-toggle workflow #(rf/dispatch [::set-workflow-enabled %1 %2 [::fetch-workflows]])]
                           [status-flags/archived-toggle workflow #(rf/dispatch [::set-workflow-archived %1 %2 [::fetch-workflows]])]]}})
        workflows)))

(defn- workflows-list []
  (let [workflows-table {:id ::workflows
                         :columns [{:key :organization
                                    :title (text :t.administration/organization)}
                                   {:key :title
                                    :title (text :t.administration/workflow)}
                                   {:key :start
                                    :title (text :t.administration/created)}
                                   {:key :end
                                    :title (text :t.administration/end)}
                                   {:key :active
                                    :title (text :t.administration/active)
                                    :filterable? false}
                                   {:key :commands
                                    :sortable? false
                                    :filterable? false}]
                         :rows [::workflows-table-rows]
                         :default-sort-column :title}]
    [:div.mt-3
     [table/search workflows-table]
     [table/table workflows-table]]))

;; TODO Very similar components are used in here, licenses, forms, resources
(defn workflows-page []
  (into [:div
         [administration-navigator-container]
         [document-title (text :t.administration/workflows)]
         [flash-message/component]]
        (if @(rf/subscribe [::loading?])
          [[spinner/big]]
          [[to-create-workflow]
           [status-flags/display-old-toggle
            @(rf/subscribe [::display-old?])
            #(rf/dispatch [::set-display-old? %])]
           [workflows-list]])))<|MERGE_RESOLUTION|>--- conflicted
+++ resolved
@@ -39,28 +39,19 @@
 (rf/reg-event-fx
  ::set-workflow-archived
  (fn [_ [_ item description dispatch-on-finished]]
-<<<<<<< HEAD
-   (status-modal/common-pending-handler! description)
    (put! "/api/workflows/archived"
          {:params (select-keys item [:id :archived])
-          :handler (partial status-flags/common-update-handler! #(rf/dispatch dispatch-on-finished))
-          :error-handler status-modal/common-error-handler!})
+          :handler (flash-message/status-update-handler description #(rf/dispatch dispatch-on-finished))
+          :error-handler (flash-message/default-error-handler description)})
    {}))
 
 (rf/reg-event-fx
  ::set-workflow-enabled
  (fn [_ [_ item description dispatch-on-finished]]
-   (status-modal/common-pending-handler! description)
    (put! "/api/workflows/enabled"
          {:params (select-keys item [:id :enabled])
-          :handler (partial status-flags/common-update-handler! #(rf/dispatch dispatch-on-finished))
-          :error-handler status-modal/common-error-handler!})
-=======
-   (put! "/api/workflows/update"
-         {:params (select-keys item [:id :enabled :archived])
           :handler (flash-message/status-update-handler description #(rf/dispatch dispatch-on-finished))
           :error-handler (flash-message/default-error-handler description)})
->>>>>>> 7a9199e2
    {}))
 
 (rf/reg-event-fx
