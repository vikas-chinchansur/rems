(ns rems.catalogue
  (:require [ajax.core :refer [GET]]
            [re-frame.core :as rf]
            [rems.atoms :refer [external-link]]
            [rems.cart :as cart]
            [rems.db.catalogue :refer [disabled-catalogue-item?
                                       get-catalogue-item-title
                                       urn-catalogue-item-link
                                       urn-catalogue-item?]]
            [rems.guide-functions]
            [rems.table :as table]
            [rems.text :refer [text]]
            [rems.util :refer [redirect-when-unauthorized]])
  (:require-macros [rems.guide-macros :refer [component-info example]]))

(rf/reg-event-db
 ::set-sort-order
 (fn [db [_ order]]
   (assoc db ::sort-order order)))

(rf/reg-sub
 ::sort-order
 (fn [db _]
   (get db ::sort-order [:name :asc])))

(rf/reg-event-db
 ::catalogue
 (fn [db [_ catalogue]]
   (assoc db ::catalogue catalogue)))

(rf/reg-sub
 ::catalogue
 (fn [db _]
   (::catalogue db)))

(defn- catalogue-item-title [item language config]
  (let [title (get-catalogue-item-title item language)]
    (if (urn-catalogue-item? item)
      [:a.catalogue-item-link {:href (urn-catalogue-item-link item config) :target :_blank} title " " [external-link]]
      [:span title])))

(defn- catalogue-columns [lang config]
  {:name {:header #(text :t.catalogue/header)
          :value (fn [item] [catalogue-item-title item lang config])
          :sort-value #(get-catalogue-item-title % lang)}
   :cart {:value (fn [i] [cart/add-to-cart-button i])
          :sortable? false
          :class "commands"}})

(defn- catalogue-list
<<<<<<< HEAD
  [items language sort-order]
  (table/component (catalogue-columns language) [:name :cart]
                   sort-order #(rf/dispatch [::set-sort-order %])
                   :id
                   (filter (complement disabled-catalogue-item?) items)
                   {:class "catalogue"}))
=======
  [items language sort-order config]
  [table/component
   (catalogue-columns language config) [:name :cart]
   sort-order #(rf/dispatch [::set-sort-order %])
   :id
   (filter (complement disabled-catalogue-item?) items)])
>>>>>>> 639fae85

(defn- fetch-catalogue []
  (GET "/api/catalogue/" {:handler #(rf/dispatch [::catalogue %])
                          :error-handler redirect-when-unauthorized
                          :response-format :json
                          :keywords? true}))

(defn catalogue-page []
  (fetch-catalogue)
  (let [catalogue @(rf/subscribe [::catalogue])
        language @(rf/subscribe [:language])
        sort-order @(rf/subscribe [::sort-order])
        config @(rf/subscribe [:rems.config/config])]
    [:div
     [cart/cart-list-container language]
     [catalogue-list catalogue language sort-order config]]))

(defn guide []
  [:div
   (component-info catalogue-item-title)
   (example "catalogue-item-title"
            [:table.rems-table
             [:tbody
              [:tr
               [:td
                [catalogue-item-title {:title "Item title"} nil]]]]])
   (example "catalogue-item-title linked to urn.fi"
            [:table.rems-table
             [:tbody
              [:tr
               [:td
                [catalogue-item-title {:title "Item title" :resid "urn:nbn:fi:lb-201403262"} nil nil]]]]])
   (example "catalogue-item-title linked to example.org"
            [:table.rems-table
             [:tbody
              [:tr
               [:td
                [catalogue-item-title {:title "Item title" :resid "urn:nbn:fi:lb-201403262"} nil {:urn-prefix "http://example.org/"}]]]]])
   (example "catalogue-item-title in Finnish with localizations"
            [:table.rems-table
             [:tbody
              [:tr
               [:td
                [catalogue-item-title {:title "Not used when there are localizations" :localizations {:fi {:title "Suomenkielinen title"} :en {:title "English title"}}} :en]]]]])
   (example "catalogue-item-title in English with localizations"
            [:table.rems-table
             [:tbody
              [:tr
               [:td
                [catalogue-item-title {:title "Not used when there are localizations" :localizations {:fi {:title "Suomenkielinen title"} :en {:title "English title"}}} :fi]]]]])

   (component-info catalogue-list)
   (example "catalogue-list empty"
            [catalogue-list [] nil [:name :asc]])
   (example "catalogue-list with two items"
            [catalogue-list [{:title "Item title"} {:title "Another title"}] nil [:name :asc]])
   (example "catalogue-list with two items in reverse order"
            [catalogue-list [{:title "Item title"} {:title "Another title"}] nil [:name :desc]])
   (example "catalogue-list with three items, of which second is disabled"
            [catalogue-list [{:title "Item 1"} {:title "Item 2 is disabled and should not be shown" :state "disabled"} {:title "Item 3"}] nil [:name :asc]])])<|MERGE_RESOLUTION|>--- conflicted
+++ resolved
@@ -48,21 +48,13 @@
           :class "commands"}})
 
 (defn- catalogue-list
-<<<<<<< HEAD
-  [items language sort-order]
-  (table/component (catalogue-columns language) [:name :cart]
-                   sort-order #(rf/dispatch [::set-sort-order %])
-                   :id
-                   (filter (complement disabled-catalogue-item?) items)
-                   {:class "catalogue"}))
-=======
   [items language sort-order config]
   [table/component
    (catalogue-columns language config) [:name :cart]
    sort-order #(rf/dispatch [::set-sort-order %])
    :id
-   (filter (complement disabled-catalogue-item?) items)])
->>>>>>> 639fae85
+   (filter (complement disabled-catalogue-item?) items)
+   {:class "catalogue"}])
 
 (defn- fetch-catalogue []
   (GET "/api/catalogue/" {:handler #(rf/dispatch [::catalogue %])
