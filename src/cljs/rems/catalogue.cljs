(ns rems.catalogue
  (:require [re-frame.core :as rf]
            [rems.atoms :refer [external-link]]
            [rems.cart :as cart]
            [rems.db.catalogue :refer [disabled-catalogue-item?
                                       get-catalogue-item-title
                                       urn-catalogue-item-link
                                       urn-catalogue-item?]]
            [rems.guide-functions]
            [rems.spinner :as spinner]
            [rems.table :as table]
            [rems.text :refer [text]]
            [rems.util :refer [fetch]])
  (:require-macros [rems.guide-macros :refer [component-info example]]))

(rf/reg-event-db
 ::set-sort-order
 (fn [db [_ order]]
   (assoc db ::sort-order order)))

(rf/reg-sub
 ::sort-order
 (fn [db _]
   (get db ::sort-order [:name :asc])))

(rf/reg-event-db
 ::fetch-catalogue-result
 (fn [db [_ catalogue]]
   (-> db
       (assoc ::catalogue catalogue)
       (dissoc ::loading?))))

(rf/reg-sub
 ::catalogue
 (fn [db _]
   (::catalogue db)))

(rf/reg-sub
 ::loading?
 (fn [db _]
   (::loading? db)))

(rf/reg-event-fx
 ::start-fetch-catalogue
 (fn [{:keys [db]} _]
   {:db (assoc db ::loading? true)
    ::fetch-catalogue []}))

(defn- fetch-catalogue []
  (GET "/api/catalogue/" {:handler #(rf/dispatch [::fetch-catalogue-result %])
                          :error-handler redirect-when-unauthorized
                          :response-format :json
                          :keywords? true}))

(rf/reg-fx
 ::fetch-catalogue
 (fn [_]
   (fetch-catalogue)))

(defn- catalogue-item-title [item language]
  [:span (get-catalogue-item-title item language)])

(defn- catalogue-item-more-info [item config]
  (when (urn-catalogue-item? item)
    [:a.btn.btn-secondary {:href (urn-catalogue-item-link item config) :target :_blank}
     (text :t.catalogue/more-info) " " [external-link]]))

(defn- catalogue-columns [lang config]
  {:name     {:header     #(text :t.catalogue/header)
              :value      (fn [item] [catalogue-item-title item lang])
              :sort-value #(get-catalogue-item-title % lang)}
   :commands {:values    (fn [item] [[catalogue-item-more-info item config]
                                     [cart/add-to-cart-button item]])
              :sortable? false}})

(defn- catalogue-list
  [items language sort-order config]
  [table/component
   (catalogue-columns language config) [:name :commands]
   sort-order #(rf/dispatch [::set-sort-order %])
   :id
   (filter (complement disabled-catalogue-item?) items)
   {:class "catalogue"}])

<<<<<<< HEAD
(defn- fetch-catalogue []
  (fetch "/api/catalogue/" {:handler #(rf/dispatch [::catalogue %])}))

=======
>>>>>>> 413a3883
(defn catalogue-page []
  (let [catalogue (rf/subscribe [::catalogue])
        loading? (rf/subscribe [::loading?])
        language (rf/subscribe [:language])
        sort-order (rf/subscribe [::sort-order])
        config (rf/subscribe [:rems.config/config])]
    (fn []
      [:div
       [:h2 (text :t.catalogue/catalogue)]
       (if @loading?
         [spinner/big]
         [:div
          [cart/cart-list-container @language]
          [catalogue-list @catalogue @language @sort-order @config]])])))

(defn guide []
  [:div
   (component-info catalogue-item-title)
   (example "catalogue-item-title"
            [:table.rems-table
             [:tbody
              [:tr
               [:td
                [catalogue-item-title {:title "Item title"} nil]]]]])
   (example "catalogue-item-title in Finnish with localizations"
            [:table.rems-table
             [:tbody
              [:tr
               [:td
                [catalogue-item-title {:title "Not used when there are localizations"
                                       :localizations {:fi {:title "Suomenkielinen title"}
                                                       :en {:title "English title"}}} :en]]]]])
   (example "catalogue-item-title in English with localizations"
            [:table.rems-table
             [:tbody
              [:tr
               [:td
                [catalogue-item-title {:title "Not used when there are localizations"
                                       :localizations {:fi {:title "Suomenkielinen title"}
                                                       :en {:title "English title"}}} :fi]]]]])

   (component-info catalogue-list)
   (example "catalogue-list empty"
            [catalogue-list [] nil [:name :asc]])
   (example "catalogue-list with two items"
            [catalogue-list [{:title "Item title"} {:title "Another title"}] nil [:name :asc]])
   (example "catalogue-list with two items in reverse order"
            [catalogue-list [{:title "Item title"} {:title "Another title"}] nil [:name :desc]])
   (example "catalogue-list with three items, of which second is disabled"
            [catalogue-list [{:title "Item 1"} {:title "Item 2 is disabled and should not be shown" :state "disabled"} {:title "Item 3"}] nil [:name :asc]])
   (example "catalogue-list with item linked to urn.fi"
            [catalogue-list [{:title "Item title" :resid "urn:nbn:fi:lb-201403262"}] nil [:name :asc]])
   (example "catalogue-list with item linked to example.org"
            [catalogue-list [{:title "Item title" :resid "urn:nbn:fi:lb-201403262"}] nil [:name :asc] {:urn-prefix "http://example.org/"}])])<|MERGE_RESOLUTION|>--- conflicted
+++ resolved
@@ -47,10 +47,7 @@
     ::fetch-catalogue []}))
 
 (defn- fetch-catalogue []
-  (GET "/api/catalogue/" {:handler #(rf/dispatch [::fetch-catalogue-result %])
-                          :error-handler redirect-when-unauthorized
-                          :response-format :json
-                          :keywords? true}))
+  (fetch "/api/catalogue/" {:handler #(rf/dispatch [::catalogue %])}))
 
 (rf/reg-fx
  ::fetch-catalogue
@@ -82,12 +79,6 @@
    (filter (complement disabled-catalogue-item?) items)
    {:class "catalogue"}])
 
-<<<<<<< HEAD
-(defn- fetch-catalogue []
-  (fetch "/api/catalogue/" {:handler #(rf/dispatch [::catalogue %])}))
-
-=======
->>>>>>> 413a3883
 (defn catalogue-page []
   (let [catalogue (rf/subscribe [::catalogue])
         loading? (rf/subscribe [::loading?])
