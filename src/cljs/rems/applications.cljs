(ns rems.applications
  (:require [re-frame.core :as rf]
            [rems.application-list :as application-list]
            [rems.spinner :as spinner]
            [rems.text :refer [localize-state localize-time text]]
            [rems.util :refer [fetch]]))

(defn- fetch-my-applications []
<<<<<<< HEAD
  (fetch "/api/applications/" {:handler #(rf/dispatch [::fetch-my-applications %])}))
=======
  (GET "/api/applications/" {:handler #(rf/dispatch [::fetch-my-applications-result %])
                             :error-handler redirect-when-unauthorized
                             :response-format :json
                             :keywords? true}))
>>>>>>> 413a3883

(rf/reg-fx
 ::fetch-my-applications
 (fn [_]
   (fetch-my-applications)))

(rf/reg-event-db
 ::fetch-my-applications-result
 (fn [db [_ applications]]
   (-> db
       (assoc ::my-applications applications)
       (dissoc ::loading?))))

(rf/reg-event-fx
 ::start-fetch-my-applications
 (fn [{:keys [db]} [_ applications]]
   {:db (-> db
            (assoc ::loading? true)
            (dissoc ::my-applications))
    ::fetch-my-applications []}))

(rf/reg-sub
 ::my-applications
 (fn [db _]
   (::my-applications db)))

(rf/reg-sub
 ::loading?
 (fn [db _]
   (::loading? db)))

(rf/reg-sub
 ::sort
 (fn [db _]
   (or (::sort db) [:created :desc])))

(rf/reg-event-db
 ::sort
 (fn [db [_ order]]
   (assoc db ::sort order)))

(defn applications-page []
  (let [apps (rf/subscribe [::my-applications])
        loading? (rf/subscribe [::loading?])
        sort (rf/subscribe [::sort])
        set-sort #(rf/dispatch [::sort %])]
    (fn []
      [:div
       [:h2 (text :t.applications/applications)]
       (cond @loading?
             [spinner/big]

             (empty? @apps)
             [:div.applications.alert.alert-success (text :t/applications.empty)]

             :else
             [application-list/component application-list/+all-columns+ @sort set-sort @apps])])))<|MERGE_RESOLUTION|>--- conflicted
+++ resolved
@@ -6,14 +6,7 @@
             [rems.util :refer [fetch]]))
 
 (defn- fetch-my-applications []
-<<<<<<< HEAD
-  (fetch "/api/applications/" {:handler #(rf/dispatch [::fetch-my-applications %])}))
-=======
-  (GET "/api/applications/" {:handler #(rf/dispatch [::fetch-my-applications-result %])
-                             :error-handler redirect-when-unauthorized
-                             :response-format :json
-                             :keywords? true}))
->>>>>>> 413a3883
+  (fetch "/api/applications/" {:handler #(rf/dispatch [::fetch-my-applications-result %])}))
 
 (rf/reg-fx
  ::fetch-my-applications
