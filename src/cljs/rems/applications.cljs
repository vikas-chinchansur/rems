(ns rems.applications
  (:require [re-frame.core :as rf]
            [rems.application-list :as application-list]
            [rems.atoms :refer [document-title]]
            [rems.roles :as roles]
            [rems.spinner :as spinner]
            [rems.text :refer [localize-state localize-time text]]
            [rems.util :refer [fetch]]))

(rf/reg-event-fx
 ::enter-page
 (fn [{:keys [db]} _]
   {:db (dissoc db ::my-applications ::all-applications)
    :dispatch-n [[::fetch-my-applications]
                 (when (roles/show-all-applications? (:roles (:identity db)))
                   [::fetch-all-applications])]}))

;;;; my applications

(rf/reg-event-fx
 ::fetch-my-applications
 (fn [{:keys [db]} _]
   (fetch "/api/my-applications"
          {:handler #(rf/dispatch [::fetch-my-applications-result %])})
   {:db (assoc db ::loading-my-applications? true)}))

(rf/reg-event-db
 ::fetch-my-applications-result
 (fn [db [_ applications]]
   (-> db
       (assoc ::my-applications applications)
       (dissoc ::loading-my-applications?))))

(rf/reg-sub
 ::my-applications
 (fn [db _]
   (::my-applications db)))

(rf/reg-sub
 ::loading-my-applications?
 (fn [db _]
   (::loading-my-applications? db)))

;;;; all applications

(rf/reg-event-fx
 ::fetch-all-applications
 (fn [{:keys [db]} _]
   (fetch "/api/applications"
          {:handler #(rf/dispatch [::fetch-all-applications-result %])})
   {:db (assoc db ::loading-all-applications? true)}))

(rf/reg-event-db
 ::fetch-all-applications-result
 (fn [db [_ applications]]
   (-> db
       (assoc ::all-applications applications)
       (dissoc ::loading-all-applications?))))

(rf/reg-sub
 ::all-applications
 (fn [db _]
   (::all-applications db)))

(rf/reg-sub
 ::loading-all-applications?
 (fn [db _]
   (::loading-all-applications? db)))

;;;; table sorting

(rf/reg-sub
 ::sorting
 (fn [db _]
   (or (::sorting db)
       {:sort-column :created
        :sort-order :desc})))

(rf/reg-event-db ::set-sorting (fn [db [_ sorting]] (assoc db ::sorting sorting)))

(rf/reg-sub ::filtering (fn [db _] (::filtering db)))

(rf/reg-event-db ::set-filtering (fn [db [_ filtering]] (assoc db ::filtering filtering)))

;;;; UI

;; XXX: the application lists share sorting and filtering state
(defn- application-list [apps loading?]
  (cond loading?
        [spinner/big]

        (empty? apps)
        [:div.applications.alert.alert-success (text :t.applications/empty)]

        :else
        [application-list/component
         {:visible-columns (into [(get @(rf/subscribe [:rems.config/config]) :application-id-column :id)]
                                 [:description :resource :state :created :submitted :last-activity :view])
          :sorting (assoc @(rf/subscribe [::sorting])
                          :set-sorting #(rf/dispatch [::set-sorting %]))
          :filtering (assoc @(rf/subscribe [::filtering])
                            :set-filtering #(rf/dispatch [::set-filtering %]))
          :items apps}]))

(defn applications-page []
  (let [apps @(rf/subscribe [::my-applications])
        identity @(rf/subscribe [:identity])
        loading? @(rf/subscribe [::loading-my-applications?])]
    [:div
<<<<<<< HEAD
     [:h1 [document-title (text :t.applications/my-applications)]]
=======
     [:h1 (text :t.applications/applications)]
     (when (roles/show-all-applications? (:roles identity))
       [:h2 (text :t.applications/my-applications)])
>>>>>>> dd398980
     [application-list apps loading?]
     (let [apps @(rf/subscribe [::all-applications])
           loading? @(rf/subscribe [::loading-all-applications?])]
       (when (roles/show-all-applications? (:roles identity))
         [:div
          [:h2 (text :t.applications/all-applications)]
          [application-list apps loading?]]))]))<|MERGE_RESOLUTION|>--- conflicted
+++ resolved
@@ -107,13 +107,9 @@
         identity @(rf/subscribe [:identity])
         loading? @(rf/subscribe [::loading-my-applications?])]
     [:div
-<<<<<<< HEAD
-     [:h1 [document-title (text :t.applications/my-applications)]]
-=======
-     [:h1 (text :t.applications/applications)]
+     [:h1 [document-title (text :t.applications/applications)]]
      (when (roles/show-all-applications? (:roles identity))
        [:h2 (text :t.applications/my-applications)])
->>>>>>> dd398980
      [application-list apps loading?]
      (let [apps @(rf/subscribe [::all-applications])
            loading? @(rf/subscribe [::loading-all-applications?])]
