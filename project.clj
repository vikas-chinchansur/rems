--- conflicted
+++ resolved
@@ -18,16 +18,10 @@
                  [cljsjs/react-select "2.4.4-0" :exclusions [cljsjs/react cljsjs/react-dom cljsjs/react-dom-server]]
                  [com.andrewmcveigh/cljs-time "0.5.2"]
                  [com.attendify/schema-refined "0.3.0-alpha5"]
-<<<<<<< HEAD
-                 [com.draines/postal "2.0.3"]
-                 [com.fasterxml.jackson.datatype/jackson-datatype-joda "2.11.2"]
-                 [com.stuartsierra/dependency "1.0.0"]
-                 [com.rpl/specter "1.1.3"]
-=======
                  [com.draines/postal "2.0.5"]
                  [com.fasterxml.jackson.datatype/jackson-datatype-joda "2.13.2"]
+                 [com.stuartsierra/dependency "1.0.0"]
                  [com.rpl/specter "1.1.4"]
->>>>>>> 5fcc8006
                  [com.taoensso/tempura "1.2.1"]
                  [compojure "1.6.2"]
                  [conman "0.8.4"] ;; 0.8.5 switches to next.jdbc, which breaks stuff and requires proper testing in production
