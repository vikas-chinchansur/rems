--- conflicted
+++ resolved
@@ -9,11 +9,8 @@
 ### Changes
 
 ### Fixes
-<<<<<<< HEAD
 - Fixed small issues in the form editor regarding validating empty values and field description (#2399)
-=======
 - Reading of `:oidc-domain` config option was broken in v2.14, now fixed. (#2489)
->>>>>>> 169e5b1d
 
 ### Additions
 
