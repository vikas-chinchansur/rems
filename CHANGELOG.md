--- conflicted
+++ resolved
@@ -28,13 +28,9 @@
 - Check file extensions ignoring case (#2392)
 - Fixed `java -jar rems.jar help`. See [docs/installing-upgrading.md](docs/installing-upgrading.md)
 - Inconsistencies organization owner logic. (#2441)
-<<<<<<< HEAD
-- Fixed an issue where changing field type to label after entering field description crashes form editor (#2399)
-
-=======
 - Fix accessibility problems with aria-required attribute placement and increase default link contrast (#2431)
 - Small navbar is now properly closed after a link is clicked (#1194)
->>>>>>> de3fa7a8
+- Fixed an issue where changing field type to label after entering field description crashes form editor (#2399)
 
 ### Additions
 - All fields can have an info text, shown if the small icon is clicked. (#1863)
