--- conflicted
+++ resolved
@@ -8,7 +8,6 @@
 
 Changes since v2.11
 
-<<<<<<< HEAD
 ### Changes
 - Improvements to PDFs (#2114)
   - show attachment file names
@@ -16,10 +15,9 @@
   - hide draft-saved events
   - vertical space around form fields
   - PDF button moved to Actions pane
-=======
+
 ### Fixes
 - Long attachment filenames are now truncated in the UI (#2118)
->>>>>>> 10488667
 
 ## v2.11 "Kotitontuntie" 2020-04-07
 
