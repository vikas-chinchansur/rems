--- conflicted
+++ resolved
@@ -9,11 +9,8 @@
 Changes since v2.6
 
 ### Breaking changes
-<<<<<<< HEAD
+- Removed support for LDAP authentication
 - `/api/workflows/create` API: the `type` parameter's allowed value was changed from `dynamic` to `workflow/dynamic`
-=======
-- Removed support for LDAP authentication
->>>>>>> 8334d35f
 
 ### Additions
 - Catalogue item form can be changed for one or more items at a time.
