# Changelog

All notable changes to this project will be documented in this file.
Pull requests should add lines under the Unreleased heading if they
have notable changes.

## Unreleased

Changes since v2.29

### Changes
- Some API methods have been unified with the rest by using the command pattern: (#3036)
  - Categories have a new `POST /create` and a `PUT /edit` endpoint like the others.
  - User settings have a new `PUT /edit` endpoint.
  - User has a `PUT /edit` endpoint, `/create` remains "create or update".
  - The changes should be backwards-compatible as the old endpoints remain.
  - The non-standard endpoints have been been deprecated and will be removed later.
- The text for saving has been changed "Alice saved a draft." -> "Alice updated the application.". This will be clearer in the future when autosave is enabled (#3045)
- When continuing an old application, the applicant will be shown a warning about problematic fields. (#3045)
- Data Use Ontology (DUO) is no longer shown in application UI if none of the resources contain DUO codes. (#3048)

### Additions
- Mondo codes have been updated to version v2022-08-01. (#3031)
- There is an experimental autosave mode that can be enabled. The application is automatically saved soon after the applicant makes a change.
  - Enable it with `:enable-autosave true`.
  - You may also want to turn on save compaction at the same time with `:enable-save-compaction true` to show less save events in the event history.
  - In the future, autosave may become the default mode. (#2767)
  - Applications don't yet automatically get reloaded, should another person be viewing the same application.
    This is a potential future feature. (see #2622, #2244)
- Data Use Ontology (DUO) codes are now rendered in application pdf. Rendered pdf styles have also been tuned for more consistent look. (#2857)
- Organization owners are now allowed to edit their own organizations owners. (#2828)
- Updated Mondo-code definitions to v2022-09-06. (#3031)

### Fixes
- License, create/edit license and create/edit catalogue item administrator views have been updated to display localized fields the same way other administrator views do. (#1334)
- Don't needlessly complain about the config keys that are passed automatically from system properties and the environment. (#2935)
- Application warning and error links were not functioning correctly for attachment fields. This is now fixed. (#2955)
- DUO fields are no longer editable in the UI when application is not in editable state. (#2997)
<<<<<<< HEAD
- Organization edit now requires user to be either owner or organization owner of the organization. (#2828)
=======
- Test/demo data creation now uses configured languages. Mismatch between configured languages and data localizations may cause issues in certain UI components. (#2334)
>>>>>>> 900d1d17
- Multiselect field is now correctly rendered in application pdf again. More than one selected value resulted in empty field value. (#3059)

## v2.29 "Länsisatamankatu" 2022-09-12

**NB: This release contains migrations!**
**NB: `workflow_licenses` table has been removed and the data is migrated to `workflow` table.**

### Additions
- Application list in UI can now be configured to hide certain columns using config option `:application-list-hidden-columns`. (#2861)
- Mondo codes have been updated to version v2022-08-01. (#3031)
- Licenses can now be added to workflows through user interface and API. Workflow licenses are included in applications, similar to resource licenses. (#2158)

### Fixes
- License, create/edit license and create/edit catalogue item administrator views have been updated to display localized fields the same way other administrator views do. (#1334)
- Don't needlessly complain about the config keys that are passed automatically from system properties and the environment. (#2935)

## v2.28 "Porkkalankatu" 2022-08-24

**NB: This release contains migrations!**
**NB: One of the migrations fixes organizations, that could be broken by previous features.**

### Additions
- Application UI view is now visually more compact for non-handler users. State and members blocks are collapsed initially, and can be expanded to show more details. (#2871)
- The packaged fonts are now only in WOFF and WOFF2 formats, as is required for extensive support these days. (#2592)
- Various improvements should improve performance:
  - Gzip compression has been enabled for the server, so it is more feasible to use REMS as a standalone server without a reverse-proxy / load-balancer.
  - Logo images are preloaded automatically as they are almost always required.
  - Initial data is injected to the initial HTML instead of separate requests afterwards. (#2958)
  - Some dependencies have been dropped resulting in a smaller bundle.
- Default metadata for the HTML index has been added under description and keywords tags. These can be overridden using extra translations (`:t.meta/description`, `:t.meta/keywords`) (#2679)
- Default `robots.txt` has been included that indexes everything but the `/api`. NB: the bots are not able to index most pages as they are behind the login. (#2680)
- HTTP/2 (and others) can be configured, see `:jetty-extra-params` in `config-defaults.edn`.
- Validate organization when adding or editing it. (#2964)
- Consecutive save events are compacted into one. This does not affect old save events. This is turned off by default, until the whole autosave feature is finished. (#2767)
- Application licenses are now rendered alphabetically in UI and PDF render. (#2979)
- Custom stylesheets can now be added using `:extra-stylesheets` configuration option. This can be used to include custom fonts, for example. Example stylesheet is included in `config-defaults.edn` and is located in `example-theme/extra-styles.css`. (#2869)
- Example custom stylesheet `example-theme/extra-styles.css` is included in Docker images built using `Dockerfile` and `docker-compose-config.yml`, so that default REMS fonts are automatically included when running REMS for the first time, for example. (#2869)

### Fixes
- Add missing migration to remove organization modifier and last modified from the data. (#2964)
- Read-only checkbox should look different from editable checkbox yet again. (#2974)
- Applicant member details now always have border in application user interface, even when there are no other members. (#2975)
- Version number is shown again in browser console instead of message "Version information not available". This was due to change in build logic introduced by Shadow-CLJS. (#2984)

## v2.27 "Lauttasaaren silta" 2022-06-06

NB: This is the first release with a new build tool – Shadow-CLJS.

### Additions
- Shopping cart can now be enabled or disabled in user interface with configuration option `:enable-cart`, which defaults to `true`. (#2720)

## v2.26 "Lauttasaarentie" 2022-05-25

**NB: This release contains migrations!**

NB: The login has changed to allow more configurable user identity and other attributes. Consider this a big change worth some manual testing to see that everything works.

NB: New feature, reminder email for application expiration uses new email template. If you enable the feature and you use customized email templates, please check `:t.email.application-expiration-notification/subject-to-member` and `:t.email.application-expiration-notification/message-to-member`.

### Breaking changes
- The actor of the command API (for applications) is now always validated. Previously, there was a chance that a non-existent user could be sent (used mostly by our internal tests). (#2771, #2824, #2772, #2821)
- User attributes are not saved on every request, only when logging in. (#2829)
- The `:oidc-userid-attribute` config has been renamed to `:oidc-userid-attributes` and has new options to allow internally renaming an attribute from IdP to REMS db. (#2771, #2821)
- Users are required a name, and optionally an email from the IdP to be allowed in. These can be configured, see `docs/configuration.md`. (#2889, #2929)
- User attributes have been renamed internally. If you directly accessed the database, please note that `eppn -> userid`, `commonName -> name` and `mail -> email`. (#2377)
- Application expiration notification can now be configured to send reminder email to applicant and members before expiration. This requires a change to the configuration option `:application-expiration`. Please read `docs/bots.md` section on Expirer bot. (#2906)

### Additions
- You can configure the OIDC attributes for name and email (see configuration.md)
- User in the API can be an internal REMS id or any of the `:oidc-userid-attributes` (provided that the user has logged in once and we have stored the identity. (#2821 #2772)
- Fake login page has been improved to include descriptions of the different users. (#2896)
- Errors are now handled in `oidc-callback` by redirecting to an error page. (#2856)
- Mail settings can be configured with the `:smtp` config including authentication. (#2895)
- More configurable logout. You can now override the redirect with `:oidc-logout-redirect-url`, as well as unset `:oidc-perform-revoke-on-logout`. See `configuration.md`. (#2916)

### Fixes
- API-key validity is not checked unless it is actually sent. (#2785)
- API-Keys are cached for a minute for a slight performance improvement. (#2785)
- Resources can be filtered in the API by `resid` (#2852)
- Hide applicant column and reduce font size to avoid previous applications to become too wide (#2855)
- Duplicated forms have been removed. Previously, if a workflow form was the same as a catalogue item form, that form would be duplicated. (#2853)
- An owner that is also an organization owner can now properly edit organization ownerships. (#2850)
- An owner could sometimes see a disabled catalogue item in the catalogue tree. (#2800)
- The column names in the tables and the field names in create/edit pages of the administration now match.
- Improve the accessibility of the small navbar. (#2907)
- Load config overrides from system properties and env (#2917)
- Application draft can now be saved even if there are validation warnings. (#2766)
- New application page no longer displays "Application: Success" message. (#2838)
- Blacklist API now returns HTTP 422 status if user or resource does not exist when adding or removing blacklist entry. (#2835)
- Add missing migration that slims down organization owners in the DB to just the id. (#2939)
- Only fetch the catalogue tree (or table) if it is shown (or otherwise needed). (#2930)
- Fix the catalogue tree nodes sometimes being empty when fetching it from the API (#2931)

## v2.25 "Meripuistotie" 2022-02-15

**NB: This release contains migrations!**
**NB: Trying to roll back by migrating down will likely not work as dropped column data can't be restored.**

### Breaking changes
- The columns owneruserid and modifieruserid have been removed as the audit_log effectively serves the same purpose. They were not consistently used. For the attachments the column has been renamed to userid. This is a breaking change for the API as some of these were exposed, but likely not used or useful. (#2823)

### Additions
- Bona fide pusher script for pushing bona fide status to Elixir. (#2513)
- Validate GA4GH claims by the public key from trusted issuer jku (instead of OIDC configuration). Configure `:ga4gh-visa-trusted-issuers` if needed. (#2798)
- Pollers have been made more robust, including timeouts for email sending (#2841)
- SSL certificate can now be configured and SSL enabled. HTTP port can be disabled. (#2844)
- `rename-user` will not bother reloading the application cache anymore (since it is usually run in a separate process from the server).

## v2.24 "Heikkiläntie" 2022-01-17

### Fixes
- Workflow forms persist even if changing resources.

## v2.23 "Melkonkatu" 2022-01-12

### Additions
- The change applicant command is now possible for the handler even for returned applications.
- There is a new experimental CLI command `rename-user` to handle the case where a single user's identity has changed. After running this command, one should also refresh the caches of the application server by restart.

## v2.22 "Vattuniemenkuja" 2021-12-21

### Additions
- (Experimental) Catalogue items can be assigned one or more categories and the catalogue shown as a tree grouped by category. There is an admin UI where categories can be created. See (#2768, #2764, #2770, #2769)

### Breaking changes
- The API used to return disabled items for all users, but in the future only for administrative users. The disabled items were never visible to normal users in our UI. This may technically break the usage of the catalogue API if a regular user or public catalogue is used.

## v2.21.1 "Veneentekijän(tie|kuja|kaari) +1" 2021-11-23

### Fixes
- Attachment uploading resulted in broken or empty files due to improper stream handling, this behaviour is now fixed. (#2786)

## v2.21 "Veneentekijän(tie|kuja|kaari)" 2021-10-04

**NB: This release contains migrations!**

### Breaking changes
- Application attachment file size can now be limited with configuration option `:attachment-max-size`. Configuration default size per attachment is 10MB. (#2715)
- REMS standalone CLI no longer starts the server if unrecognized command is passed, and will print help instead. (#2518 #2738)

### Additions
- "More info" support for DOI style resources (when `:enable-doi` flag is set) (#2701)
- There is a new v2 push API to sync entitlements outside of REMS. So far the only supported type is `:ega`. See [configuration.md](docs/configuration.md) for more details. (#2466)
- Handlers can be invited to a workflow by email using the API (#2650)
- Entitlement expiration field in application actions will now accept only future dates (#2674)
- Applications can now be removed automatically after an expiration threshold is exceeded, using configuration option `:application-expiration`. This feature is disabled by default. (#2665)

### Changes
- Reviewers are no longer able to see private field questions in generated application pdf. Forms are also no longer rendered in application page if they contain only private fields (#2161)

## v2.20 "Vattuniemenkatu" 2021-08-24

### Fixes
- Show the selected but disabled resources in Change resources autocomplete (#2702, #2693)

## v2.19 "Nahkahousuntie" 2021-06-28

### Fixes
- Pdf generation failed for applications that had table fields with no rows. Now fixed.
- Fix for missing notification-email from user settings

### Additions
- Pdf applications now contain license text (for inline licenses), url (for link licenses) or attachment name (for attachment licenses), and license acceptance status for applicant and members. (#2688)

## v2.18 "Särkiniemientie" 2021-05-18

### Changes
- The "Attachments (zip)" button in the UI now only downloads the current application attachments. Event attachments and previous versions of application attachments are left out. The full zip is still available via the API. (#2453)
- Changes to theming: (#2588)
  - Theme variables are now documented in [resources/config-defaults.edn](resources/config-defaults.edn).
  - The `:nav-color` now simply defaults to `:link-color`. Previously, it defaulted to `:color3` if `:link-color` is unset.
  - The theme variables `:danger-color` (didn't really affect anything) and `:phase-background-active` (wasn't used, overlaps with `:phase-bgcolor-active`) have been removed.
  - The default theme has minor visual changes:
    - color2 is lighter
    - table hover highlight is now dark-on-light instead of light-on-dark
    - link color used in nav bar
  - Some theme-related code was rewritten. There should be no changes to appearance, but bugs are possible.
- Setting `:log-authentication-details` now prints out details for failed OIDC HTTP requests.
- More validations in the API:
  - the values of multiselect fields (/api/applications/save-draft)
  - option and column keys (/api/forms/create, /api/forms/edit)

### Fixes
- Errors for invalid inputs (field values that are too long, invalid email addresses, etc.) are now rendered nicely. Previously the applicant just saw a "Save draft: Failed" message. (#2611)
- The application page no longer jumps to the top after adding an attachment. (#2616)
- Deleting drafts with attachments now works.
- A handler is now considered a handler even before first application comes in.

### Additions
- REMS now supports PostgreSQL version 13. (#2642)
- Experimental GA4GH Permissions API now allows users to query their own permissions via `/api/permissions/:user`. (#2631)
- The handler can now change the applicant of a submitted application. (#2581)
  - This feature can be disabled by adding `:application.command/change-applicant` to `:disable-commands`.
- Multiselect fields can now be used to control visibility of other fields. (#1947)

## v2.17 "Isokaari" 2021-04-12

**NB: This release contains migrations!**

### Breaking changes
- A new form field type "table" is now available. A table has a predefined set of columns, and applicants can fill in as many rows as they wish. **You can not roll back to an earlier release once your database contains applications with filled-in table fields. You will need to fix the database manually.** (#2551)

### Changes
- Forms now have both an internal name as well as a localized title instead of the non-localized title. (#2066)
  - The old style form titles are now deprecated in the API and a migration copies the title to the internal name. **Please, check and optionally change the form titles after the migration!**
  - Prefer the new `internal-name` or `external-title` fields instead.
  - The external title is shown to applicants in the application and internal name used throughout the administration.
  - The API supports the old style for now.
- Answers to conditional fields that are not visible are no longer stored by REMS. The API accepts answers for invisible fields but drops them. The UI does not send answers to invisible fields. (#2574)
- The "Assign external id" action now shows the previous assigned external id. (#2530)
- The form editor UI was reworked to look less cluttered. Many inputs are now hidden behind "Show" buttons by default. (#1899)
- It is now possible to create catalogue items without a form via both the API and the UI. (#2603)

### Fixes
- Searching for applications by the original REMS generated id works, even if another id has been assigned. (#2564)
- GA4GH Visa (output by the experimental /api/permissions API) timestamps are now in seconds, instead of milliseconds. (#2554)
- The REMS `reset` command line command now works even when you have duplicate resource ids in the database. (#2557)
  - In practice, this means that REMS will not recreate the unique constraint on resource ids, even when rolling back to old database schema versions.
- The form editor now checks that table, option and multiselect fields are created with at least one column/option. (#2564)
- The multiselect field label wasn't being bolded.
- Info text icon could appear even though the field description was empty.
- Changes to the default translation for the required form field: does not include an asterisk sign anymore.
- Fixed occasional "Invalid path whitelist entry" error when adding/updating api keys.

### Additions
- The example-theme now uses the Lato font.
- The field id can now be changed in the form editor. (#1804)
- "More info" support for EGA style resources (when :enable-ega flag is set) (#2466)
- Add phone number to field types in the form. (#2552)

## v2.16 "Länsiväylä" 2021-02-04

### Changes
- REMS no longer sends the Server: HTTP header to avoid leaking version information. (#2216)
- Text descriptions of some events in the log were phrased better. The created event also shows the original external id. (#2614)
- REMS now consistently uses the application server clock when creating timestamps. Previously, database time was used in some situations, leading to minor inconsistencies. Requires migration, but does not change visible behaviour. (#2540)

### Fixes
- CSS files are now marked as cacheable by browsers. In v2.15 they were mistakenly marked as uncacheable. (#2484)
- OIDC signing keys are now always fetched on login, fixing issues with OIDC key rotation requiring a REMS restart. (#2497)
- /api/resource/<id>, /api/license/<id> and /api/organization/<id> now return HTTP 404 responses if id is not found.

### Additions
- The browser tests will now fail if there are any accessibility violations. (#2463)
- The OIDC configuration is now validated, and REMS refuses to start without a valid OIDC configuration. See the `:oidc-metadata-url` configuration variable and [configuration.md](docs/configuration.md). (#2519)
- The handler can be shown both the assigned external id and the original REMS generated external id. This behavior can be enabled by changing the `:application-id-column` config to `:generated-and-assigned-external-id`. These have also been added as new values to the data model and the original `:application/external-id` kept as it is. (#2614)
- The navbar can be configured to show a logo image. When the `:navbar-logo-name` config is provided, the logo is shown in the navbar (top navigation menu). This logo also can be customized per language like the regular logo. (#2363)


## v2.15 "Tapiolantie" 2021-01-08

### Changes
- The actions area has been adjusted to work better on small screens. (#2501)
- Copying a draft application will now create a new draft but without a link to the previous (draft) application. (#2496)

### Fixes
- Various HTTP caching issues resolved. Users should no longer get an old app.js from their browser cache. (#2484)
- Fixed link in the "You will need to add an email address to your settings" notification. (#2503)
- Previous application history shown to the handler is now correctly limited to the members of the application. (#2470)

### Additions
- Workflow organization can now be edited. (#2333)

## v2.14.1 "Itätuulentie 2" 2020-12-15

This is a bugfix release for v2.14.

Change since v2.14

### Fixes
- Fixed small issues in the form editor regarding validating empty values and field description (#2399)
- Reading of `:oidc-domain` config option was broken in v2.14, now fixed. (#2489)
- Hide decider/reviewer invitation events from applicant. (#2485)

## v2.14 "Itätuulentie" 2020-12-09

Changes since v2.13

### Breaking changes
- Dropped support for shibboleth authentication. (#1235)
- Dropped support for running REMS under tomcat. Dropped support for building the `rems.war` uberwar. (#1235)

### Changes
- The development login page now uses the actual app styles.
- Changed the translations of the request recipients (now accounts for the singular or plural depending on the request type).
- Drafts can now be submitted for disabled catalogue items. A warning is shown for handlers when viewing an application for a disabled catalogue item. (#2436)
- New drafts can no longer be created for disabled catalogue items. (#2436)
- Empty reviews and remarks can't be sent via the UI anymore. Either a comment or an attachment must be provided. (#2433)
- Application members are sorted by name
- New `:oidc-metadata-url` config option replaces `:oidc-domain`. The old `:oidc-domain` option is still supported for now but will emit a warning. See [docs/configuration.md](docs/configuration.md). (#2462)

### Fixes
- New organizations can be immediately used for creating resources etc. Previously a reload of the page was needed. (#2359)
- Catalogue item editor didn't properly show forms, resources or workflows if they were disabled or archived (#2335)
- Add vertical margins around search field for better readability (#2330)
- Workflow editor didn't properly show forms that were disabled or archived (#2335)
- Check file extensions ignoring case (#2392)
- Fixed `java -jar rems.jar help`. See [docs/installing-upgrading.md](docs/installing-upgrading.md)
- Inconsistencies organization owner logic. (#2441)
- Fix accessibility problems with aria-required attribute placement and increase default link contrast (#2431)
- Small navbar is now properly closed after a link is clicked (#1194)
- Fixed an issue where changing field type to label after entering field description crashes form editor (#2399)
- Catalogue item organization can be edited (#2333)
- Catalogue item editor now starts empty when creating a new item after editing. (#2333)
- Hide organization creation button from non-owners who don't have the right to create organizations
- Fixed exporting an application to PDF when there are multiple attachments in one field. (#2469)

### Additions
- All fields can have an info text, shown if the small icon is clicked. (#1863)
- Experimental permissions API that produces GA4GH Visas is now documented in [docs/ga4gh-visas.md](docs/ga4gh-visas.md)
- OIDC scopes are configurable via `:oidc-scopes`. See [docs/configuration.md](docs/configuration.md).
- REMS now reads GA4GH Passports on login and stores the ResearcherStatus of the user. See [docs/ga4gh-visas.md](docs/ga4gh-visas.md). (#2124)
- Automated accessibility test report using [axe](https://www.deque.com/axe/) (#2263)
- Settings page renamed to Profile, now also contains info about user attributes.
- In docker-entrypoint script `CMD` environment variable may be used instead of `COMMANDS`. `CMD` allows REMS commands with arguments to be used. See [docs/installing-upgrading.md](docs/installing-upgrading.md).
- Deciders and reviewers can now be invited via email. (#2040)
  - New `invite-decider` and `invite-reviewer` commands in the API & UI
  - Commands are available to the handler on submitted applications. See [permission table](docs/application-permissions.md).
- The first version of REMS [user manual](manual/)
- Experimental bona fide bot for granting peer-verified ResearcherStatus visas. See [docs/bots.md](docs/bots.md).
- Assign external id button can now be shown for handlers with the `:enable-assign-external-ui` config flag (defaults to `false`). See [resources/config-defaults.edn](resources/config-defaults.edn). (#2476)
- The `:oidc-userid-attribute` configuration option can now contain a list of attributes to try in order. See [docs/configuration.md](docs/configuration.md). (#2366)

## v2.13 "Etelätuulentie" 2020-09-17

*Note!* This is the last release that supports the `:shibboleth` authentication method.

### Breaking changes
- Organizations are maintained in the database and not config. (#2039)
  - See [docs/organizations.md](docs/organizations.md) for more info
- Multiple organization support for users #2035

### Changes
- Returned applications can now be resubmitted even if some catalogue items have been disabled. (#2145)
- Automated browser testing has been improved in implementation and also in the coverage of the administration side
- Form API create & edit requests are validated (#2098). This was meant to be added in 2.7 but the validation wasn't active by mistake.
- Validate application via api on save-draft and validate option list values (#2117)
- Remove assign external id -button from UI
- Clearer help message for close action
- Preserve the white-space in an event comment (#2232)
- Application events are now presented in chronological order instead of grouping requests and responses together.
  In addition there is now a possibility to highlight related events. (#2233)
- Rejecter-bot now rejects existing open applications when a user gets added to a blacklist either manually or via the revoke command. (#2015)
- Reporter can't see draft applications (#2268)
- Better error message for missing organization in admin UI (#2039)
- Improvements to swedish translations

### Fixes
- Various fixes in workflow editor UI
- Form field placeholders now fulfil accessibility contrast ratio requirements (#2229)
- UI for the close action erroneously claimed the comment is not shown to the applicant. (#2212)
- Description of the Decider workflow erroneously claimed that application can not be closed.
- Redirecting the user back to the page they landed on after login now works even with OIDC authentication. (#2247)
- Fixed enabling a catalogue item after changing its form. (#2283)
- Added missing decision text to pdf event list.
- More compatible CSV reports. Line returns are removed from field values and CSV lines are separated with CRLF. (#2311)
- Fixed editing a catalogue item. (#2321)

### Additions
- The form administration pages now flag forms that have missing localizations. REMS also logs a warning on startup for these forms. (#2098)
- There is now an API for querying and creating organizations. (#2039)
- Possibility to access `/catalogue` without logging in. Configurable by `:catalogue-is-public`. (#2120)
- Workflows can now have forms. Workflow forms apply to all catalogue items that use the workflow. (#2052)
- Applicants now get emails when a public remark is added to an application. (#2190)
- All emails sent by REMS now have the Auto-Submitted header set. (#2175)
- OIDC access tokens are now revoked on logout if the OIDC server provides a `revocation_endpoint`. (#2176)
- Application attachment fields now accept multiple attachments. (#2122)
- It's now possible to add a text to the login page after the login button using extra translations (:t.login/intro2) (#2214)
- Indicate which items are in shopping cart by changing add button to remove (#2228)
- Applicants now receive an email when submitting an application. (#2234)
- Organisations can be created and edited in the UI. (#2039, #2332)
- The /apply-for redirect supports multiple resources. See [docs/linking.md](docs/linking.md). (#2245)
- REMS can now store and show additional user attributes from OIDC. These attributes are only shown to handlers, owners etc. and not applicants. See [docs/configuration.md](docs/configuration.md). (#2130)
- The OIDC attribute to use as the rems userid is now configurable via the `:oidc-userid-attribute`. See [docs/configuration.md](docs/configuration.md). (#2281)
- The `:oidc-additional-authorization-parameters` config option. See [config-defaults.edn](resources/config-defaults.edn)
- Applicants can now permanently delete drafts. (#2219)
- When approving an application, the handler can optionally pick an end date for the entitlement. There is also a `:entitlement-default-length-days` configuration variable that is used to compute a default value for the end date. (#2123)
- Better documentation related to organizations. (#2039)
- The reporter role now has read-only access to administration APIs and pages. (#2313)

## v2.12 "Merituulentie" 2020-05-04

### Breaking changes
- API key authorization has been reworked. API keys no longer have a
  set of roles associated with them, instead each API key can have an
  optional user and API path whitelists.
  See [docs/using-the-api.md](docs/using-the-api.md). (#2127)

### Changes
- Login component and its texts have changed to a more simplified look. Please, remember to update your extra translations to match.
- Development login configuration is changed from `:fake-shibboleth` to `:fake` and styled like OIDC login
- Improvements to PDFs (#2114)
  - show attachment file names
  - list instead of table for events
  - hide draft-saved events
  - vertical space around form fields
  - PDF button moved to Actions pane

### Fixes
- Long attachment filenames are now truncated in the UI (#2118)
- `/api/applications/export` now doesn't blow up when an application has multiple forms. Instead only answers for the requested form are returned. (#2153)
- Sort applications based on the application external id by sequence (#2183)

### Additions
- Downloading all attachments as a zip file (API `/api/applications/:id/attachments`, button in UI) (#2075)
- Event notifications over HTTP. See [docs/event-notification.md](docs/event-notification.md) for details. (#2095)
- Audit log for all API calls in the database. Can be queried via `/api/audit-log` by the `reporter` role. (#2057)
- `/api/applications/export` is now allowed for the `reporter` role (previously only `owner`)

## v2.11 "Kotitontuntie" 2020-04-07

### Additions
- REMS sessions now stay alive while the user is active in the browser (#2107).
- The `/api/users/active` API lists which users have active sessions at the moment.

## v2.10 "Riihitontuntie" 2020-04-06

### Additions
- Swedish localizations. They can be enabled by adding `:sv` to the `:languages` config option. (#1892)

### Fixes
- REMS now exits with status 0 on SIGINT and SIGTERM
- REMS now sets PostgreSQL `lock_timeout` (configurable, defaults to 10s) and `idle_in_transaction_session_timeout` (configurable, defaults to 20s) to avoid deadlocks (#2101)

## v2.9 "Olarinluoma" 2020-03-26

### Breaking changes
- Multiple form support #2043
  - Catalogue items that share a workflow but have different forms can now be bundled into one application.
  - Migrations will update the data. API changes are listed here.
  - Applications used to contain the key `application/form` but now will contain `application/forms` where there is a sequence of forms.
  - Commands with `field-values` will have a `form` in addition to `field` and `value`.
  - Events with `form/id` will have a `application/forms` where each has a `form/id`.

### Changes
- Removed requirement for organizations to match when creating catalogue item or resource (#1893). This reverts the only breaking change in 2.8.
- Allow organization owners to edit resources, forms, licenses and workflows in their own organization (#1893)
- Show resources, forms, licenses and workflows from all organizations to organization owners (#1893)
- API: comments are now optional for commands

### Additions
- Generating bare-bones PDFs from applications. This is a non-experimental feature. Fancier PDF generation is still experimental and can be enabled with a flag. (#2053)
- It is possible to add attachments to most actions that have a comment field (#1928)
- Added `list-users` and `grant-role` commands for `rems.jar`. For details see <docs/installing_upgrading.md> (#2073)
- A warning is now logged when the config file contains unrecognized keys.

### Fixes
- Excel and OpenOffice files are now really allowed as attachments. Also, .csv and .tsv are allowed. Allowed file extensions are documented in the UI. (#2023)
- Attachments now get copied when copying an application (#2056)

## v2.8 "Mankkaanlaaksontie" 2020-03-03

### Breaking changes
- Betters support for organizations (#1893)
  - Backend checks that organizations of license, resource, workflow and form match when creating a catalogue item or resource

### Changes
- Duplicate resource external ids are now allowed (#1988)

### Additions
- Applicant/member notification email address is now shown to handler (#1983)
- Allow Excel and OpenOffice files as attachments (#2023)

### Fixes
- Filenames are now retained when downloading attachments (#2019)

## v2.7 "Koivuviidantie" 2020-02-03

### Breaking changes
- Removed support for LDAP authentication
- `/api/workflows/create` API: the `type` parameter's allowed value was changed from `dynamic` to `workflow/dynamic`
- `/api/applications/comment` API renamed to `/api/applications/review`
- `:application.event/commented` event renamed to `:application.event/reviewed`
- `/api/applications/request-comment` API renamed to `/api/applications/request-review` and its `commenters` parameter renamed to `reviewers`
- `:application.event/comment-requested` event renamed to `:application.event/review-requested` and its `:application/commenters` field renamed to `:application/reviewers`
- `/api/applications/commenters` API renamed to `/api/applications/reviewers`
- field/id is now a string. This considers creating forms and the form API, but also form users may have the assumption of integers.
- Better support for organizations (#1893). This is still work in progress. Implemented so far:
  - Tracking of user organizations via the `:organization` attribute from the identity provider
  - List of possible organizations configured with `:organizations` config option
  - When creating a new resource/license/form/workflow/catalogue item there is an organization dropdown instead of a text field
  - Organizations of catalogue item, resource, license, form workflow and catalogue item must match
  - Additional `organization-owner` role that can only edit things belonging to their own organization

### Additions
- Catalogue item form can be changed for one or more items at a time.
  New items will be created that use the new form while the old items
  are disabled and archived. The name of the new item will be exactly
  the same as before. See #837
- Applications can be exported as CSV in admin menu (#1857)
- Added a configuration option for setting a maximum number of days for handling a new application (#1861)
  - Applications that are close to or past the deadline are highlighted on the Actions page
- Added reminder emails. The emails can be sent by calling one of the following
  APIs on a cron schedule or similar. The APIs require an API key. (#1611, #1860)
  - `/api/email/send-handler-reminder` sends email about open applications to all handlers.
  - `/api/email/send-reviewer-reminder` sends email about applications with open review requests to reviewers.
  - `/api/email/send-reminders` sends all of the above emails.
- Allow users to change their email address, in case the identity provider
  doesn't provide an email address or the users want to use a different one (#1884)
- Healthcheck api `/api/health` (#1902)
- Add form field of type 'email', which is validated as an email address (#1894)
- Support www links in form field titles (#1864)
- Have a set of permitted roles for API keys (#1662)
- A `user-owner` role that can only create and edit users
- Fields can be defined public or private. The latter won't be shown to reviewers.
- More columns for blacklist table, blacklist visible on resource administration page (#1724)
- New "header" form field type (#1805)
- Scrollbar and focus now track moved and created form fields in form editor (#1802 #1803)
- Users can be added and removed from the blacklist in the resource admin page (#1706)
- POSTing entitlements to entitlement-target is now retried (#1784)
- [Rejecter bot](docs/bots.md), which rejects applications where a member is blacklisted for a resource (#1771)
- "Assign external id" command for setting the id of an application (#1858)
- Configuration `:disable-commands` for disabling commands (#1891)
- Display on the actions page the handlers who are handling an application (#1795)

### Enhancements
- Application search tips hidden behind question mark icon (#1767)
- Redirect to login page when accessing an attachment link when logged out (#1590)
- Form editor: add new field between fields (#1812)
- Entitlements appear immediately instead of after a delay (#1784)
- Show version information in console instead of the page footer (#1785)
- Searching applications by resource external id now possible (#1919)
- Handler can now close applications in the decider workflow (#1938)
- Create form API requests are validated
- Applicant can now close drafts in the decider workflow (#1938)

### Fixes
- More robust email resending (#1750)
- Changes in workflow, catalogue item and blacklist now take effect without a delay (#1851)

## v2.6 "Kalevalantie" 2019-11-12

### Breaking changes
- `:application/external-id` has been made a non-optional field in the
  API and event schemas. All applications should already have an external ID
  since the previous release, so no database migration should be needed.
- The pdf button and API have been removed. We recommend using "print
  to pdf" in your browser.
- The `start`, `end` and `expired` fields have been removed from licenses,
  workflows, resources, and forms.
- API for creating catalogue item and its localizations has been changed.
  There is now a single API call that is used to create both a catalogue
  item and the localizations, namely, /api/catalogue-items/create.
- APIs for editing workflow, catalogue item, form, resource, or license
  have been changed:
  - The API endpoint for editing content (the name and handlers) of a
    workflow is now /api/workflows/edit.
  - The endpoint for archiving or unarchiving a workflow, a catalogue item,
    a form, a resource, or a license is /archived, prefixed with
    /api/workflows, /api/catalogue-item, /api/forms, /api/resources,
    or /api/licenses, respectively.
  - The endpoint for enabling or disabling a workflow, a catalogue item,
    a form, a resource, or a license is /enabled, prefixed with
    /api/workflows, /api/catalogue-items, /api/forms, /api/resources,
    or /api/licenses, respectively.
- API endpoint for editing forms has been changed from
  /api/forms/[form-id]/edit to /api/forms/edit.
- The page addresses are no more prefixed with `/#/`, so for example the address
  of the catalogue page was changed from `/#/catalogue` to `/catalogue` (#1258)
- More consistent user attributes in APIs (e.g. /api/application/:id,
  /api/users/create) (#1726)

### Additions
- New field types: description, option, multiselect
- Setting maximum length for a form field
- Showing changes between two versions of an application
- Show last modified time for applications
- Many improvements in admininistration pages
  - Archiving forms, workflows, licenses and catalogue items
  - Preview for forms
  - Editing workflows
  - "Copy as new" button for forms
  - Form validation error summary (#1461)
- Upload an attachment file for a license (#808)
- Adding and removing members to/from an application (#609, #870)
- More configuration options for themes (e.g. alert colour)
- Track license acceptance per member (#653)
- Optional external id for applications (format "2019/123") (#862)
- Reporter role
- Accessibility improvements: screen reader support etc. (#1172)
- Store user language preference, use chosen language for emails
- Upgraded swagger-ui from 2 to 3
- Extra pages (#472)
- Full-text search for all application content (#873)
- Creating a new application as a copy from an older application (#832)
- Re-naming a catalogue item (#1507)
- Add enable/disable and archive/unarchive buttons to 'View' pages (#1438)
- On the Actions page, highlight when the application is waiting for some
  actions from the user (#1596)
- Optional "More info" link for catalogue items (#1369)
- Show separately for each license if it has been accepted by the member (#1591)
- Show all errors preventing application submission at the same time (#1594)
- Show applicant's previous applications to handler (#1653)
- Support OpenID Connect, for example Auth0
- Handler can close an application whenever after initial submission (#1669)
- Documentation about [user permissions by application state](docs/application-permissions.md)
- Revoking already approved applications (#1661)
  - The applicant and all members will be added to a blacklist
- Userid field in /api/entitlements response
- Approver bot which approves applications automatically, unless the user+resource is blacklisted (#1660)
- Administration view for blacklist
- Read-only access to administration pages for handlers (#1705)
- New "decider workflow" where the handler cannot approve/reject the application, but only the decider can (#1830)

### Enhancements
- Improved version information in footer
- More systematic use of db transactions
- Improved table widget
- Hide language switcher when only one language configured
- Improved table performance: added a "show all rows" button for long tables
- Modal popups have been replaced with flash messages (#1469)
- Email messages now use the application title and full names of users
- Email message texts improved
- Show three latest events as a default on the application page (#1632)
- A change of language persists now after login thanks to a new language setting cookie.
- A returning user will see the login screen in the correct language if he or she has the cookie.
- Event descriptions on application page now use full name and are more thorough (#1634)

### Fixes
- Entitlement API
- Search on the catalogue and admin pages did not support multiple search terms (#1541)
- Hide flash message when changing language so mixed language content is not shown
- Printing application pages now works (except for drafts) (#1643)
- Applicant and administrator can now view attachment licenses (#1676)

## v2.5 "Maarintie" 2019-07-18

### Breaking changes
- Removed support for old round-based workflows
- Removed support for transferring REMS 1 data
- Replace applications API with new one (for dynamic applications)

### Additions
- Dynamic workflows

This is the last release that still supports round based workflows. Please use this version to convert to dynamic workflows. There are also many changes and fixes since last version, which will be listed in the next release.

WARNING! The migration has problems with databases where licenses have been revoked, if the related entitlements are still active. See #1372.

1. Run lein run migrate in rems/ repository. NOTE! If you can't run lein on target server, use an SSH tunnel. Make sure you have no previous tunnels running!
   ssh -L 5432:remsdbserver:5432 remsappserver
   AND then run on your local machine:
   DATABASE_URL="postgresql://user:pw@localhost/db_name" lein run migrate

2. Create a dynamic workflow

3. Check new, dynamic workflow id from database:
   select * from workflow order by start desc;

4. Run on your own machine lein run convert-to-dynamic <dynamic_workflow_id> NOTE! If you can't run lein on target server, see step 1 for tunneling.

5. Verify from database that all applications have the new, dynamic workflow id in column wfid: select * from catalogue_item_application;

6. Go to administration page in UI and archive all non-dynamic workflows. If you do not have admin privileges, add them by adding owner role for yourself into the database:
   insert into roles (userid, role) = ('[userid]', 'owner')
   where [userid] is the eppn of your account (email address).

7. Verify from ui that different kind of applications still work.

## v2.4 "Tietotie" 2018-10-24

Starting from this milestone releases will also include pre-built war and jar packages.

### Additions
- support for attachment fields on forms
- API endpoint for adding users
### Enhancements
- entitlements API can now be used to fetch applicant's own entitlements
- support for linking to catalogue items by their external resource ids (https://my-rems-instance.org/apply-for?resource=my-resource)
### Changes
- resource api now also returns owner attribute
- configuration and localization has now been externalized from the deployed application (read more at https://rems2docs.rahtiapp.fi/configuration/)
### Breaking Changes
- prefix attribute renamed to organization in API
- backwards compatibility with legacy applications related data has been dropped. Legacy workflows, forms etc. can still be migrated from REMS1 to REMS2
### Fixes
- issue where review buttons weren't rendered correctly
- content created by editor wasn't sometimes shown immediately

## v2.3 "Tekniikantie" 2018-08-29

### Additions
- support for date fields on forms
- filtering functionality for tables
- workflow editor to administration page
- resource editor to administration page
- license editor to administration page
- pdf view for applications
### Enhancements
- support for extra script files with hooks
- enable multiple login saml2 endpoints by providing a link to eds
- Changes
- minor cosmetic changes to status field on application page
- workflows and applications forms now also have an organization prefix field
### Fixes
- current page highlighting

## v2.2 "Vuorimiehentie" 2018-07-13

### Enhancements
- page transitions now have loading animations
- configurable default language
- configurable csv import separation symbol
- header title added to localization
- catalogue item creation from existing form, workflow and resource
### Changes
- catalogue now has a separate "more info" button instead of having items as links
- handled applications are only loaded when "show more" has been clicked
- updates to documentation
### Fixes
- nondeterministic redirect problems for authenticated users

## v2.1 "Otaniementie" 2018-06-25

### Changes
- dependencies updated, the project is now using stable bootstrap 4 and font awesome 5
- changed format of urns and made prefix configurable
- updated demo-data target to be more aligned with test-data
- review request list now ignores users with missing attributes
- namespace cleanup according to coding conventions

### Fixes
- unauthenticated users are redirected to requested url after login
- comments for review request are shown to 3rd party reviewers
- fixed erroneous localization in status change notification
- date to show user time

## v2.0 "Keilaranta" 2018-05-29

First production release with the following major features:

- catalogue with shopping cart
- application sending
- approval process
- 3rd party review
- 3rd party review request
- email notifications
- application bundling
- Saml2 & LDAP login
- API with Swagger
- configurable themes
- configurable localizations
- documentation server<|MERGE_RESOLUTION|>--- conflicted
+++ resolved
@@ -36,11 +36,8 @@
 - Don't needlessly complain about the config keys that are passed automatically from system properties and the environment. (#2935)
 - Application warning and error links were not functioning correctly for attachment fields. This is now fixed. (#2955)
 - DUO fields are no longer editable in the UI when application is not in editable state. (#2997)
-<<<<<<< HEAD
 - Organization edit now requires user to be either owner or organization owner of the organization. (#2828)
-=======
 - Test/demo data creation now uses configured languages. Mismatch between configured languages and data localizations may cause issues in certain UI components. (#2334)
->>>>>>> 900d1d17
 - Multiselect field is now correctly rendered in application pdf again. More than one selected value resulted in empty field value. (#3059)
 
 ## v2.29 "Länsisatamankatu" 2022-09-12
