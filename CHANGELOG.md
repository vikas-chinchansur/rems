# Changelog

All notable changes to this project will be documented in this file.
Pull requests should add lines under the Unreleased heading if they
have notable changes.

## Unreleased

Changes since v2.18

### Fixes
- Pdf generation failed for applications that had table fields with no rows. Now fixed.

## v2.18 "Särkiniemientie" 2021-05-18

### Changes
- The "Attachments (zip)" button in the UI now only downloads the current application attachments. Event attachments and previous versions of application attachments are left out. The full zip is still available via the API. (#2453)
- Changes to theming: (#2588)
  - Theme variables are now documented in [resources/config-defaults.edn](resources/config-defaults.edn).
  - The `:nav-color` now simply defaults to `:link-color`. Previously, it defaulted to `:color3` if `:link-color` is unset.
  - The theme variables `:danger-color` (didn't really affect anything) and `:phase-background-active` (wasn't used, overlaps with `:phase-bgcolor-active`) have been removed.
  - The default theme has minor visual changes:
    - color2 is lighter
    - table hover highlight is now dark-on-light instead of light-on-dark
    - link color used in nav bar
  - Some theme-related code was rewritten. There should be no changes to appearance, but bugs are possible.
- Setting `:log-authentication-details` now prints out details for failed OIDC HTTP requests.
- More validations in the API:
  - the values of multiselect fields (/api/applications/save-draft)
  - option and column keys (/api/forms/create, /api/forms/edit)

### Fixes
- Errors for invalid inputs (field values that are too long, invalid email addresses, etc.) are now rendered nicely. Previously the applicant just saw a "Save draft: Failed" message. (#2611)
- The application page no longer jumps to the top after adding an attachment. (#2616)
- Deleting drafts with attachments now works.
- A handler is now considered a handler even before first application comes in.

### Additions
- REMS now supports PostgreSQL version 13. (#2642)
<<<<<<< HEAD
- There is a new v2 push API to sync entitlements outside of REMS. So far the only supported type is `:ega`. See [configuration.md](docs/configuration.md) for more details. (#2466)
=======
- Experimental GA4GH Permissions API now allows users to query their own permissions via `/api/permissions/:user`. (#2631)
- The handler can now change the applicant of a submitted application. (#2581)
  - This feature can be disabled by adding `:application.command/change-applicant` to `:disable-commands`.
- Multiselect fields can now be used to control visibility of other fields. (#1947)
>>>>>>> 49cc7e91

## v2.17 "Isokaari" 2021-04-12

**NB: This release contains migrations!**

### Breaking changes
- A new form field type "table" is now available. A table has a predefined set of columns, and applicants can fill in as many rows as they wish. **You can not roll back to an earlier release once your database contains applications with filled-in table fields. You will need to fix the database manually.** (#2551)

### Changes
- Forms now have both an internal name as well as a localized title instead of the non-localized title. (#2066)
  - The old style form titles are now deprecated in the API and a migration copies the title to the internal name. **Please, check and optionally change the form titles after the migration!**
  - Prefer the new `internal-name` or `external-title` fields instead.
  - The external title is shown to applicants in the application and internal name used throughout the administration.
  - The API supports the old style for now.
- Answers to conditional fields that are not visible are no longer stored by REMS. The API accepts answers for invisible fields but drops them. The UI does not send answers to invisible fields. (#2574)
- The "Assign external id" action now shows the previous assigned external id. (#2530)
- The form editor UI was reworked to look less cluttered. Many inputs are now hidden behind "Show" buttons by default. (#1899)
- It is now possible to create catalogue items without a form via both the API and the UI. (#2603)

### Fixes
- Searching for applications by the original REMS generated id works, even if another id has been assigned. (#2564)
- GA4GH Visa (output by the experimental /api/permissions API) timestamps are now in seconds, instead of milliseconds. (#2554)
- The REMS `reset` command line command now works even when you have duplicate resource ids in the database. (#2557)
  - In practice, this means that REMS will not recreate the unique constraint on resource ids, even when rolling back to old database schema versions.
- The form editor now checks that table, option and multiselect fields are created with at least one column/option. (#2564)
- The multiselect field label wasn't being bolded.
- Info text icon could appear even though the field description was empty.
- Changes to the default translation for the required form field: does not include an asterisk sign anymore.
- Fixed occasional "Invalid path whitelist entry" error when adding/updating api keys.

### Additions
- The example-theme now uses the Lato font.
- The field id can now be changed in the form editor. (#1804)
- "More info" support for EGA style resources (when :enable-ega flag is set) (#2466)
- Add phone number to field types in the form. (#2552)

## v2.16 "Länsiväylä" 2021-02-04

### Changes
- REMS no longer sends the Server: HTTP header to avoid leaking version information. (#2216)
- Text descriptions of some events in the log were phrased better. The created event also shows the original external id. (#2614)
- REMS now consistently uses the application server clock when creating timestamps. Previously, database time was used in some situations, leading to minor inconsistencies. Requires migration, but does not change visible behaviour. (#2540)

### Fixes
- CSS files are now marked as cacheable by browsers. In v2.15 they were mistakenly marked as uncacheable. (#2484)
- OIDC signing keys are now always fetched on login, fixing issues with OIDC key rotation requiring a REMS restart. (#2497)
- /api/resource/<id>, /api/license/<id> and /api/organization/<id> now return HTTP 404 responses if id is not found.

### Additions
- The browser tests will now fail if there are any accessibility violations. (#2463)
- The OIDC configuration is now validated, and REMS refuses to start without a valid OIDC configuration. See the `:oidc-metadata-url` configuration variable and [configuration.md](docs/configuration.md). (#2519)
- The handler can be shown both the assigned external id and the original REMS generated external id. This behavior can be enabled by changing the `:application-id-column` config to `:generated-and-assigned-external-id`. These have also been added as new values to the data model and the original `:application/external-id` kept as it is. (#2614)
- The navbar can be configured to show a logo image. When the `:navbar-logo-name` config is provided, the logo is shown in the navbar (top navigation menu). This logo also can be customized per language like the regular logo. (#2363)


## v2.15 "Tapiolantie" 2021-01-08

### Changes
- The actions area has been adjusted to work better on small screens. (#2501)
- Copying a draft application will now create a new draft but without a link to the previous (draft) application. (#2496)

### Fixes
- Various HTTP caching issues resolved. Users should no longer get an old app.js from their browser cache. (#2484)
- Fixed link in the "You will need to add an email address to your settings" notification. (#2503)
- Previous application history shown to the handler is now correctly limited to the members of the application. (#2470)

### Additions
- Workflow organization can now be edited. (#2333)

## v2.14.1 "Itätuulentie 2" 2020-12-15

This is a bugfix release for v2.14.

Change since v2.14

### Fixes
- Fixed small issues in the form editor regarding validating empty values and field description (#2399)
- Reading of `:oidc-domain` config option was broken in v2.14, now fixed. (#2489)
- Hide decider/reviewer invitation events from applicant. (#2485)

## v2.14 "Itätuulentie" 2020-12-09

Changes since v2.13

### Breaking changes
- Dropped support for shibboleth authentication. (#1235)
- Dropped support for running REMS under tomcat. Dropped support for building the `rems.war` uberwar. (#1235)

### Changes
- The development login page now uses the actual app styles.
- Changed the translations of the request recipients (now accounts for the singular or plural depending on the request type).
- Drafts can now be submitted for disabled catalogue items. A warning is shown for handlers when viewing an application for a disabled catalogue item. (#2436)
- New drafts can no longer be created for disabled catalogue items. (#2436)
- Empty reviews and remarks can't be sent via the UI anymore. Either a comment or an attachment must be provided. (#2433)
- Application members are sorted by name
- New `:oidc-metadata-url` config option replaces `:oidc-domain`. The old `:oidc-domain` option is still supported for now but will emit a warning. See [docs/configuration.md](docs/configuration.md). (#2462)

### Fixes
- New organizations can be immediately used for creating resources etc. Previously a reload of the page was needed. (#2359)
- Catalogue item editor didn't properly show forms, resources or workflows if they were disabled or archived (#2335)
- Add vertical margins around search field for better readability (#2330)
- Workflow editor didn't properly show forms that were disabled or archived (#2335)
- Check file extensions ignoring case (#2392)
- Fixed `java -jar rems.jar help`. See [docs/installing-upgrading.md](docs/installing-upgrading.md)
- Inconsistencies organization owner logic. (#2441)
- Fix accessibility problems with aria-required attribute placement and increase default link contrast (#2431)
- Small navbar is now properly closed after a link is clicked (#1194)
- Fixed an issue where changing field type to label after entering field description crashes form editor (#2399)
- Catalogue item organization can be edited (#2333)
- Catalogue item editor now starts empty when creating a new item after editing. (#2333)
- Hide organization creation button from non-owners who don't have the right to create organizations
- Fixed exporting an application to PDF when there are multiple attachments in one field. (#2469)

### Additions
- All fields can have an info text, shown if the small icon is clicked. (#1863)
- Experimental permissions API that produces GA4GH Visas is now documented in [docs/ga4gh-visas.md](docs/ga4gh-visas.md)
- OIDC scopes are configurable via `:oidc-scopes`. See [docs/configuration.md](docs/configuration.md).
- REMS now reads GA4GH Passports on login and stores the ResearcherStatus of the user. See [docs/ga4gh-visas.md](docs/ga4gh-visas.md). (#2124)
- Automated accessibility test report using [axe](https://www.deque.com/axe/) (#2263)
- Settings page renamed to Profile, now also contains info about user attributes.
- In docker-entrypoint script `CMD` environment variable may be used instead of `COMMANDS`. `CMD` allows REMS commands with arguments to be used. See [docs/installing-upgrading.md](docs/installing-upgrading.md).
- Deciders and reviewers can now be invited via email. (#2040)
  - New `invite-decider` and `invite-reviewer` commands in the API & UI
  - Commands are available to the handler on submitted applications. See [permission table](docs/application-permissions.md).
- The first version of REMS [user manual](manual/)
- Experimental bona fide bot for granting peer-verified ResearcherStatus visas. See [docs/bots.md](docs/bots.md).
- Assign external id button can now be shown for handlers with the `:enable-assign-external-ui` config flag (defaults to `false`). See [resources/config-defaults.edn](resources/config-defaults.edn). (#2476)
- The `:oidc-userid-attribute` configuration option can now contain a list of attributes to try in order. See [docs/configuration.md](docs/configuration.md). (#2366)

## v2.13 "Etelätuulentie" 2020-09-17

*Note!* This is the last release that supports the `:shibboleth` authentication method.

### Breaking changes
- Organizations are maintained in the database and not config. (#2039)
  - See [docs/organizations.md](docs/organizations.md) for more info
- Multiple organization support for users #2035

### Changes
- Returned applications can now be resubmitted even if some catalogue items have been disabled. (#2145)
- Automated browser testing has been improved in implementation and also in the coverage of the administration side
- Form API create & edit requests are validated (#2098). This was meant to be added in 2.7 but the validation wasn't active by mistake.
- Validate application via api on save-draft and validate option list values (#2117)
- Remove assign external id -button from UI
- Clearer help message for close action
- Preserve the white-space in an event comment (#2232)
- Application events are now presented in chronological order instead of grouping requests and responses together.
  In addition there is now a possibility to highlight related events. (#2233)
- Rejecter-bot now rejects existing open applications when a user gets added to a blacklist either manually or via the revoke command. (#2015)
- Reporter can't see draft applications (#2268)
- Better error message for missing organization in admin UI (#2039)
- Improvements to swedish translations

### Fixes
- Various fixes in workflow editor UI
- Form field placeholders now fulfil accessibility contrast ratio requirements (#2229)
- UI for the close action erroneously claimed the comment is not shown to the applicant. (#2212)
- Description of the Decider workflow erroneously claimed that application can not be closed.
- Redirecting the user back to the page they landed on after login now works even with OIDC authentication. (#2247)
- Fixed enabling a catalogue item after changing its form. (#2283)
- Added missing decision text to pdf event list.
- More compatible CSV reports. Line returns are removed from field values and CSV lines are separated with CRLF. (#2311)
- Fixed editing a catalogue item. (#2321)

### Additions
- The form administration pages now flag forms that have missing localizations. REMS also logs a warning on startup for these forms. (#2098)
- There is now an API for querying and creating organizations. (#2039)
- Possibility to access `/catalogue` without logging in. Configurable by `:catalogue-is-public`. (#2120)
- Workflows can now have forms. Workflow forms apply to all catalogue items that use the workflow. (#2052)
- Applicants now get emails when a public remark is added to an application. (#2190)
- All emails sent by REMS now have the Auto-Submitted header set. (#2175)
- OIDC access tokens are now revoked on logout if the OIDC server provides a `revocation_endpoint`. (#2176)
- Application attachment fields now accept multiple attachments. (#2122)
- It's now possible to add a text to the login page after the login button using extra translations (:t.login/intro2) (#2214)
- Indicate which items are in shopping cart by changing add button to remove (#2228)
- Applicants now receive an email when submitting an application. (#2234)
- Organisations can be created and edited in the UI. (#2039, #2332)
- The /apply-for redirect supports multiple resources. See [docs/linking.md](docs/linking.md). (#2245)
- REMS can now store and show additional user attributes from OIDC. These attributes are only shown to handlers, owners etc. and not applicants. See [docs/configuration.md](docs/configuration.md). (#2130)
- The OIDC attribute to use as the rems userid is now configurable via the `:oidc-userid-attribute`. See [docs/configuration.md](docs/configuration.md). (#2281)
- The `:oidc-additional-authorization-parameters` config option. See [config-defaults.edn](resources/config-defaults.edn)
- Applicants can now permanently delete drafts. (#2219)
- When approving an application, the handler can optionally pick an end date for the entitlement. There is also a `:entitlement-default-length-days` configuration variable that is used to compute a default value for the end date. (#2123)
- Better documentation related to organizations. (#2039)
- The reporter role now has read-only access to administration APIs and pages. (#2313)

## v2.12 "Merituulentie" 2020-05-04

### Breaking changes
- API key authorization has been reworked. API keys no longer have a
  set of roles associated with them, instead each API key can have an
  optional user and API path whitelists.
  See [docs/using-the-api.md](docs/using-the-api.md). (#2127)

### Changes
- Login component and its texts have changed to a more simplified look. Please, remember to update your extra translations to match.
- Development login configuration is changed from `:fake-shibboleth` to `:fake` and styled like OIDC login
- Improvements to PDFs (#2114)
  - show attachment file names
  - list instead of table for events
  - hide draft-saved events
  - vertical space around form fields
  - PDF button moved to Actions pane

### Fixes
- Long attachment filenames are now truncated in the UI (#2118)
- `/api/applications/export` now doesn't blow up when an application has multiple forms. Instead only answers for the requested form are returned. (#2153)
- Sort applications based on the application external id by sequence (#2183)

### Additions
- Downloading all attachments as a zip file (API `/api/applications/:id/attachments`, button in UI) (#2075)
- Event notifications over HTTP. See [docs/event-notification.md](docs/event-notification.md) for details. (#2095)
- Audit log for all API calls in the database. Can be queried via `/api/audit-log` by the `reporter` role. (#2057)
- `/api/applications/export` is now allowed for the `reporter` role (previously only `owner`)

## v2.11 "Kotitontuntie" 2020-04-07

### Additions
- REMS sessions now stay alive while the user is active in the browser (#2107).
- The `/api/users/active` API lists which users have active sessions at the moment.

## v2.10 "Riihitontuntie" 2020-04-06

### Additions
- Swedish localizations. They can be enabled by adding `:sv` to the `:languages` config option. (#1892)

### Fixes
- REMS now exits with status 0 on SIGINT and SIGTERM
- REMS now sets PostgreSQL `lock_timeout` (configurable, defaults to 10s) and `idle_in_transaction_session_timeout` (configurable, defaults to 20s) to avoid deadlocks (#2101)

## v2.9 "Olarinluoma" 2020-03-26

### Breaking changes
- Multiple form support #2043
  - Catalogue items that share a workflow but have different forms can now be bundled into one application.
  - Migrations will update the data. API changes are listed here.
  - Applications used to contain the key `application/form` but now will contain `application/forms` where there is a sequence of forms.
  - Commands with `field-values` will have a `form` in addition to `field` and `value`.
  - Events with `form/id` will have a `application/forms` where each has a `form/id`.

### Changes
- Removed requirement for organizations to match when creating catalogue item or resource (#1893). This reverts the only breaking change in 2.8.
- Allow organization owners to edit resources, forms, licenses and workflows in their own organization (#1893)
- Show resources, forms, licenses and workflows from all organizations to organization owners (#1893)
- API: comments are now optional for commands

### Additions
- Generating bare-bones PDFs from applications. This is a non-experimental feature. Fancier PDF generation is still experimental and can be enabled with a flag. (#2053)
- It is possible to add attachments to most actions that have a comment field (#1928)
- Added `list-users` and `grant-role` commands for `rems.jar`. For details see <docs/installing_upgrading.md> (#2073)
- A warning is now logged when the config file contains unrecognized keys.

### Fixes
- Excel and OpenOffice files are now really allowed as attachments. Also, .csv and .tsv are allowed. Allowed file extensions are documented in the UI. (#2023)
- Attachments now get copied when copying an application (#2056)

## v2.8 "Mankkaanlaaksontie" 2020-03-03

### Breaking changes
- Betters support for organizations (#1893)
  - Backend checks that organizations of license, resource, workflow and form match when creating a catalogue item or resource

### Changes
- Duplicate resource external ids are now allowed (#1988)

### Additions
- Applicant/member notification email address is now shown to handler (#1983)
- Allow Excel and OpenOffice files as attachments (#2023)

### Fixes
- Filenames are now retained when downloading attachments (#2019)

## v2.7 "Koivuviidantie" 2020-02-03

### Breaking changes
- Removed support for LDAP authentication
- `/api/workflows/create` API: the `type` parameter's allowed value was changed from `dynamic` to `workflow/dynamic`
- `/api/applications/comment` API renamed to `/api/applications/review`
- `:application.event/commented` event renamed to `:application.event/reviewed`
- `/api/applications/request-comment` API renamed to `/api/applications/request-review` and its `commenters` parameter renamed to `reviewers`
- `:application.event/comment-requested` event renamed to `:application.event/review-requested` and its `:application/commenters` field renamed to `:application/reviewers`
- `/api/applications/commenters` API renamed to `/api/applications/reviewers`
- field/id is now a string. This considers creating forms and the form API, but also form users may have the assumption of integers.
- Better support for organizations (#1893). This is still work in progress. Implemented so far:
  - Tracking of user organizations via the `:organization` attribute from the identity provider
  - List of possible organizations configured with `:organizations` config option
  - When creating a new resource/license/form/workflow/catalogue item there is an organization dropdown instead of a text field
  - Organizations of catalogue item, resource, license, form workflow and catalogue item must match
  - Additional `organization-owner` role that can only edit things belonging to their own organization

### Additions
- Catalogue item form can be changed for one or more items at a time.
  New items will be created that use the new form while the old items
  are disabled and archived. The name of the new item will be exactly
  the same as before. See #837
- Applications can be exported as CSV in admin menu (#1857)
- Added a configuration option for setting a maximum number of days for handling a new application (#1861)
  - Applications that are close to or past the deadline are highlighted on the Actions page
- Added reminder emails. The emails can be sent by calling one of the following
  APIs on a cron schedule or similar. The APIs require an API key. (#1611, #1860)
  - `/api/email/send-handler-reminder` sends email about open applications to all handlers.
  - `/api/email/send-reviewer-reminder` sends email about applications with open review requests to reviewers.
  - `/api/email/send-reminders` sends all of the above emails.
- Allow users to change their email address, in case the identity provider
  doesn't provide an email address or the users want to use a different one (#1884)
- Healthcheck api `/api/health` (#1902)
- Add form field of type 'email', which is validated as an email address (#1894)
- Support www links in form field titles (#1864)
- Have a set of permitted roles for API keys (#1662)
- A `user-owner` role that can only create and edit users
- Fields can be defined public or private. The latter won't be shown to reviewers.
- More columns for blacklist table, blacklist visible on resource administration page (#1724)
- New "header" form field type (#1805)
- Scrollbar and focus now track moved and created form fields in form editor (#1802 #1803)
- Users can be added and removed from the blacklist in the resource admin page (#1706)
- POSTing entitlements to entitlement-target is now retried (#1784)
- [Rejecter bot](docs/bots.md), which rejects applications where a member is blacklisted for a resource (#1771)
- "Assign external id" command for setting the id of an application (#1858)
- Configuration `:disable-commands` for disabling commands (#1891)
- Display on the actions page the handlers who are handling an application (#1795)

### Enhancements
- Application search tips hidden behind question mark icon (#1767)
- Redirect to login page when accessing an attachment link when logged out (#1590)
- Form editor: add new field between fields (#1812)
- Entitlements appear immediately instead of after a delay (#1784)
- Show version information in console instead of the page footer (#1785)
- Searching applications by resource external id now possible (#1919)
- Handler can now close applications in the decider workflow (#1938)
- Create form API requests are validated
- Applicant can now close drafts in the decider workflow (#1938)

### Fixes
- More robust email resending (#1750)
- Changes in workflow, catalogue item and blacklist now take effect without a delay (#1851)

## v2.6 "Kalevalantie" 2019-11-12

### Breaking changes
- `:application/external-id` has been made a non-optional field in the
  API and event schemas. All applications should already have an external ID
  since the previous release, so no database migration should be needed.
- The pdf button and API have been removed. We recommend using "print
  to pdf" in your browser.
- The `start`, `end` and `expired` fields have been removed from licenses,
  workflows, resources, and forms.
- API for creating catalogue item and its localizations has been changed.
  There is now a single API call that is used to create both a catalogue
  item and the localizations, namely, /api/catalogue-items/create.
- APIs for editing workflow, catalogue item, form, resource, or license
  have been changed:
  - The API endpoint for editing content (the name and handlers) of a
    workflow is now /api/workflows/edit.
  - The endpoint for archiving or unarchiving a workflow, a catalogue item,
    a form, a resource, or a license is /archived, prefixed with
    /api/workflows, /api/catalogue-item, /api/forms, /api/resources,
    or /api/licenses, respectively.
  - The endpoint for enabling or disabling a workflow, a catalogue item,
    a form, a resource, or a license is /enabled, prefixed with
    /api/workflows, /api/catalogue-items, /api/forms, /api/resources,
    or /api/licenses, respectively.
- API endpoint for editing forms has been changed from
  /api/forms/[form-id]/edit to /api/forms/edit.
- The page addresses are no more prefixed with `/#/`, so for example the address
  of the catalogue page was changed from `/#/catalogue` to `/catalogue` (#1258)
- More consistent user attributes in APIs (e.g. /api/application/:id,
  /api/users/create) (#1726)

### Additions
- New field types: description, option, multiselect
- Setting maximum length for a form field
- Showing changes between two versions of an application
- Show last modified time for applications
- Many improvements in admininistration pages
  - Archiving forms, workflows, licenses and catalogue items
  - Preview for forms
  - Editing workflows
  - "Copy as new" button for forms
  - Form validation error summary (#1461)
- Upload an attachment file for a license (#808)
- Adding and removing members to/from an application (#609, #870)
- More configuration options for themes (e.g. alert colour)
- Track license acceptance per member (#653)
- Optional external id for applications (format "2019/123") (#862)
- Reporter role
- Accessibility improvements: screen reader support etc. (#1172)
- Store user language preference, use chosen language for emails
- Upgraded swagger-ui from 2 to 3
- Extra pages (#472)
- Full-text search for all application content (#873)
- Creating a new application as a copy from an older application (#832)
- Re-naming a catalogue item (#1507)
- Add enable/disable and archive/unarchive buttons to 'View' pages (#1438)
- On the Actions page, highlight when the application is waiting for some
  actions from the user (#1596)
- Optional "More info" link for catalogue items (#1369)
- Show separately for each license if it has been accepted by the member (#1591)
- Show all errors preventing application submission at the same time (#1594)
- Show applicant's previous applications to handler (#1653)
- Support OpenID Connect, for example Auth0
- Handler can close an application whenever after initial submission (#1669)
- Documentation about [user permissions by application state](docs/application-permissions.md)
- Revoking already approved applications (#1661)
  - The applicant and all members will be added to a blacklist
- Userid field in /api/entitlements response
- Approver bot which approves applications automatically, unless the user+resource is blacklisted (#1660)
- Administration view for blacklist
- Read-only access to administration pages for handlers (#1705)
- New "decider workflow" where the handler cannot approve/reject the application, but only the decider can (#1830)

### Enhancements
- Improved version information in footer
- More systematic use of db transactions
- Improved table widget
- Hide language switcher when only one language configured
- Improved table performance: added a "show all rows" button for long tables
- Modal popups have been replaced with flash messages (#1469)
- Email messages now use the application title and full names of users
- Email message texts improved
- Show three latest events as a default on the application page (#1632)
- A change of language persists now after login thanks to a new language setting cookie.
- A returning user will see the login screen in the correct language if he or she has the cookie.
- Event descriptions on application page now use full name and are more thorough (#1634)

### Fixes
- Entitlement API
- Search on the catalogue and admin pages did not support multiple search terms (#1541)
- Hide flash message when changing language so mixed language content is not shown
- Printing application pages now works (except for drafts) (#1643)
- Applicant and administrator can now view attachment licenses (#1676)

## v2.5 "Maarintie" 2019-07-18

### Breaking changes
- Removed support for old round-based workflows
- Removed support for transferring REMS 1 data
- Replace applications API with new one (for dynamic applications)

### Additions
- Dynamic workflows

This is the last release that still supports round based workflows. Please use this version to convert to dynamic workflows. There are also many changes and fixes since last version, which will be listed in the next release.

WARNING! The migration has problems with databases where licenses have been revoked, if the related entitlements are still active. See #1372.

1. Run lein run migrate in rems/ repository. NOTE! If you can't run lein on target server, use an SSH tunnel. Make sure you have no previous tunnels running!
   ssh -L 5432:remsdbserver:5432 remsappserver
   AND then run on your local machine:
   DATABASE_URL="postgresql://user:pw@localhost/db_name" lein run migrate

2. Create a dynamic workflow

3. Check new, dynamic workflow id from database:
   select * from workflow order by start desc;

4. Run on your own machine lein run convert-to-dynamic <dynamic_workflow_id> NOTE! If you can't run lein on target server, see step 1 for tunneling.

5. Verify from database that all applications have the new, dynamic workflow id in column wfid: select * from catalogue_item_application;

6. Go to administration page in UI and archive all non-dynamic workflows. If you do not have admin privileges, add them by adding owner role for yourself into the database:
   insert into roles (userid, role) = ('[userid]', 'owner')
   where [userid] is the eppn of your account (email address).

7. Verify from ui that different kind of applications still work.

## v2.4 "Tietotie" 2018-10-24

Starting from this milestone releases will also include pre-built war and jar packages.

### Additions
- support for attachment fields on forms
- API endpoint for adding users
### Enhancements
- entitlements API can now be used to fetch applicant's own entitlements
- support for linking to catalogue items by their external resource ids (https://my-rems-instance.org/apply-for?resource=my-resource)
### Changes
- resource api now also returns owner attribute
- configuration and localization has now been externalized from the deployed application (read more at https://rems2docs.rahtiapp.fi/configuration/)
### Breaking Changes
- prefix attribute renamed to organization in API
- backwards compatibility with legacy applications related data has been dropped. Legacy workflows, forms etc. can still be migrated from REMS1 to REMS2
### Fixes
- issue where review buttons weren't rendered correctly
- content created by editor wasn't sometimes shown immediately

## v2.3 "Tekniikantie" 2018-08-29

### Additions
- support for date fields on forms
- filtering functionality for tables
- workflow editor to administration page
- resource editor to administration page
- license editor to administration page
- pdf view for applications
### Enhancements
- support for extra script files with hooks
- enable multiple login saml2 endpoints by providing a link to eds
- Changes
- minor cosmetic changes to status field on application page
- workflows and applications forms now also have an organization prefix field
### Fixes
- current page highlighting

## v2.2 "Vuorimiehentie" 2018-07-13

### Enhancements
- page transitions now have loading animations
- configurable default language
- configurable csv import separation symbol
- header title added to localization
- catalogue item creation from existing form, workflow and resource
### Changes
- catalogue now has a separate "more info" button instead of having items as links
- handled applications are only loaded when "show more" has been clicked
- updates to documentation
### Fixes
- nondeterministic redirect problems for authenticated users

## v2.1 "Otaniementie" 2018-06-25

### Changes
- dependencies updated, the project is now using stable bootstrap 4 and font awesome 5
- changed format of urns and made prefix configurable
- updated demo-data target to be more aligned with test-data
- review request list now ignores users with missing attributes
- namespace cleanup according to coding conventions

### Fixes
- unauthenticated users are redirected to requested url after login
- comments for review request are shown to 3rd party reviewers
- fixed erroneous localization in status change notification
- date to show user time

## v2.0 "Keilaranta" 2018-05-29

First production release with the following major features:

- catalogue with shopping cart
- application sending
- approval process
- 3rd party review
- 3rd party review request
- email notifications
- application bundling
- Saml2 & LDAP login
- API with Swagger
- configurable themes
- configurable localizations
- documentation server<|MERGE_RESOLUTION|>--- conflicted
+++ resolved
@@ -10,6 +10,9 @@
 
 ### Fixes
 - Pdf generation failed for applications that had table fields with no rows. Now fixed.
+
+### Additions
+- There is a new v2 push API to sync entitlements outside of REMS. So far the only supported type is `:ega`. See [configuration.md](docs/configuration.md) for more details. (#2466)
 
 ## v2.18 "Särkiniemientie" 2021-05-18
 
@@ -37,14 +40,10 @@
 
 ### Additions
 - REMS now supports PostgreSQL version 13. (#2642)
-<<<<<<< HEAD
-- There is a new v2 push API to sync entitlements outside of REMS. So far the only supported type is `:ega`. See [configuration.md](docs/configuration.md) for more details. (#2466)
-=======
 - Experimental GA4GH Permissions API now allows users to query their own permissions via `/api/permissions/:user`. (#2631)
 - The handler can now change the applicant of a submitted application. (#2581)
   - This feature can be disabled by adding `:application.command/change-applicant` to `:disable-commands`.
 - Multiselect fields can now be used to control visibility of other fields. (#1947)
->>>>>>> 49cc7e91
 
 ## v2.17 "Isokaari" 2021-04-12
 
