--- conflicted
+++ resolved
@@ -14,11 +14,8 @@
 
 ### Additions
 - You can configure the OIDC attributes for name and email (see configuration.md)
-<<<<<<< HEAD
+- API-Keys are cached for a minute for a slight performance improvement. (#2785)
 - Resources can be filtered in the API by `resid` (#2852)
-=======
-- API-Keys are cached for a minute for a slight performance improvement. (#2785)
->>>>>>> 1a5ad2bd
 
 ## v2.25 "Meripuistotie" 2022-02-15
 
