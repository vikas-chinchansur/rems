# Changelog

All notable changes to this project will be documented in this file.
Pull requests should add lines under the Unreleased heading if they
have notable changes.

## Unreleased

Changes since v2.6

### Enhancements
- Application search tips hidden behind question mark icon (#1767)
- Redirect to login page when accessing an attachment link when logged out (#1590)

### Fixes
- More robust email resending (#1750)

### Additions
- More columns for blacklist table, blacklist visible on resource administration page (#1724)
<<<<<<< HEAD
- Scrollbar and focus now track moved and created form fields in form editor (#1802 #1803)
=======
- New "header" form field type (#1805)
>>>>>>> 49381344

## v2.6 "Kalevalantie" 2018-11-12

### Breaking changes
- `:application/external-id` has been made a non-optional field in the
  API and event schemas. All applications should already have an external ID
  since the previous release, so no database migration should be needed.
- The pdf button and API have been removed. We recommend using "print
  to pdf" in your browser.
- The `start`, `end` and `expired` fields have been removed from licenses,
  workflows, resources, and forms.
- API for creating catalogue item and its localizations has been changed.
  There is now a single API call that is used to create both a catalogue
  item and the localizations, namely, /api/catalogue-items/create.
- APIs for editing workflow, catalogue item, form, resource, or license
  have been changed:
  - The API endpoint for editing content (the name and handlers) of a
    workflow is now /api/workflows/edit.
  - The endpoint for archiving or unarchiving a workflow, a catalogue item,
    a form, a resource, or a license is /archived, prefixed with
    /api/workflows, /api/catalogue-item, /api/forms, /api/resources,
    or /api/licenses, respectively.
  - The endpoint for enabling or disabling a workflow, a catalogue item,
    a form, a resource, or a license is /enabled, prefixed with
    /api/workflows, /api/catalogue-items, /api/forms, /api/resources,
    or /api/licenses, respectively.
- API endpoint for editing forms has been changed from
  /api/forms/[form-id]/edit to /api/forms/edit.
- The page addresses are no more prefixed with `/#/`, so for example the address
  of the catalogue page was changed from `/#/catalogue` to `/catalogue` (#1258)
- More consistent user attributes in APIs (e.g. /api/application/:id,
  /api/users/create) (#1726)

### Additions
- New field types: description, option, multiselect
- Setting maximum length for a form field
- Showing changes between two versions of an application
- Show last modified time for applications
- Many improvements in admininistration pages
  - Archiving forms, workflows, licenses and catalogue items
  - Preview for forms
  - Editing workflows
  - "Copy as new" button for forms
  - Form validation error summary (#1461)
- Upload an attachment file for a license (#808)
- Adding and removing members to/from an application (#609, #870)
- More configuration options for themes (e.g. alert colour)
- Track license acceptance per member (#653)
- Optional external id for applications (format "2019/123") (#862)
- Reporter role
- Accessibility improvements: screen reader support etc. (#1172)
- Store user language preference, use chosen language for emails
- Upgraded swagger-ui from 2 to 3
- Extra pages (#472)
- Full-text search for all application content (#873)
- Creating a new application as a copy from an older application (#832)
- Re-naming a catalogue item (#1507)
- Add enable/disable and archive/unarchive buttons to 'View' pages (#1438)
- On the Actions page, highlight when the application is waiting for some
  actions from the user (#1596)
- Optional "More info" link for catalogue items (#1369)
- Show separately for each license if it has been accepted by the member (#1591)
- Show all errors preventing application submission at the same time (#1594)
- Show applicant's previous applications to handler (#1653)
- Support OpenID Connect, for example Auth0
- Handler can close an application whenever after initial submission (#1669)
- Documentation about [user permissions by application state](docs/application-permissions.md)
- Revoking already approved applications (#1661)
  - The applicant and all members will be added to a blacklist
- Userid field in /api/entitlements response
- Approver bot which approves applications automatically, unless the user+resource is blacklisted (#1660)
- Administration view for blacklist
- Read-only access to administration pages for handlers (#1705)

### Enhancements
- Improved version information in footer
- More systematic use of db transactions
- Improved table widget
- Hide language switcher when only one language configured
- Improved table performance: added a "show all rows" button for long tables
- Modal popups have been replaced with flash messages (#1469)
- Email messages now use the application title and full names of users
- Email message texts improved
- Show three latest events as a default on the application page (#1632)
- A change of language persists now after login thanks to a new language setting cookie.
- A returning user will see the login screen in the correct language if he or she has the cookie.
- Event descriptions on application page now use full name and are more thorough (#1634)

### Fixes
- Entitlement API
- Search on the catalogue and admin pages did not support multiple search terms (#1541)
- Hide flash message when changing language so mixed language content is not shown
- Printing application pages now works (except for drafts) (#1643)
- Applicant and administrator can now view attachment licenses (#1676)

## v2.5 "Maarintie" 2019-07-18

### Breaking changes
- Removed support for old round-based workflows
- Removed support for transferring REMS 1 data
- Replace applications API with new one (for dynamic applications)

### Additions
- Dynamic workflows

This is the last release that still supports round based workflows. Please use this version to convert to dynamic workflows. There are also many changes and fixes since last version, which will be listed in the next release.

WARNING! The migration has problems with databases where licenses have been revoked, if the related entitlements are still active. See #1372.

1. Run lein run migrate in rems/ repository. NOTE! If you can't run lein on target server, use an SSH tunnel. Make sure you have no previous tunnels running!
   ssh -L 5432:remsdbserver:5432 remsappserver
   AND then run on your local machine:
   DATABASE_URL="postgresql://user:pw@localhost/db_name" lein run migrate

2. Create a dynamic workflow

3. Check new, dynamic workflow id from database:
   select * from workflow order by start desc;

4. Run on your own machine lein run convert-to-dynamic <dynamic_workflow_id> NOTE! If you can't run lein on target server, see step 1 for tunneling.

5. Verify from database that all applications have the new, dynamic workflow id in column wfid: select * from catalogue_item_application;

6. Go to administration page in UI and archive all non-dynamic workflows. If you do not have admin privileges, add them by adding owner role for yourself into the database:
   insert into roles (userid, role) = ('[userid]', 'owner')
   where [userid] is the eppn of your account (email address).

7. Verify from ui that different kind of applications still work.

## v2.4 "Tietotie" 2018-10-24

Starting from this milestone releases will also include pre-built war and jar packages.

### Additions
- support for attachment fields on forms
- API endpoint for adding users
### Enhancements
- entitlements API can now be used to fetch applicant's own entitlements
- support for linking to catalogue items by their external resource ids (https://my-rems-instance.org/apply-for?resource=my-resource)
### Changes
- resource api now also returns owner attribute
- configuration and localization has now been externalized from the deployed application (read more at https://rems2docs.rahtiapp.fi/configuration/)
### Breaking Changes
- prefix attribute renamed to organization in API
- backwards compatibility with legacy applications related data has been dropped. Legacy workflows, forms etc. can still be migrated from REMS1 to REMS2
### Fixes
- issue where review buttons weren't rendered correctly
- content created by editor wasn't sometimes shown immediately

## v2.3 "Tekniikantie" 2018-08-29

### Additions
- support for date fields on forms
- filtering functionality for tables
- workflow editor to administration page
- resource editor to administration page
- license editor to administration page
- pdf view for applications
### Enhancements
- support for extra script files with hooks
- enable multiple login saml2 endpoints by providing a link to eds
- Changes
- minor cosmetic changes to status field on application page
- workflows and applications forms now also have an organization prefix field
### Fixes
- current page highlighting

## v2.2 "Vuorimiehentie" 2018-07-13

### Enhancements
- page transitions now have loading animations
- configurable default language
- configurable csv import separation symbol
- header title added to localization
- catalogue item creation from existing form, workflow and resource
### Changes
- catalogue now has a separate "more info" button instead of having items as links
- handled applications are only loaded when "show more" has been clicked
- updates to documentation
### Fixes
- nondeterministic redirect problems for authenticated users

## v2.1 "Otaniementie" 2018-06-25

### Changes
- dependencies updated, the project is now using stable bootstrap 4 and font awesome 5
- changed format of urns and made prefix configurable
- updated demo-data target to be more aligned with test-data
- review request list now ignores users with missing attributes
- namespace cleanup according to coding conventions

### Fixes
- unauthenticated users are redirected to requested url after login
- comments for review request are shown to 3rd party reviewers
- fixed erroneous localization in status change notification
- date to show user time

## v2.0 "Keilaranta" 2018-05-29

First production release with the following major features:

- catalogue with shopping cart
- application sending
- approval process
- 3rd party review
- 3rd party review request
- email notifications
- application bundling
- Saml2 & LDAP login
- API with Swagger
- configurable themes
- configurable localizations
- documentation server<|MERGE_RESOLUTION|>--- conflicted
+++ resolved
@@ -17,11 +17,8 @@
 
 ### Additions
 - More columns for blacklist table, blacklist visible on resource administration page (#1724)
-<<<<<<< HEAD
+- New "header" form field type (#1805)
 - Scrollbar and focus now track moved and created form fields in form editor (#1802 #1803)
-=======
-- New "header" form field type (#1805)
->>>>>>> 49381344
 
 ## v2.6 "Kalevalantie" 2018-11-12
 
