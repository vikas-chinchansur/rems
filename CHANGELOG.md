--- conflicted
+++ resolved
@@ -14,11 +14,8 @@
 - The columns owneruserid and modifieruserid have been removed as the audit_log effectively serves the same purpose. They were not consistently used. For the attachments the column has been renamed to userid. This is a breaking change for the API as some of these were exposed, but likely not used or useful. (#2823)
 
 ### Additions
-<<<<<<< HEAD
 - Bona fide pusher script for pushing bona fide status to Elixir. (#2513)
-=======
 - Validate GA4GH claims by the public key from trusted issuer jku (instead of OIDC configuration). Configure `:ga4gh-visa-trusted-issuers` if needed. (#2798)
->>>>>>> 7cda9947
 
 ## v2.24 "Heikkiläntie" 2022-01-17
 
