# Changelog

All notable changes to this project will be documented in this file.
Pull requests should add lines under the Unreleased heading if they
have notable changes.

## Unreleased

Changes since v2.4

### Breaking changes
- `:application/external-id` has been made a non-optional field in the
  API and event schemas. All applications should already have an external ID
  since the previous release, so no database migration should be needed.
- The pdf button and API have been removed. We recommend using "print
  to pdf" in your browser.
- The `start`, `end` and `expired` fields have been removed from licenses
- API for creating catalogue item and its localizations has been changed.
  There is now a single API call that is used to create both a catalogue
  item and the localizations, namely, /api/catalogue-items/create.
<<<<<<< HEAD
- API for editing workflow has been changed. The API endpoint for
  editing name and handlers is now /api/workflows/edit, whereas the
  endpoint for archiving or unarchiving workflow is /api/workflows/archived
  and the endpoint for enabling or disabling workflow is
  /api/workflows/enabled.
=======
- API endpoint for editing forms has been changed from
  /api/forms/[form-id]/edit to /api/forms/edit.
>>>>>>> 7a9199e2

### Additions
- New field types: description, option, multiselect
- Setting maximum length for a form field
- Showing changes between two versions of an application
- Show last modified time for applications
- Many improvements in admininistration pages
  - Archiving forms, workflows, licenses and catalogue items
  - Preview for forms
  - Editing workflows
  - "Copy as new" button for forms
  - Form validation error summary (#1461)
- Upload an attachment file for a license (#808)
- Adding and removing members to/from an application (#609, #870)
- More configuration options for themes (e.g. alert colour)
- Track license acceptance per member (#653)
- Optional external id for applications (format "2019/123") (#862)
- Reporter role
- Accessibility improvements: screen reader support etc. (#1172)
- Store user language preference, use chosen language for emails
- Upgraded swagger-ui from 2 to 3
- Extra pages (#472)
- Full-text search for all application content (#873)
- Creating a new application as a copy from an older application (#832)
- Re-naming a catalogue item (#1507)
- Add enable/disable and archive/unarchive buttons to 'View' pages (#1438)

### Enhancements
- Improved version information in footer
- More systematic use of db transactions
- Improved table widget
- Hide language switcher when only one language configured
- PDFs are now downloaded as \<application-id\>.pdf instead of pdf.pdf
- Improved table performance: added a "show all rows" button for long tables
- Modal popups have been replaced with flash messages (#1469)

### Fixes
- Entitlement API
- Search on the catalogue and admin pages did not support multiple search terms (#1541) 

## v2.5 "Maarintie" 2019-07-18

### Breaking changes
- Removed support for old round-based workflows
- Removed support for transferring REMS 1 data
- Replace applications API with new one (for dynamic applications)

### Additions
- Dynamic workflows

This is the last release that still supports round based workflows. Please use this version to convert to dynamic workflows. There are also many changes and fixes since last version, which will be listed in the next release.

WARNING! The migration has problems with databases where licenses have been revoked, if the related entitlements are still active. See #1372.

1. Run lein run migrate in rems/ repository. NOTE! If you can't run lein on target server, use an SSH tunnel. Make sure you have no previous tunnels running!
   ssh -L 5432:remsdbserver:5432 remsappserver
   AND then run on your local machine:
   DATABASE_URL="postgresql://user:pw@localhost/db_name" lein run migrate

2. Create a dynamic workflow

3. Check new, dynamic workflow id from database:
   select * from workflow order by start desc;

4. Run on your own machine lein run convert-to-dynamic <dynamic_workflow_id> NOTE! If you can't run lein on target server, see step 1 for tunneling.

5. Verify from database that all applications have the new, dynamic workflow id in column wfid: select * from catalogue_item_application;

6. Go to administration page in UI and archive all non-dynamic workflows. If you do not have admin privileges, add them by adding owner role for yourself into the database:
   insert into roles (userid, role) = ('[userid]', 'owner')
   where [userid] is the eppn of your account (email address).

7. Verify from ui that different kind of applications still work.

## v2.4 "Tietotie" 2018-10-24

Starting from this milestone releases will also include pre-built war and jar packages.

### Additions
- support for attachment fields on forms
- API endpoint for adding users
### Enhancements
- entitlements API can now be used to fetch applicant's own entitlements
- support for linking to catalogue items by their external resource ids (https://my-rems-instance.org/apply-for?resource=my-resource)
### Changes
- resource api now also returns owner attribute
- configuration and localization has now been externalized from the deployed application (read more at https://rems2docs.rahtiapp.fi/configuration/)
### Breaking Changes
- prefix attribute renamed to organization in API
- backwards compatibility with legacy applications related data has been dropped. Legacy workflows, forms etc. can still be migrated from REMS1 to REMS2
### Fixes
- issue where review buttons weren't rendered correctly
- content created by editor wasn't sometimes shown immediately

## v2.3 "Tekniikantie" 2018-08-29

### Additions
- support for date fields on forms
- filtering functionality for tables
- workflow editor to administration page
- resource editor to administration page
- license editor to administration page
- pdf view for applications
### Enhancements
- support for extra script files with hooks
- enable multiple login saml2 endpoints by providing a link to eds
- Changes
- minor cosmetic changes to status field on application page
- workflows and applications forms now also have an organization prefix field
### Fixes
- current page highlighting

## v2.2 "Vuorimiehentie" 2018-07-13

### Enhancements
- page transitions now have loading animations
- configurable default language
- configurable csv import separation symbol
- header title added to localization
- catalogue item creation from existing form, workflow and resource
### Changes
- catalogue now has a separate "more info" button instead of having items as links
- handled applications are only loaded when "show more" has been clicked
- updates to documentation
### Fixes
- nondeterministic redirect problems for authenticated users

## v2.1 "Otaniementie" 2018-06-25

### Changes
- dependencies updated, the project is now using stable bootstrap 4 and font awesome 5
- changed format of urns and made prefix configurable
- updated demo-data target to be more aligned with test-data
- review request list now ignores users with missing attributes
- namespace cleanup according to coding conventions

### Fixes
- unauthenticated users are redirected to requested url after login
- comments for review request are shown to 3rd party reviewers
- fixed erroneous localization in status change notification
- date to show user time

## v2.0 "Keilaranta" 2018-05-29

First production release with the following major features:

- catalogue with shopping cart
- application sending
- approval process
- 3rd party review
- 3rd party review request
- email notifications
- application bundling
- Saml2 & LDAP login
- API with Swagger
- configurable themes
- configurable localizations
- documentation server<|MERGE_RESOLUTION|>--- conflicted
+++ resolved
@@ -18,16 +18,13 @@
 - API for creating catalogue item and its localizations has been changed.
   There is now a single API call that is used to create both a catalogue
   item and the localizations, namely, /api/catalogue-items/create.
-<<<<<<< HEAD
 - API for editing workflow has been changed. The API endpoint for
   editing name and handlers is now /api/workflows/edit, whereas the
   endpoint for archiving or unarchiving workflow is /api/workflows/archived
   and the endpoint for enabling or disabling workflow is
   /api/workflows/enabled.
-=======
 - API endpoint for editing forms has been changed from
   /api/forms/[form-id]/edit to /api/forms/edit.
->>>>>>> 7a9199e2
 
 ### Additions
 - New field types: description, option, multiselect
