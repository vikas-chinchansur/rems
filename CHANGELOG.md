--- conflicted
+++ resolved
@@ -9,16 +9,13 @@
 Changes since v2.30
 
 ### Additions
-<<<<<<< HEAD
+- Orphan attachments could sometimes be saved, though not in use. They are now removed when an application is submitted. (#3041)
 - Extra pages have been enhanced: (#2983, #2589, #3069)
   - They can be shown in top menu, footer, both or not at all with `:show-menu` and `:show-footer`
   - You can decide if you want the standard heading or not with `:heading`.
   - If localization of the file or link is not required, you can define the attributes at top level.
   - Who can see which extras can be tuned with `:roles` such as `:logged-in`, `:applicant` or `:handler`.
   - See `config-defaults.edn` for more details.
-=======
-- Orphan attachments could sometimes be saved, though not in use. They are now removed when an application is submitted. (#3041)
->>>>>>> c373f2ea
 
 ## v2.30 "Kellosaarenranta" 2022-10-13
 
