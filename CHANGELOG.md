--- conflicted
+++ resolved
@@ -66,13 +66,10 @@
 - Show separately for each license if it has been accepted by the member (#1591)
 - Show all errors preventing application submission at the same time (#1594)
 - Show applicant's previous applications to handler (#1653)
-<<<<<<< HEAD
 - Support OpenID Connect, for example Auth0
-=======
 - Handler can close an application whenever after initial submission (#1669)
 - Documentation about [user permissions by application state](docs/application-permissions.md)
 - Revoking already approved applications (#1661)
->>>>>>> af0ba14d
 
 ### Enhancements
 - Improved version information in footer
