--- conflicted
+++ resolved
@@ -7,15 +7,12 @@
 ## Unreleased
 
 ### Additions
-<<<<<<< HEAD
+- Application list in UI can now be configured to hide certain columns using config option `:application-list-hidden-columns`. (#2861)
 - Mondo codes have been updated to version v2022-08-01. (#3031)
-=======
-- Application list in UI can now be configured to hide certain columns using config option `:application-list-hidden-columns`. (#2861)
 
 ### Fixes
 - License, create/edit license and create/edit catalogue item administrator views have been updated to display localized fields the same way other administrator views do. (#1334)
 - Don't needlessly complain about the config keys that are passed automatically from system properties and the environment. (#2935)
->>>>>>> f7048c6c
 
 Changes since v2.28
 
