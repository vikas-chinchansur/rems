--- conflicted
+++ resolved
@@ -8,14 +8,11 @@
 
 Changes since v2.9
 
-<<<<<<< HEAD
 ### Additions
 - Swedish localizations
-=======
-### Fixes
-
+
+### Fixes
 - REMS now exits with status 0 on SIGINT and SIGTERM
->>>>>>> 34c27f98
 
 ## v2.9 "Olarinluoma" 2020-03-26
 
