--- conflicted
+++ resolved
@@ -15,12 +15,9 @@
 ### Changes
 
 ### Fixes
-<<<<<<< HEAD
-- Add vertical margins around search field for better readability (#2330)
-=======
 - New organizations can be immediately used for creating resources etc. Previously a reload of the page was needed. (#2359)
 - Catalogue item editor didn't properly show forms, resources or workflows if they were disabled or archived (#2335)
->>>>>>> ce8109cc
+- Add vertical margins around search field for better readability (#2330)
 
 ### Additions
 - All fields can have an info text, shown if the small icon is clicked. (#1863)
