--- conflicted
+++ resolved
@@ -19,11 +19,8 @@
 ### Additions
 - You can configure the OIDC attributes for name and email (see configuration.md)
 - User in the API can be an internal REMS id or any of the `:oidc-userid-attributes` (provided that the user has logged in once and we have stored the identity. (#2821 #2772)
-<<<<<<< HEAD
+- Fake login page has been improved to include descriptions of the different users. (#2896)
 - Errors are now handled in `oidc-callback` by redirecting to an error page. (#2856)
-=======
-- Fake login page has been improved to include descriptions of the different users. (#2896)
->>>>>>> 797c1edf
 
 ### Fixes
 - API-key validity is not checked unless it is actually sent. (#2785)
