# Changelog

All notable changes to this project will be documented in this file.
Pull requests should add lines under the Unreleased heading if they
have notable changes.

## Unreleased

Changes since v2.12

### Breaking changes
- Multiple organization support for users #2035
- Organizations are maintained in the database and not config #2039

### Changes
- Returned applications can now be resubmitted even if some catalogue items have been disabled. (#2145)
- Automated browser testing has been improved in implementation and also in the coverage of the administration side
- Form API create & edit requests are validated (#2098). This was meant to be added in 2.7 but the validation wasn't active by mistake.
- Validate application via api on save-draft and validate option list values (#2117)
- Remove assign external id -button from UI
- Clearer help message for close action
- Preserve the white-space in an event comment (#2232)
- Application events are now presented in chronological order instead of grouping requests and responses together.
  In addition there is now a possibility to highlight related events. (#2233)
- Rejecter-bot now rejects existing open applications when a user gets added to a blacklist either manually or via the revoke command. (#2015)
- Reporter can't see draft applications (#2268)

### Fixes
- Various fixes in workflow editor UI
- Form field placeholders now fulfil accessibility contrast ratio requirements (#2229)
- UI for the close action erroneously claimed the comment is not shown to the applicant. (#2212)
- Description of the Decider workflow erroneously claimed that application can not be closed.
- Redirecting the user back to the page they landed on after login now works even with OIDC authentication. (#2247)
- Fixed enabling a catalogue item after changing its form. (#2283)
<<<<<<< HEAD
- More compatible CSV reports. Line returns are removed from field values and CSV lines are separated with CRLF. (#2311)
=======
- Added missing decision text to pdf event list.
>>>>>>> 8989661f

### Additions
- The form administration pages now flag forms that have missing localizations. REMS also logs a warning on startup for these forms. (#2098)
- There is now an API for querying and creating organizations #2039
- Possibility to access `/catalogue` without logging in. Configurable by `:catalogue-is-public` #2120
- Workflows can now have forms. Workflow forms apply to all catalogue items that use the workflow. (#2052)
- Applicants now get emails when a public remark is added to an application. (#2190)
- All emails sent by REMS now have the Auto-Submitted header set. (#2175)
- OIDC access tokens are now revoked on logout if the OIDC server provides a `revocation_endpoint`. (#2176)
- Application attachment fields now accept multiple attachments. (#2122)
- It's now possible to add a text to the login page after the login button using extra translations (:t.login/intro2) (#2214)
- Indicate which items are in shopping cart by changing add button to remove (#2228)
- Applicants now receive an email when submitting an application. (#2234)
- Organizations have an initial UI (#2039)
- Organisations can be created and edited in the UI (#2039)
- The /apply-for redirect supports multiple resources. See [docs/linking.md](docs/linking.md). (#2245)
- REMS can now store and show additional user attributes from OIDC. These attributes are only shown to handlers, owners etc. and not applicants. See [docs/configuration.md](docs/configuration.md). (#2130)
- The OIDC attribute to use as the rems userid is now configurable via the `:oidc-userid-attribute`. See [docs/configuration.md](docs/configuration.md). (#2281)
- The `:oidc-additional-authorization-parameters` config option. See [config-defaults.edn](resources/config-defaults.edn)
- Applicants can now permanently delete drafts. (#2219)

## v2.12 "Merituulentie" 2020-05-04

### Breaking changes
- API key authorization has been reworked. API keys no longer have a
  set of roles associated with them, instead each API key can have an
  optional user and API path whitelists.
  See [docs/using-the-api.md](docs/using-the-api.md). (#2127)

### Changes
- Login component and its texts have changed to a more simplified look. Please, remember to update your extra translations to match.
- Development login configuration is changed from `:fake-shibboleth` to `:fake` and styled like OIDC login
- Improvements to PDFs (#2114)
  - show attachment file names
  - list instead of table for events
  - hide draft-saved events
  - vertical space around form fields
  - PDF button moved to Actions pane

### Fixes
- Long attachment filenames are now truncated in the UI (#2118)
- `/api/applications/export` now doesn't blow up when an application has multiple forms. Instead only answers for the requested form are returned. (#2153)
- Sort applications based on the application external id by sequence (#2183)

### Additions
- Downloading all attachments as a zip file (API `/api/applications/:id/attachments`, button in UI) (#2075)
- Event notifications over HTTP. See [docs/event-notification.md](docs/event-notification.md) for details. (#2095)
- Audit log for all API calls in the database. Can be queried via `/api/audit-log` by the `reporter` role. (#2057)
- `/api/applications/export` is now allowed for the `reporter` role (previously only `owner`)

## v2.11 "Kotitontuntie" 2020-04-07

### Additions
- REMS sessions now stay alive while the user is active in the browser (#2107).
- The `/api/users/active` API lists which users have active sessions at the moment.

## v2.10 "Riihitontuntie" 2020-04-06

### Additions
- Swedish localizations. They can be enabled by adding `:sv` to the `:languages` config option. (#1892)

### Fixes
- REMS now exits with status 0 on SIGINT and SIGTERM
- REMS now sets PostgreSQL `lock_timeout` (configurable, defaults to 10s) and `idle_in_transaction_session_timeout` (configurable, defaults to 20s) to avoid deadlocks (#2101)

## v2.9 "Olarinluoma" 2020-03-26

### Breaking changes
- Multiple form support #2043
  - Catalogue items that share a workflow but have different forms can now be bundled into one application.
  - Migrations will update the data. API changes are listed here.
  - Applications used to contain the key `application/form` but now will contain `application/forms` where there is a sequence of forms.
  - Commands with `field-values` will have a `form` in addition to `field` and `value`.
  - Events with `form/id` will have a `application/forms` where each has a `form/id`.

### Changes
- Removed requirement for organizations to match when creating catalogue item or resource (#1893). This reverts the only breaking change in 2.8.
- Allow organization owners to edit resources, forms, licenses and workflows in their own organization (#1893)
- Show resources, forms, licenses and workflows from all organizations to organization owners (#1893)
- API: comments are now optional for commands

### Additions
- Generating bare-bones PDFs from applications. This is a non-experimental feature. Fancier PDF generation is still experimental and can be enabled with a flag. (#2053)
- It is possible to add attachments to most actions that have a comment field (#1928)
- Added `list-users` and `grant-role` commands for `rems.jar`. For details see <docs/installing_upgrading.md> (#2073)
- A warning is now logged when the config file contains unrecognized keys.

### Fixes
- Excel and OpenOffice files are now really allowed as attachments. Also, .csv and .tsv are allowed. Allowed file extensions are documented in the UI. (#2023)
- Attachments now get copied when copying an application (#2056)

## v2.8 "Mankkaanlaaksontie" 2020-03-03

### Breaking changes
- Betters support for organizations (#1893)
  - Backend checks that organizations of license, resource, workflow and form match when creating a catalogue item or resource

### Changes
- Duplicate resource external ids are now allowed (#1988)

### Additions
- Applicant/member notification email address is now shown to handler (#1983)
- Allow Excel and OpenOffice files as attachments (#2023)

### Fixes
- Filenames are now retained when downloading attachments (#2019)

## v2.7 "Koivuviidantie" 2020-02-03

### Breaking changes
- Removed support for LDAP authentication
- `/api/workflows/create` API: the `type` parameter's allowed value was changed from `dynamic` to `workflow/dynamic`
- `/api/applications/comment` API renamed to `/api/applications/review`
- `:application.event/commented` event renamed to `:application.event/reviewed`
- `/api/applications/request-comment` API renamed to `/api/applications/request-review` and its `commenters` parameter renamed to `reviewers`
- `:application.event/comment-requested` event renamed to `:application.event/review-requested` and its `:application/commenters` field renamed to `:application/reviewers`
- `/api/applications/commenters` API renamed to `/api/applications/reviewers`
- field/id is now a string. This considers creating forms and the form API, but also form users may have the assumption of integers.
- Better support for organizations (#1893). This is still work in progress. Implemented so far:
  - Tracking of user organizations via the `:organization` attribute from the identity provider
  - List of possible organizations configured with `:organizations` config option
  - When creating a new resource/license/form/workflow/catalogue item there is an organization dropdown instead of a text field
  - Organizations of catalogue item, resource, license, form workflow and catalogue item must match
  - Additional `organization-owner` role that can only edit things belonging to their own organization

### Additions
- Catalogue item form can be changed for one or more items at a time.
  New items will be created that use the new form while the old items
  are disabled and archived. The name of the new item will be exactly
  the same as before. See #837
- Applications can be exported as CSV in admin menu (#1857)
- Added a configuration option for setting a maximum number of days for handling a new application (#1861)
  - Applications that are close to or past the deadline are highlighted on the Actions page
- Added reminder emails. The emails can be sent by calling one of the following
  APIs on a cron schedule or similar. The APIs require an API key. (#1611, #1860)
  - `/api/email/send-handler-reminder` sends email about open applications to all handlers.
  - `/api/email/send-reviewer-reminder` sends email about applications with open review requests to reviewers.
  - `/api/email/send-reminders` sends all of the above emails.
- Allow users to change their email address, in case the identity provider
  doesn't provide an email address or the users want to use a different one (#1884)
- Healthcheck api `/api/health` (#1902)
- Add form field of type 'email', which is validated as an email address (#1894)
- Support www links in form field titles (#1864)
- Have a set of permitted roles for API keys (#1662)
- A `user-owner` role that can only create and edit users
- Fields can be defined public or private. The latter won't be shown to reviewers.
- More columns for blacklist table, blacklist visible on resource administration page (#1724)
- New "header" form field type (#1805)
- Scrollbar and focus now track moved and created form fields in form editor (#1802 #1803)
- Users can be added and removed from the blacklist in the resource admin page (#1706)
- POSTing entitlements to entitlement-target is now retried (#1784)
- [Rejecter bot](docs/bots.md), which rejects applications where a member is blacklisted for a resource (#1771)
- "Assign external id" command for setting the id of an application (#1858)
- Configuration `:disable-commands` for disabling commands (#1891)
- Display on the actions page the handlers who are handling an application (#1795)

### Enhancements
- Application search tips hidden behind question mark icon (#1767)
- Redirect to login page when accessing an attachment link when logged out (#1590)
- Form editor: add new field between fields (#1812)
- Entitlements appear immediately instead of after a delay (#1784)
- Show version information in console instead of the page footer (#1785)
- Searching applications by resource external id now possible (#1919)
- Handler can now close applications in the decider workflow (#1938)
- Create form API requests are validated
- Applicant can now close drafts in the decider workflow (#1938)

### Fixes
- More robust email resending (#1750)
- Changes in workflow, catalogue item and blacklist now take effect without a delay (#1851)

## v2.6 "Kalevalantie" 2019-11-12

### Breaking changes
- `:application/external-id` has been made a non-optional field in the
  API and event schemas. All applications should already have an external ID
  since the previous release, so no database migration should be needed.
- The pdf button and API have been removed. We recommend using "print
  to pdf" in your browser.
- The `start`, `end` and `expired` fields have been removed from licenses,
  workflows, resources, and forms.
- API for creating catalogue item and its localizations has been changed.
  There is now a single API call that is used to create both a catalogue
  item and the localizations, namely, /api/catalogue-items/create.
- APIs for editing workflow, catalogue item, form, resource, or license
  have been changed:
  - The API endpoint for editing content (the name and handlers) of a
    workflow is now /api/workflows/edit.
  - The endpoint for archiving or unarchiving a workflow, a catalogue item,
    a form, a resource, or a license is /archived, prefixed with
    /api/workflows, /api/catalogue-item, /api/forms, /api/resources,
    or /api/licenses, respectively.
  - The endpoint for enabling or disabling a workflow, a catalogue item,
    a form, a resource, or a license is /enabled, prefixed with
    /api/workflows, /api/catalogue-items, /api/forms, /api/resources,
    or /api/licenses, respectively.
- API endpoint for editing forms has been changed from
  /api/forms/[form-id]/edit to /api/forms/edit.
- The page addresses are no more prefixed with `/#/`, so for example the address
  of the catalogue page was changed from `/#/catalogue` to `/catalogue` (#1258)
- More consistent user attributes in APIs (e.g. /api/application/:id,
  /api/users/create) (#1726)

### Additions
- New field types: description, option, multiselect
- Setting maximum length for a form field
- Showing changes between two versions of an application
- Show last modified time for applications
- Many improvements in admininistration pages
  - Archiving forms, workflows, licenses and catalogue items
  - Preview for forms
  - Editing workflows
  - "Copy as new" button for forms
  - Form validation error summary (#1461)
- Upload an attachment file for a license (#808)
- Adding and removing members to/from an application (#609, #870)
- More configuration options for themes (e.g. alert colour)
- Track license acceptance per member (#653)
- Optional external id for applications (format "2019/123") (#862)
- Reporter role
- Accessibility improvements: screen reader support etc. (#1172)
- Store user language preference, use chosen language for emails
- Upgraded swagger-ui from 2 to 3
- Extra pages (#472)
- Full-text search for all application content (#873)
- Creating a new application as a copy from an older application (#832)
- Re-naming a catalogue item (#1507)
- Add enable/disable and archive/unarchive buttons to 'View' pages (#1438)
- On the Actions page, highlight when the application is waiting for some
  actions from the user (#1596)
- Optional "More info" link for catalogue items (#1369)
- Show separately for each license if it has been accepted by the member (#1591)
- Show all errors preventing application submission at the same time (#1594)
- Show applicant's previous applications to handler (#1653)
- Support OpenID Connect, for example Auth0
- Handler can close an application whenever after initial submission (#1669)
- Documentation about [user permissions by application state](docs/application-permissions.md)
- Revoking already approved applications (#1661)
  - The applicant and all members will be added to a blacklist
- Userid field in /api/entitlements response
- Approver bot which approves applications automatically, unless the user+resource is blacklisted (#1660)
- Administration view for blacklist
- Read-only access to administration pages for handlers (#1705)
- New "decider workflow" where the handler cannot approve/reject the application, but only the decider can (#1830)

### Enhancements
- Improved version information in footer
- More systematic use of db transactions
- Improved table widget
- Hide language switcher when only one language configured
- Improved table performance: added a "show all rows" button for long tables
- Modal popups have been replaced with flash messages (#1469)
- Email messages now use the application title and full names of users
- Email message texts improved
- Show three latest events as a default on the application page (#1632)
- A change of language persists now after login thanks to a new language setting cookie.
- A returning user will see the login screen in the correct language if he or she has the cookie.
- Event descriptions on application page now use full name and are more thorough (#1634)

### Fixes
- Entitlement API
- Search on the catalogue and admin pages did not support multiple search terms (#1541)
- Hide flash message when changing language so mixed language content is not shown
- Printing application pages now works (except for drafts) (#1643)
- Applicant and administrator can now view attachment licenses (#1676)

## v2.5 "Maarintie" 2019-07-18

### Breaking changes
- Removed support for old round-based workflows
- Removed support for transferring REMS 1 data
- Replace applications API with new one (for dynamic applications)

### Additions
- Dynamic workflows

This is the last release that still supports round based workflows. Please use this version to convert to dynamic workflows. There are also many changes and fixes since last version, which will be listed in the next release.

WARNING! The migration has problems with databases where licenses have been revoked, if the related entitlements are still active. See #1372.

1. Run lein run migrate in rems/ repository. NOTE! If you can't run lein on target server, use an SSH tunnel. Make sure you have no previous tunnels running!
   ssh -L 5432:remsdbserver:5432 remsappserver
   AND then run on your local machine:
   DATABASE_URL="postgresql://user:pw@localhost/db_name" lein run migrate

2. Create a dynamic workflow

3. Check new, dynamic workflow id from database:
   select * from workflow order by start desc;

4. Run on your own machine lein run convert-to-dynamic <dynamic_workflow_id> NOTE! If you can't run lein on target server, see step 1 for tunneling.

5. Verify from database that all applications have the new, dynamic workflow id in column wfid: select * from catalogue_item_application;

6. Go to administration page in UI and archive all non-dynamic workflows. If you do not have admin privileges, add them by adding owner role for yourself into the database:
   insert into roles (userid, role) = ('[userid]', 'owner')
   where [userid] is the eppn of your account (email address).

7. Verify from ui that different kind of applications still work.

## v2.4 "Tietotie" 2018-10-24

Starting from this milestone releases will also include pre-built war and jar packages.

### Additions
- support for attachment fields on forms
- API endpoint for adding users
### Enhancements
- entitlements API can now be used to fetch applicant's own entitlements
- support for linking to catalogue items by their external resource ids (https://my-rems-instance.org/apply-for?resource=my-resource)
### Changes
- resource api now also returns owner attribute
- configuration and localization has now been externalized from the deployed application (read more at https://rems2docs.rahtiapp.fi/configuration/)
### Breaking Changes
- prefix attribute renamed to organization in API
- backwards compatibility with legacy applications related data has been dropped. Legacy workflows, forms etc. can still be migrated from REMS1 to REMS2
### Fixes
- issue where review buttons weren't rendered correctly
- content created by editor wasn't sometimes shown immediately

## v2.3 "Tekniikantie" 2018-08-29

### Additions
- support for date fields on forms
- filtering functionality for tables
- workflow editor to administration page
- resource editor to administration page
- license editor to administration page
- pdf view for applications
### Enhancements
- support for extra script files with hooks
- enable multiple login saml2 endpoints by providing a link to eds
- Changes
- minor cosmetic changes to status field on application page
- workflows and applications forms now also have an organization prefix field
### Fixes
- current page highlighting

## v2.2 "Vuorimiehentie" 2018-07-13

### Enhancements
- page transitions now have loading animations
- configurable default language
- configurable csv import separation symbol
- header title added to localization
- catalogue item creation from existing form, workflow and resource
### Changes
- catalogue now has a separate "more info" button instead of having items as links
- handled applications are only loaded when "show more" has been clicked
- updates to documentation
### Fixes
- nondeterministic redirect problems for authenticated users

## v2.1 "Otaniementie" 2018-06-25

### Changes
- dependencies updated, the project is now using stable bootstrap 4 and font awesome 5
- changed format of urns and made prefix configurable
- updated demo-data target to be more aligned with test-data
- review request list now ignores users with missing attributes
- namespace cleanup according to coding conventions

### Fixes
- unauthenticated users are redirected to requested url after login
- comments for review request are shown to 3rd party reviewers
- fixed erroneous localization in status change notification
- date to show user time

## v2.0 "Keilaranta" 2018-05-29

First production release with the following major features:

- catalogue with shopping cart
- application sending
- approval process
- 3rd party review
- 3rd party review request
- email notifications
- application bundling
- Saml2 & LDAP login
- API with Swagger
- configurable themes
- configurable localizations
- documentation server<|MERGE_RESOLUTION|>--- conflicted
+++ resolved
@@ -32,11 +32,8 @@
 - Description of the Decider workflow erroneously claimed that application can not be closed.
 - Redirecting the user back to the page they landed on after login now works even with OIDC authentication. (#2247)
 - Fixed enabling a catalogue item after changing its form. (#2283)
-<<<<<<< HEAD
+- Added missing decision text to pdf event list.
 - More compatible CSV reports. Line returns are removed from field values and CSV lines are separated with CRLF. (#2311)
-=======
-- Added missing decision text to pdf event list.
->>>>>>> 8989661f
 
 ### Additions
 - The form administration pages now flag forms that have missing localizations. REMS also logs a warning on startup for these forms. (#2098)
