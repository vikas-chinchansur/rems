--- conflicted
+++ resolved
@@ -24,14 +24,9 @@
 - API-Keys are cached for a minute for a slight performance improvement. (#2785)
 
 ### Fixes
-<<<<<<< HEAD
+- Hide applicant column and zoom to avoid previous applications to become too wide (#2855)
+- Duplicated forms have been removed. Previously, if a workflow form was the same as a catalogue item form, that form would be duplicated. (#2853)
 - An owner that is also an organization owner can now properly edit organization ownerships. (#2850)
-=======
-- Hide applicant column and zoom to avoid previous applications to become too wide (#2855)
-
-### Fixes
-- Duplicated forms have been removed. Previously, if a workflow form was the same as a catalogue item form, that form would be duplicated. (#2853)
->>>>>>> 2bcaf579
 
 ## v2.25 "Meripuistotie" 2022-02-15
 
