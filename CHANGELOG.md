--- conflicted
+++ resolved
@@ -20,11 +20,8 @@
 ### Additions
 - The form administration pages now flag forms that have missing localizations. REMS also logs a warning on startup for these forms. (#2098)
 - There is now an API for querying and creating organizations #2039
-<<<<<<< HEAD
 - Possibility to access `/catalogue` without logging in. Configurable by `:catalogue-is-public` #2120
-=======
 - Workflows can now have forms. Workflow forms apply to all catalogue items that use the workflow. (#2052)
->>>>>>> c8a647a5
 
 ## v2.12 "Merituulentie" 2020-05-04
 
