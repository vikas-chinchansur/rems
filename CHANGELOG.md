--- conflicted
+++ resolved
@@ -83,11 +83,8 @@
 ### Fixes
 - Entitlement API
 - Search on the catalogue and admin pages did not support multiple search terms (#1541)
-<<<<<<< HEAD
 - Hide flash message when changing language so mixed language content is not shown
-=======
 - Printing application pages now works (except for drafts) (#1643)
->>>>>>> b07695a7
 
 ## v2.5 "Maarintie" 2019-07-18
 
