# Changelog

All notable changes to this project will be documented in this file.
Pull requests should add lines under the Unreleased heading if they
have notable changes.

## Unreleased

Changes since v2.28

## v2.28 "Porkkalankatu" 2022-08-24

**NB: This release contains migrations!**

<<<<<<< HEAD
- `workflow_licenses` table has been removed and the data is migrated to `workflow` table.
=======
**NB: One of the migrations fixes organizations, that could be broken by previous features.**
>>>>>>> c6871656

### Additions
- Application UI view is now visually more compact for non-handler users. State and members blocks are collapsed initially, and can be expanded to show more details. (#2871)
- The packaged fonts are now only in WOFF and WOFF2 formats, as is required for extensive support these days. (#2592)
- Various improvements should improve performance:
  - Gzip compression has been enabled for the server, so it is more feasible to use REMS as a standalone server without a reverse-proxy / load-balancer.
  - Logo images are preloaded automatically as they are almost always required.
  - Initial data is injected to the initial HTML instead of separate requests afterwards. (#2958)
  - Some dependencies have been dropped resulting in a smaller bundle.
- Default metadata for the HTML index has been added under description and keywords tags. These can be overridden using extra translations (`:t.meta/description`, `:t.meta/keywords`) (#2679)
- Default `robots.txt` has been included that indexes everything but the `/api`. NB: the bots are not able to index most pages as they are behind the login. (#2680)
- HTTP/2 (and others) can be configured, see `:jetty-extra-params` in `config-defaults.edn`.
- Validate organization when adding or editing it. (#2964)
- Consecutive save events are compacted into one. This does not affect old save events. This is turned off by default, until the whole autosave feature is finished. (#2767)
<<<<<<< HEAD
- Licenses can now be added to workflows through user interface and API. Workflow licenses are included in applications, similar to resource licenses. (#2158)
=======
- Application licenses are now rendered alphabetically in UI and PDF render. (#2979)
- Custom stylesheets can now be added using `:extra-stylesheets` configuration option. This can be used to include custom fonts, for example. Example stylesheet is included in `config-defaults.edn` and is located in `example-theme/extra-styles.css`. (#2869)
- Example custom stylesheet `example-theme/extra-styles.css` is included in Docker images built using `Dockerfile` and `docker-compose-config.yml`, so that default REMS fonts are automatically included when running REMS for the first time, for example. (#2869)
>>>>>>> c6871656

### Fixes
- Add missing migration to remove organization modifier and last modified from the data. (#2964)
- Read-only checkbox should look different from editable checkbox yet again. (#2974)
- Applicant member details now always have border in application user interface, even when there are no other members. (#2975)
- Version number is shown again in browser console instead of message "Version information not available". This was due to change in build logic introduced by Shadow-CLJS. (#2984)

## v2.27 "Lauttasaaren silta" 2022-06-06

NB: This is the first release with a new build tool – Shadow-CLJS.

### Additions
- Shopping cart can now be enabled or disabled in user interface with configuration option `:enable-cart`, which defaults to `true`. (#2720)

## v2.26 "Lauttasaarentie" 2022-05-25

**NB: This release contains migrations!**

NB: The login has changed to allow more configurable user identity and other attributes. Consider this a big change worth some manual testing to see that everything works.

NB: New feature, reminder email for application expiration uses new email template. If you enable the feature and you use customized email templates, please check `:t.email.application-expiration-notification/subject-to-member` and `:t.email.application-expiration-notification/message-to-member`.

### Breaking changes
- The actor of the command API (for applications) is now always validated. Previously, there was a chance that a non-existent user could be sent (used mostly by our internal tests). (#2771, #2824, #2772, #2821)
- User attributes are not saved on every request, only when logging in. (#2829)
- The `:oidc-userid-attribute` config has been renamed to `:oidc-userid-attributes` and has new options to allow internally renaming an attribute from IdP to REMS db. (#2771, #2821)
- Users are required a name, and optionally an email from the IdP to be allowed in. These can be configured, see `docs/configuration.md`. (#2889, #2929)
- User attributes have been renamed internally. If you directly accessed the database, please note that `eppn -> userid`, `commonName -> name` and `mail -> email`. (#2377)
- Application expiration notification can now be configured to send reminder email to applicant and members before expiration. This requires a change to the configuration option `:application-expiration`. Please read `docs/bots.md` section on Expirer bot. (#2906)

### Additions
- You can configure the OIDC attributes for name and email (see configuration.md)
- User in the API can be an internal REMS id or any of the `:oidc-userid-attributes` (provided that the user has logged in once and we have stored the identity. (#2821 #2772)
- Fake login page has been improved to include descriptions of the different users. (#2896)
- Errors are now handled in `oidc-callback` by redirecting to an error page. (#2856)
- Mail settings can be configured with the `:smtp` config including authentication. (#2895)
- More configurable logout. You can now override the redirect with `:oidc-logout-redirect-url`, as well as unset `:oidc-perform-revoke-on-logout`. See `configuration.md`. (#2916)

### Fixes
- API-key validity is not checked unless it is actually sent. (#2785)
- API-Keys are cached for a minute for a slight performance improvement. (#2785)
- Resources can be filtered in the API by `resid` (#2852)
- Hide applicant column and reduce font size to avoid previous applications to become too wide (#2855)
- Duplicated forms have been removed. Previously, if a workflow form was the same as a catalogue item form, that form would be duplicated. (#2853)
- An owner that is also an organization owner can now properly edit organization ownerships. (#2850)
- An owner could sometimes see a disabled catalogue item in the catalogue tree. (#2800)
- The column names in the tables and the field names in create/edit pages of the administration now match.
- Improve the accessibility of the small navbar. (#2907)
- Load config overrides from system properties and env (#2917)
- Application draft can now be saved even if there are validation warnings. (#2766)
- New application page no longer displays "Application: Success" message. (#2838)
- Blacklist API now returns HTTP 422 status if user or resource does not exist when adding or removing blacklist entry. (#2835)
- Add missing migration that slims down organization owners in the DB to just the id. (#2939)
- Only fetch the catalogue tree (or table) if it is shown (or otherwise needed). (#2930)
- Fix the catalogue tree nodes sometimes being empty when fetching it from the API (#2931)

## v2.25 "Meripuistotie" 2022-02-15

**NB: This release contains migrations!**
**NB: Trying to roll back by migrating down will likely not work as dropped column data can't be restored.**

### Breaking changes
- The columns owneruserid and modifieruserid have been removed as the audit_log effectively serves the same purpose. They were not consistently used. For the attachments the column has been renamed to userid. This is a breaking change for the API as some of these were exposed, but likely not used or useful. (#2823)

### Additions
- Bona fide pusher script for pushing bona fide status to Elixir. (#2513)
- Validate GA4GH claims by the public key from trusted issuer jku (instead of OIDC configuration). Configure `:ga4gh-visa-trusted-issuers` if needed. (#2798)
- Pollers have been made more robust, including timeouts for email sending (#2841)
- SSL certificate can now be configured and SSL enabled. HTTP port can be disabled. (#2844)
- `rename-user` will not bother reloading the application cache anymore (since it is usually run in a separate process from the server).

## v2.24 "Heikkiläntie" 2022-01-17

### Fixes
- Workflow forms persist even if changing resources.

## v2.23 "Melkonkatu" 2022-01-12

### Additions
- The change applicant command is now possible for the handler even for returned applications.
- There is a new experimental CLI command `rename-user` to handle the case where a single user's identity has changed. After running this command, one should also refresh the caches of the application server by restart.

## v2.22 "Vattuniemenkuja" 2021-12-21

### Additions
- (Experimental) Catalogue items can be assigned one or more categories and the catalogue shown as a tree grouped by category. There is an admin UI where categories can be created. See (#2768, #2764, #2770, #2769)

### Breaking changes
- The API used to return disabled items for all users, but in the future only for administrative users. The disabled items were never visible to normal users in our UI. This may technically break the usage of the catalogue API if a regular user or public catalogue is used.

## v2.21.1 "Veneentekijän(tie|kuja|kaari) +1" 2021-11-23

### Fixes
- Attachment uploading resulted in broken or empty files due to improper stream handling, this behaviour is now fixed. (#2786)

## v2.21 "Veneentekijän(tie|kuja|kaari)" 2021-10-04

**NB: This release contains migrations!**

### Breaking changes
- Application attachment file size can now be limited with configuration option `:attachment-max-size`. Configuration default size per attachment is 10MB. (#2715)
- REMS standalone CLI no longer starts the server if unrecognized command is passed, and will print help instead. (#2518 #2738)

### Additions
- "More info" support for DOI style resources (when `:enable-doi` flag is set) (#2701)
- There is a new v2 push API to sync entitlements outside of REMS. So far the only supported type is `:ega`. See [configuration.md](docs/configuration.md) for more details. (#2466)
- Handlers can be invited to a workflow by email using the API (#2650)
- Entitlement expiration field in application actions will now accept only future dates (#2674)
- Applications can now be removed automatically after an expiration threshold is exceeded, using configuration option `:application-expiration`. This feature is disabled by default. (#2665)

### Changes
- Reviewers are no longer able to see private field questions in generated application pdf. Forms are also no longer rendered in application page if they contain only private fields (#2161)

## v2.20 "Vattuniemenkatu" 2021-08-24

### Fixes
- Show the selected but disabled resources in Change resources autocomplete (#2702, #2693)

## v2.19 "Nahkahousuntie" 2021-06-28

### Fixes
- Pdf generation failed for applications that had table fields with no rows. Now fixed.
- Fix for missing notification-email from user settings

### Additions
- Pdf applications now contain license text (for inline licenses), url (for link licenses) or attachment name (for attachment licenses), and license acceptance status for applicant and members. (#2688)

## v2.18 "Särkiniemientie" 2021-05-18

### Changes
- The "Attachments (zip)" button in the UI now only downloads the current application attachments. Event attachments and previous versions of application attachments are left out. The full zip is still available via the API. (#2453)
- Changes to theming: (#2588)
  - Theme variables are now documented in [resources/config-defaults.edn](resources/config-defaults.edn).
  - The `:nav-color` now simply defaults to `:link-color`. Previously, it defaulted to `:color3` if `:link-color` is unset.
  - The theme variables `:danger-color` (didn't really affect anything) and `:phase-background-active` (wasn't used, overlaps with `:phase-bgcolor-active`) have been removed.
  - The default theme has minor visual changes:
    - color2 is lighter
    - table hover highlight is now dark-on-light instead of light-on-dark
    - link color used in nav bar
  - Some theme-related code was rewritten. There should be no changes to appearance, but bugs are possible.
- Setting `:log-authentication-details` now prints out details for failed OIDC HTTP requests.
- More validations in the API:
  - the values of multiselect fields (/api/applications/save-draft)
  - option and column keys (/api/forms/create, /api/forms/edit)

### Fixes
- Errors for invalid inputs (field values that are too long, invalid email addresses, etc.) are now rendered nicely. Previously the applicant just saw a "Save draft: Failed" message. (#2611)
- The application page no longer jumps to the top after adding an attachment. (#2616)
- Deleting drafts with attachments now works.
- A handler is now considered a handler even before first application comes in.

### Additions
- REMS now supports PostgreSQL version 13. (#2642)
- Experimental GA4GH Permissions API now allows users to query their own permissions via `/api/permissions/:user`. (#2631)
- The handler can now change the applicant of a submitted application. (#2581)
  - This feature can be disabled by adding `:application.command/change-applicant` to `:disable-commands`.
- Multiselect fields can now be used to control visibility of other fields. (#1947)

## v2.17 "Isokaari" 2021-04-12

**NB: This release contains migrations!**

### Breaking changes
- A new form field type "table" is now available. A table has a predefined set of columns, and applicants can fill in as many rows as they wish. **You can not roll back to an earlier release once your database contains applications with filled-in table fields. You will need to fix the database manually.** (#2551)

### Changes
- Forms now have both an internal name as well as a localized title instead of the non-localized title. (#2066)
  - The old style form titles are now deprecated in the API and a migration copies the title to the internal name. **Please, check and optionally change the form titles after the migration!**
  - Prefer the new `internal-name` or `external-title` fields instead.
  - The external title is shown to applicants in the application and internal name used throughout the administration.
  - The API supports the old style for now.
- Answers to conditional fields that are not visible are no longer stored by REMS. The API accepts answers for invisible fields but drops them. The UI does not send answers to invisible fields. (#2574)
- The "Assign external id" action now shows the previous assigned external id. (#2530)
- The form editor UI was reworked to look less cluttered. Many inputs are now hidden behind "Show" buttons by default. (#1899)
- It is now possible to create catalogue items without a form via both the API and the UI. (#2603)

### Fixes
- Searching for applications by the original REMS generated id works, even if another id has been assigned. (#2564)
- GA4GH Visa (output by the experimental /api/permissions API) timestamps are now in seconds, instead of milliseconds. (#2554)
- The REMS `reset` command line command now works even when you have duplicate resource ids in the database. (#2557)
  - In practice, this means that REMS will not recreate the unique constraint on resource ids, even when rolling back to old database schema versions.
- The form editor now checks that table, option and multiselect fields are created with at least one column/option. (#2564)
- The multiselect field label wasn't being bolded.
- Info text icon could appear even though the field description was empty.
- Changes to the default translation for the required form field: does not include an asterisk sign anymore.
- Fixed occasional "Invalid path whitelist entry" error when adding/updating api keys.

### Additions
- The example-theme now uses the Lato font.
- The field id can now be changed in the form editor. (#1804)
- "More info" support for EGA style resources (when :enable-ega flag is set) (#2466)
- Add phone number to field types in the form. (#2552)

## v2.16 "Länsiväylä" 2021-02-04

### Changes
- REMS no longer sends the Server: HTTP header to avoid leaking version information. (#2216)
- Text descriptions of some events in the log were phrased better. The created event also shows the original external id. (#2614)
- REMS now consistently uses the application server clock when creating timestamps. Previously, database time was used in some situations, leading to minor inconsistencies. Requires migration, but does not change visible behaviour. (#2540)

### Fixes
- CSS files are now marked as cacheable by browsers. In v2.15 they were mistakenly marked as uncacheable. (#2484)
- OIDC signing keys are now always fetched on login, fixing issues with OIDC key rotation requiring a REMS restart. (#2497)
- /api/resource/<id>, /api/license/<id> and /api/organization/<id> now return HTTP 404 responses if id is not found.

### Additions
- The browser tests will now fail if there are any accessibility violations. (#2463)
- The OIDC configuration is now validated, and REMS refuses to start without a valid OIDC configuration. See the `:oidc-metadata-url` configuration variable and [configuration.md](docs/configuration.md). (#2519)
- The handler can be shown both the assigned external id and the original REMS generated external id. This behavior can be enabled by changing the `:application-id-column` config to `:generated-and-assigned-external-id`. These have also been added as new values to the data model and the original `:application/external-id` kept as it is. (#2614)
- The navbar can be configured to show a logo image. When the `:navbar-logo-name` config is provided, the logo is shown in the navbar (top navigation menu). This logo also can be customized per language like the regular logo. (#2363)


## v2.15 "Tapiolantie" 2021-01-08

### Changes
- The actions area has been adjusted to work better on small screens. (#2501)
- Copying a draft application will now create a new draft but without a link to the previous (draft) application. (#2496)

### Fixes
- Various HTTP caching issues resolved. Users should no longer get an old app.js from their browser cache. (#2484)
- Fixed link in the "You will need to add an email address to your settings" notification. (#2503)
- Previous application history shown to the handler is now correctly limited to the members of the application. (#2470)

### Additions
- Workflow organization can now be edited. (#2333)

## v2.14.1 "Itätuulentie 2" 2020-12-15

This is a bugfix release for v2.14.

Change since v2.14

### Fixes
- Fixed small issues in the form editor regarding validating empty values and field description (#2399)
- Reading of `:oidc-domain` config option was broken in v2.14, now fixed. (#2489)
- Hide decider/reviewer invitation events from applicant. (#2485)

## v2.14 "Itätuulentie" 2020-12-09

Changes since v2.13

### Breaking changes
- Dropped support for shibboleth authentication. (#1235)
- Dropped support for running REMS under tomcat. Dropped support for building the `rems.war` uberwar. (#1235)

### Changes
- The development login page now uses the actual app styles.
- Changed the translations of the request recipients (now accounts for the singular or plural depending on the request type).
- Drafts can now be submitted for disabled catalogue items. A warning is shown for handlers when viewing an application for a disabled catalogue item. (#2436)
- New drafts can no longer be created for disabled catalogue items. (#2436)
- Empty reviews and remarks can't be sent via the UI anymore. Either a comment or an attachment must be provided. (#2433)
- Application members are sorted by name
- New `:oidc-metadata-url` config option replaces `:oidc-domain`. The old `:oidc-domain` option is still supported for now but will emit a warning. See [docs/configuration.md](docs/configuration.md). (#2462)

### Fixes
- New organizations can be immediately used for creating resources etc. Previously a reload of the page was needed. (#2359)
- Catalogue item editor didn't properly show forms, resources or workflows if they were disabled or archived (#2335)
- Add vertical margins around search field for better readability (#2330)
- Workflow editor didn't properly show forms that were disabled or archived (#2335)
- Check file extensions ignoring case (#2392)
- Fixed `java -jar rems.jar help`. See [docs/installing-upgrading.md](docs/installing-upgrading.md)
- Inconsistencies organization owner logic. (#2441)
- Fix accessibility problems with aria-required attribute placement and increase default link contrast (#2431)
- Small navbar is now properly closed after a link is clicked (#1194)
- Fixed an issue where changing field type to label after entering field description crashes form editor (#2399)
- Catalogue item organization can be edited (#2333)
- Catalogue item editor now starts empty when creating a new item after editing. (#2333)
- Hide organization creation button from non-owners who don't have the right to create organizations
- Fixed exporting an application to PDF when there are multiple attachments in one field. (#2469)

### Additions
- All fields can have an info text, shown if the small icon is clicked. (#1863)
- Experimental permissions API that produces GA4GH Visas is now documented in [docs/ga4gh-visas.md](docs/ga4gh-visas.md)
- OIDC scopes are configurable via `:oidc-scopes`. See [docs/configuration.md](docs/configuration.md).
- REMS now reads GA4GH Passports on login and stores the ResearcherStatus of the user. See [docs/ga4gh-visas.md](docs/ga4gh-visas.md). (#2124)
- Automated accessibility test report using [axe](https://www.deque.com/axe/) (#2263)
- Settings page renamed to Profile, now also contains info about user attributes.
- In docker-entrypoint script `CMD` environment variable may be used instead of `COMMANDS`. `CMD` allows REMS commands with arguments to be used. See [docs/installing-upgrading.md](docs/installing-upgrading.md).
- Deciders and reviewers can now be invited via email. (#2040)
  - New `invite-decider` and `invite-reviewer` commands in the API & UI
  - Commands are available to the handler on submitted applications. See [permission table](docs/application-permissions.md).
- The first version of REMS [user manual](manual/)
- Experimental bona fide bot for granting peer-verified ResearcherStatus visas. See [docs/bots.md](docs/bots.md).
- Assign external id button can now be shown for handlers with the `:enable-assign-external-ui` config flag (defaults to `false`). See [resources/config-defaults.edn](resources/config-defaults.edn). (#2476)
- The `:oidc-userid-attribute` configuration option can now contain a list of attributes to try in order. See [docs/configuration.md](docs/configuration.md). (#2366)

## v2.13 "Etelätuulentie" 2020-09-17

*Note!* This is the last release that supports the `:shibboleth` authentication method.

### Breaking changes
- Organizations are maintained in the database and not config. (#2039)
  - See [docs/organizations.md](docs/organizations.md) for more info
- Multiple organization support for users #2035

### Changes
- Returned applications can now be resubmitted even if some catalogue items have been disabled. (#2145)
- Automated browser testing has been improved in implementation and also in the coverage of the administration side
- Form API create & edit requests are validated (#2098). This was meant to be added in 2.7 but the validation wasn't active by mistake.
- Validate application via api on save-draft and validate option list values (#2117)
- Remove assign external id -button from UI
- Clearer help message for close action
- Preserve the white-space in an event comment (#2232)
- Application events are now presented in chronological order instead of grouping requests and responses together.
  In addition there is now a possibility to highlight related events. (#2233)
- Rejecter-bot now rejects existing open applications when a user gets added to a blacklist either manually or via the revoke command. (#2015)
- Reporter can't see draft applications (#2268)
- Better error message for missing organization in admin UI (#2039)
- Improvements to swedish translations

### Fixes
- Various fixes in workflow editor UI
- Form field placeholders now fulfil accessibility contrast ratio requirements (#2229)
- UI for the close action erroneously claimed the comment is not shown to the applicant. (#2212)
- Description of the Decider workflow erroneously claimed that application can not be closed.
- Redirecting the user back to the page they landed on after login now works even with OIDC authentication. (#2247)
- Fixed enabling a catalogue item after changing its form. (#2283)
- Added missing decision text to pdf event list.
- More compatible CSV reports. Line returns are removed from field values and CSV lines are separated with CRLF. (#2311)
- Fixed editing a catalogue item. (#2321)

### Additions
- The form administration pages now flag forms that have missing localizations. REMS also logs a warning on startup for these forms. (#2098)
- There is now an API for querying and creating organizations. (#2039)
- Possibility to access `/catalogue` without logging in. Configurable by `:catalogue-is-public`. (#2120)
- Workflows can now have forms. Workflow forms apply to all catalogue items that use the workflow. (#2052)
- Applicants now get emails when a public remark is added to an application. (#2190)
- All emails sent by REMS now have the Auto-Submitted header set. (#2175)
- OIDC access tokens are now revoked on logout if the OIDC server provides a `revocation_endpoint`. (#2176)
- Application attachment fields now accept multiple attachments. (#2122)
- It's now possible to add a text to the login page after the login button using extra translations (:t.login/intro2) (#2214)
- Indicate which items are in shopping cart by changing add button to remove (#2228)
- Applicants now receive an email when submitting an application. (#2234)
- Organisations can be created and edited in the UI. (#2039, #2332)
- The /apply-for redirect supports multiple resources. See [docs/linking.md](docs/linking.md). (#2245)
- REMS can now store and show additional user attributes from OIDC. These attributes are only shown to handlers, owners etc. and not applicants. See [docs/configuration.md](docs/configuration.md). (#2130)
- The OIDC attribute to use as the rems userid is now configurable via the `:oidc-userid-attribute`. See [docs/configuration.md](docs/configuration.md). (#2281)
- The `:oidc-additional-authorization-parameters` config option. See [config-defaults.edn](resources/config-defaults.edn)
- Applicants can now permanently delete drafts. (#2219)
- When approving an application, the handler can optionally pick an end date for the entitlement. There is also a `:entitlement-default-length-days` configuration variable that is used to compute a default value for the end date. (#2123)
- Better documentation related to organizations. (#2039)
- The reporter role now has read-only access to administration APIs and pages. (#2313)

## v2.12 "Merituulentie" 2020-05-04

### Breaking changes
- API key authorization has been reworked. API keys no longer have a
  set of roles associated with them, instead each API key can have an
  optional user and API path whitelists.
  See [docs/using-the-api.md](docs/using-the-api.md). (#2127)

### Changes
- Login component and its texts have changed to a more simplified look. Please, remember to update your extra translations to match.
- Development login configuration is changed from `:fake-shibboleth` to `:fake` and styled like OIDC login
- Improvements to PDFs (#2114)
  - show attachment file names
  - list instead of table for events
  - hide draft-saved events
  - vertical space around form fields
  - PDF button moved to Actions pane

### Fixes
- Long attachment filenames are now truncated in the UI (#2118)
- `/api/applications/export` now doesn't blow up when an application has multiple forms. Instead only answers for the requested form are returned. (#2153)
- Sort applications based on the application external id by sequence (#2183)

### Additions
- Downloading all attachments as a zip file (API `/api/applications/:id/attachments`, button in UI) (#2075)
- Event notifications over HTTP. See [docs/event-notification.md](docs/event-notification.md) for details. (#2095)
- Audit log for all API calls in the database. Can be queried via `/api/audit-log` by the `reporter` role. (#2057)
- `/api/applications/export` is now allowed for the `reporter` role (previously only `owner`)

## v2.11 "Kotitontuntie" 2020-04-07

### Additions
- REMS sessions now stay alive while the user is active in the browser (#2107).
- The `/api/users/active` API lists which users have active sessions at the moment.

## v2.10 "Riihitontuntie" 2020-04-06

### Additions
- Swedish localizations. They can be enabled by adding `:sv` to the `:languages` config option. (#1892)

### Fixes
- REMS now exits with status 0 on SIGINT and SIGTERM
- REMS now sets PostgreSQL `lock_timeout` (configurable, defaults to 10s) and `idle_in_transaction_session_timeout` (configurable, defaults to 20s) to avoid deadlocks (#2101)

## v2.9 "Olarinluoma" 2020-03-26

### Breaking changes
- Multiple form support #2043
  - Catalogue items that share a workflow but have different forms can now be bundled into one application.
  - Migrations will update the data. API changes are listed here.
  - Applications used to contain the key `application/form` but now will contain `application/forms` where there is a sequence of forms.
  - Commands with `field-values` will have a `form` in addition to `field` and `value`.
  - Events with `form/id` will have a `application/forms` where each has a `form/id`.

### Changes
- Removed requirement for organizations to match when creating catalogue item or resource (#1893). This reverts the only breaking change in 2.8.
- Allow organization owners to edit resources, forms, licenses and workflows in their own organization (#1893)
- Show resources, forms, licenses and workflows from all organizations to organization owners (#1893)
- API: comments are now optional for commands

### Additions
- Generating bare-bones PDFs from applications. This is a non-experimental feature. Fancier PDF generation is still experimental and can be enabled with a flag. (#2053)
- It is possible to add attachments to most actions that have a comment field (#1928)
- Added `list-users` and `grant-role` commands for `rems.jar`. For details see <docs/installing_upgrading.md> (#2073)
- A warning is now logged when the config file contains unrecognized keys.

### Fixes
- Excel and OpenOffice files are now really allowed as attachments. Also, .csv and .tsv are allowed. Allowed file extensions are documented in the UI. (#2023)
- Attachments now get copied when copying an application (#2056)

## v2.8 "Mankkaanlaaksontie" 2020-03-03

### Breaking changes
- Betters support for organizations (#1893)
  - Backend checks that organizations of license, resource, workflow and form match when creating a catalogue item or resource

### Changes
- Duplicate resource external ids are now allowed (#1988)

### Additions
- Applicant/member notification email address is now shown to handler (#1983)
- Allow Excel and OpenOffice files as attachments (#2023)

### Fixes
- Filenames are now retained when downloading attachments (#2019)

## v2.7 "Koivuviidantie" 2020-02-03

### Breaking changes
- Removed support for LDAP authentication
- `/api/workflows/create` API: the `type` parameter's allowed value was changed from `dynamic` to `workflow/dynamic`
- `/api/applications/comment` API renamed to `/api/applications/review`
- `:application.event/commented` event renamed to `:application.event/reviewed`
- `/api/applications/request-comment` API renamed to `/api/applications/request-review` and its `commenters` parameter renamed to `reviewers`
- `:application.event/comment-requested` event renamed to `:application.event/review-requested` and its `:application/commenters` field renamed to `:application/reviewers`
- `/api/applications/commenters` API renamed to `/api/applications/reviewers`
- field/id is now a string. This considers creating forms and the form API, but also form users may have the assumption of integers.
- Better support for organizations (#1893). This is still work in progress. Implemented so far:
  - Tracking of user organizations via the `:organization` attribute from the identity provider
  - List of possible organizations configured with `:organizations` config option
  - When creating a new resource/license/form/workflow/catalogue item there is an organization dropdown instead of a text field
  - Organizations of catalogue item, resource, license, form workflow and catalogue item must match
  - Additional `organization-owner` role that can only edit things belonging to their own organization

### Additions
- Catalogue item form can be changed for one or more items at a time.
  New items will be created that use the new form while the old items
  are disabled and archived. The name of the new item will be exactly
  the same as before. See #837
- Applications can be exported as CSV in admin menu (#1857)
- Added a configuration option for setting a maximum number of days for handling a new application (#1861)
  - Applications that are close to or past the deadline are highlighted on the Actions page
- Added reminder emails. The emails can be sent by calling one of the following
  APIs on a cron schedule or similar. The APIs require an API key. (#1611, #1860)
  - `/api/email/send-handler-reminder` sends email about open applications to all handlers.
  - `/api/email/send-reviewer-reminder` sends email about applications with open review requests to reviewers.
  - `/api/email/send-reminders` sends all of the above emails.
- Allow users to change their email address, in case the identity provider
  doesn't provide an email address or the users want to use a different one (#1884)
- Healthcheck api `/api/health` (#1902)
- Add form field of type 'email', which is validated as an email address (#1894)
- Support www links in form field titles (#1864)
- Have a set of permitted roles for API keys (#1662)
- A `user-owner` role that can only create and edit users
- Fields can be defined public or private. The latter won't be shown to reviewers.
- More columns for blacklist table, blacklist visible on resource administration page (#1724)
- New "header" form field type (#1805)
- Scrollbar and focus now track moved and created form fields in form editor (#1802 #1803)
- Users can be added and removed from the blacklist in the resource admin page (#1706)
- POSTing entitlements to entitlement-target is now retried (#1784)
- [Rejecter bot](docs/bots.md), which rejects applications where a member is blacklisted for a resource (#1771)
- "Assign external id" command for setting the id of an application (#1858)
- Configuration `:disable-commands` for disabling commands (#1891)
- Display on the actions page the handlers who are handling an application (#1795)

### Enhancements
- Application search tips hidden behind question mark icon (#1767)
- Redirect to login page when accessing an attachment link when logged out (#1590)
- Form editor: add new field between fields (#1812)
- Entitlements appear immediately instead of after a delay (#1784)
- Show version information in console instead of the page footer (#1785)
- Searching applications by resource external id now possible (#1919)
- Handler can now close applications in the decider workflow (#1938)
- Create form API requests are validated
- Applicant can now close drafts in the decider workflow (#1938)

### Fixes
- More robust email resending (#1750)
- Changes in workflow, catalogue item and blacklist now take effect without a delay (#1851)

## v2.6 "Kalevalantie" 2019-11-12

### Breaking changes
- `:application/external-id` has been made a non-optional field in the
  API and event schemas. All applications should already have an external ID
  since the previous release, so no database migration should be needed.
- The pdf button and API have been removed. We recommend using "print
  to pdf" in your browser.
- The `start`, `end` and `expired` fields have been removed from licenses,
  workflows, resources, and forms.
- API for creating catalogue item and its localizations has been changed.
  There is now a single API call that is used to create both a catalogue
  item and the localizations, namely, /api/catalogue-items/create.
- APIs for editing workflow, catalogue item, form, resource, or license
  have been changed:
  - The API endpoint for editing content (the name and handlers) of a
    workflow is now /api/workflows/edit.
  - The endpoint for archiving or unarchiving a workflow, a catalogue item,
    a form, a resource, or a license is /archived, prefixed with
    /api/workflows, /api/catalogue-item, /api/forms, /api/resources,
    or /api/licenses, respectively.
  - The endpoint for enabling or disabling a workflow, a catalogue item,
    a form, a resource, or a license is /enabled, prefixed with
    /api/workflows, /api/catalogue-items, /api/forms, /api/resources,
    or /api/licenses, respectively.
- API endpoint for editing forms has been changed from
  /api/forms/[form-id]/edit to /api/forms/edit.
- The page addresses are no more prefixed with `/#/`, so for example the address
  of the catalogue page was changed from `/#/catalogue` to `/catalogue` (#1258)
- More consistent user attributes in APIs (e.g. /api/application/:id,
  /api/users/create) (#1726)

### Additions
- New field types: description, option, multiselect
- Setting maximum length for a form field
- Showing changes between two versions of an application
- Show last modified time for applications
- Many improvements in admininistration pages
  - Archiving forms, workflows, licenses and catalogue items
  - Preview for forms
  - Editing workflows
  - "Copy as new" button for forms
  - Form validation error summary (#1461)
- Upload an attachment file for a license (#808)
- Adding and removing members to/from an application (#609, #870)
- More configuration options for themes (e.g. alert colour)
- Track license acceptance per member (#653)
- Optional external id for applications (format "2019/123") (#862)
- Reporter role
- Accessibility improvements: screen reader support etc. (#1172)
- Store user language preference, use chosen language for emails
- Upgraded swagger-ui from 2 to 3
- Extra pages (#472)
- Full-text search for all application content (#873)
- Creating a new application as a copy from an older application (#832)
- Re-naming a catalogue item (#1507)
- Add enable/disable and archive/unarchive buttons to 'View' pages (#1438)
- On the Actions page, highlight when the application is waiting for some
  actions from the user (#1596)
- Optional "More info" link for catalogue items (#1369)
- Show separately for each license if it has been accepted by the member (#1591)
- Show all errors preventing application submission at the same time (#1594)
- Show applicant's previous applications to handler (#1653)
- Support OpenID Connect, for example Auth0
- Handler can close an application whenever after initial submission (#1669)
- Documentation about [user permissions by application state](docs/application-permissions.md)
- Revoking already approved applications (#1661)
  - The applicant and all members will be added to a blacklist
- Userid field in /api/entitlements response
- Approver bot which approves applications automatically, unless the user+resource is blacklisted (#1660)
- Administration view for blacklist
- Read-only access to administration pages for handlers (#1705)
- New "decider workflow" where the handler cannot approve/reject the application, but only the decider can (#1830)

### Enhancements
- Improved version information in footer
- More systematic use of db transactions
- Improved table widget
- Hide language switcher when only one language configured
- Improved table performance: added a "show all rows" button for long tables
- Modal popups have been replaced with flash messages (#1469)
- Email messages now use the application title and full names of users
- Email message texts improved
- Show three latest events as a default on the application page (#1632)
- A change of language persists now after login thanks to a new language setting cookie.
- A returning user will see the login screen in the correct language if he or she has the cookie.
- Event descriptions on application page now use full name and are more thorough (#1634)

### Fixes
- Entitlement API
- Search on the catalogue and admin pages did not support multiple search terms (#1541)
- Hide flash message when changing language so mixed language content is not shown
- Printing application pages now works (except for drafts) (#1643)
- Applicant and administrator can now view attachment licenses (#1676)

## v2.5 "Maarintie" 2019-07-18

### Breaking changes
- Removed support for old round-based workflows
- Removed support for transferring REMS 1 data
- Replace applications API with new one (for dynamic applications)

### Additions
- Dynamic workflows

This is the last release that still supports round based workflows. Please use this version to convert to dynamic workflows. There are also many changes and fixes since last version, which will be listed in the next release.

WARNING! The migration has problems with databases where licenses have been revoked, if the related entitlements are still active. See #1372.

1. Run lein run migrate in rems/ repository. NOTE! If you can't run lein on target server, use an SSH tunnel. Make sure you have no previous tunnels running!
   ssh -L 5432:remsdbserver:5432 remsappserver
   AND then run on your local machine:
   DATABASE_URL="postgresql://user:pw@localhost/db_name" lein run migrate

2. Create a dynamic workflow

3. Check new, dynamic workflow id from database:
   select * from workflow order by start desc;

4. Run on your own machine lein run convert-to-dynamic <dynamic_workflow_id> NOTE! If you can't run lein on target server, see step 1 for tunneling.

5. Verify from database that all applications have the new, dynamic workflow id in column wfid: select * from catalogue_item_application;

6. Go to administration page in UI and archive all non-dynamic workflows. If you do not have admin privileges, add them by adding owner role for yourself into the database:
   insert into roles (userid, role) = ('[userid]', 'owner')
   where [userid] is the eppn of your account (email address).

7. Verify from ui that different kind of applications still work.

## v2.4 "Tietotie" 2018-10-24

Starting from this milestone releases will also include pre-built war and jar packages.

### Additions
- support for attachment fields on forms
- API endpoint for adding users
### Enhancements
- entitlements API can now be used to fetch applicant's own entitlements
- support for linking to catalogue items by their external resource ids (https://my-rems-instance.org/apply-for?resource=my-resource)
### Changes
- resource api now also returns owner attribute
- configuration and localization has now been externalized from the deployed application (read more at https://rems2docs.rahtiapp.fi/configuration/)
### Breaking Changes
- prefix attribute renamed to organization in API
- backwards compatibility with legacy applications related data has been dropped. Legacy workflows, forms etc. can still be migrated from REMS1 to REMS2
### Fixes
- issue where review buttons weren't rendered correctly
- content created by editor wasn't sometimes shown immediately

## v2.3 "Tekniikantie" 2018-08-29

### Additions
- support for date fields on forms
- filtering functionality for tables
- workflow editor to administration page
- resource editor to administration page
- license editor to administration page
- pdf view for applications
### Enhancements
- support for extra script files with hooks
- enable multiple login saml2 endpoints by providing a link to eds
- Changes
- minor cosmetic changes to status field on application page
- workflows and applications forms now also have an organization prefix field
### Fixes
- current page highlighting

## v2.2 "Vuorimiehentie" 2018-07-13

### Enhancements
- page transitions now have loading animations
- configurable default language
- configurable csv import separation symbol
- header title added to localization
- catalogue item creation from existing form, workflow and resource
### Changes
- catalogue now has a separate "more info" button instead of having items as links
- handled applications are only loaded when "show more" has been clicked
- updates to documentation
### Fixes
- nondeterministic redirect problems for authenticated users

## v2.1 "Otaniementie" 2018-06-25

### Changes
- dependencies updated, the project is now using stable bootstrap 4 and font awesome 5
- changed format of urns and made prefix configurable
- updated demo-data target to be more aligned with test-data
- review request list now ignores users with missing attributes
- namespace cleanup according to coding conventions

### Fixes
- unauthenticated users are redirected to requested url after login
- comments for review request are shown to 3rd party reviewers
- fixed erroneous localization in status change notification
- date to show user time

## v2.0 "Keilaranta" 2018-05-29

First production release with the following major features:

- catalogue with shopping cart
- application sending
- approval process
- 3rd party review
- 3rd party review request
- email notifications
- application bundling
- Saml2 & LDAP login
- API with Swagger
- configurable themes
- configurable localizations
- documentation server<|MERGE_RESOLUTION|>--- conflicted
+++ resolved
@@ -8,15 +8,16 @@
 
 Changes since v2.28
 
+**NB: This release contains migrations!**
+**NB: `workflow_licenses` table has been removed and the data is migrated to `workflow` table.**
+
+### Additions
+- Licenses can now be added to workflows through user interface and API. Workflow licenses are included in applications, similar to resource licenses. (#2158)
+
 ## v2.28 "Porkkalankatu" 2022-08-24
 
 **NB: This release contains migrations!**
-
-<<<<<<< HEAD
-- `workflow_licenses` table has been removed and the data is migrated to `workflow` table.
-=======
 **NB: One of the migrations fixes organizations, that could be broken by previous features.**
->>>>>>> c6871656
 
 ### Additions
 - Application UI view is now visually more compact for non-handler users. State and members blocks are collapsed initially, and can be expanded to show more details. (#2871)
@@ -31,13 +32,9 @@
 - HTTP/2 (and others) can be configured, see `:jetty-extra-params` in `config-defaults.edn`.
 - Validate organization when adding or editing it. (#2964)
 - Consecutive save events are compacted into one. This does not affect old save events. This is turned off by default, until the whole autosave feature is finished. (#2767)
-<<<<<<< HEAD
-- Licenses can now be added to workflows through user interface and API. Workflow licenses are included in applications, similar to resource licenses. (#2158)
-=======
 - Application licenses are now rendered alphabetically in UI and PDF render. (#2979)
 - Custom stylesheets can now be added using `:extra-stylesheets` configuration option. This can be used to include custom fonts, for example. Example stylesheet is included in `config-defaults.edn` and is located in `example-theme/extra-styles.css`. (#2869)
 - Example custom stylesheet `example-theme/extra-styles.css` is included in Docker images built using `Dockerfile` and `docker-compose-config.yml`, so that default REMS fonts are automatically included when running REMS for the first time, for example. (#2869)
->>>>>>> c6871656
 
 ### Fixes
 - Add missing migration to remove organization modifier and last modified from the data. (#2964)
