# Changelog

All notable changes to this project will be documented in this file.
Pull requests should add lines under the Unreleased heading if they
have notable changes.

## Unreleased

Changes since v2.6

### Breaking changes
- Removed support for LDAP authentication
- `/api/workflows/create` API: the `type` parameter's allowed value was changed from `dynamic` to `workflow/dynamic`
- `/api/applications/comment` API renamed to `/api/applications/review`
- `:application.event/commented` event renamed to `:application.event/reviewed`
- `/api/applications/request-comment` API renamed to `/api/applications/request-review` and its `commenters` parameter renamed to `reviewers`
- `:application.event/comment-requested` event renamed to `:application.event/review-requested` and its `:application/commenters` field renamed to `:application/reviewers`
- `/api/applications/commenters` API renamed to `/api/applications/reviewers`
- field/id is now a string. This considers creating forms and the form API, but also form users may have the assumption of integers.

### Additions
- Catalogue item form can be changed for one or more items at a time.
  New items will be created that use the new form while the old items
  are disabled and archived. The name of the new item will be exactly
  the same as before. See #837
- Applications can be exported as CSV in admin menu (#1857)
- Added a configuration option for setting a maximum number of days for handling a new application (#1861)
  - Applications that are close to or past the deadline are highlighted on the Actions page
- Added reminder emails. The emails can be sent by calling one of the following
  APIs on a cron schedule or similar. The APIs require an API key. (#1611, #1860)
  - `/api/email/send-handler-reminder` sends email about open applications to all handlers.
  - `/api/email/send-reviewer-reminder` sends email about applications with open review requests to reviewers.
  - `/api/email/send-reminders` sends all of the above emails.
- Allow users to change their email address, in case the identity provider
  doesn't provide an email address or the users want to use a different one (#1884)
- Healthcheck api `/api/health` (#1902)
- Add form field of type 'email', which is validated as an email address (#1894)
- Support www links in form field titles (#1864)
- Have a set of permitted roles for API keys (#1662)
- A `user-owner` role that can only create and edit users

### Enhancements
- Application search tips hidden behind question mark icon (#1767)
- Redirect to login page when accessing an attachment link when logged out (#1590)
- Form editor: add new field between fields (#1812)
- Entitlements appear immediately instead of after a delay (#1784)
- Show version information in console instead of the page footer (#1785)
- Searching applications by resource external id now possible (#1919)
- Handler can now close applications in the decider workflow (#1938)
<<<<<<< HEAD
- Create form API requests are validated
=======
- Applicant can now close drafts in the decider workflow (#1938)
>>>>>>> d91f8961

### Fixes
- More robust email resending (#1750)
- Changes in workflow, catalogue item and blacklist now take effect without a delay (#1851)

### Additions
- More columns for blacklist table, blacklist visible on resource administration page (#1724)
- New "header" form field type (#1805)
- Scrollbar and focus now track moved and created form fields in form editor (#1802 #1803)
- Users can be added and removed from the blacklist in the resource admin page (#1706)
- POSTing entitlements to entitlement-target is now retried (#1784)
- [Rejecter bot](docs/bots.md), which rejects applications where a member is blacklisted for a resource (#1771)
- "Assign external id" command for setting the id of an application (#1858)
- Configuration `:disable-commands` for disabling commands (#1891)
- Display on the actions page the handlers who are handling an application (#1795)

## v2.6 "Kalevalantie" 2018-11-12

### Breaking changes
- `:application/external-id` has been made a non-optional field in the
  API and event schemas. All applications should already have an external ID
  since the previous release, so no database migration should be needed.
- The pdf button and API have been removed. We recommend using "print
  to pdf" in your browser.
- The `start`, `end` and `expired` fields have been removed from licenses,
  workflows, resources, and forms.
- API for creating catalogue item and its localizations has been changed.
  There is now a single API call that is used to create both a catalogue
  item and the localizations, namely, /api/catalogue-items/create.
- APIs for editing workflow, catalogue item, form, resource, or license
  have been changed:
  - The API endpoint for editing content (the name and handlers) of a
    workflow is now /api/workflows/edit.
  - The endpoint for archiving or unarchiving a workflow, a catalogue item,
    a form, a resource, or a license is /archived, prefixed with
    /api/workflows, /api/catalogue-item, /api/forms, /api/resources,
    or /api/licenses, respectively.
  - The endpoint for enabling or disabling a workflow, a catalogue item,
    a form, a resource, or a license is /enabled, prefixed with
    /api/workflows, /api/catalogue-items, /api/forms, /api/resources,
    or /api/licenses, respectively.
- API endpoint for editing forms has been changed from
  /api/forms/[form-id]/edit to /api/forms/edit.
- The page addresses are no more prefixed with `/#/`, so for example the address
  of the catalogue page was changed from `/#/catalogue` to `/catalogue` (#1258)
- More consistent user attributes in APIs (e.g. /api/application/:id,
  /api/users/create) (#1726)

### Additions
- New field types: description, option, multiselect
- Setting maximum length for a form field
- Showing changes between two versions of an application
- Show last modified time for applications
- Many improvements in admininistration pages
  - Archiving forms, workflows, licenses and catalogue items
  - Preview for forms
  - Editing workflows
  - "Copy as new" button for forms
  - Form validation error summary (#1461)
- Upload an attachment file for a license (#808)
- Adding and removing members to/from an application (#609, #870)
- More configuration options for themes (e.g. alert colour)
- Track license acceptance per member (#653)
- Optional external id for applications (format "2019/123") (#862)
- Reporter role
- Accessibility improvements: screen reader support etc. (#1172)
- Store user language preference, use chosen language for emails
- Upgraded swagger-ui from 2 to 3
- Extra pages (#472)
- Full-text search for all application content (#873)
- Creating a new application as a copy from an older application (#832)
- Re-naming a catalogue item (#1507)
- Add enable/disable and archive/unarchive buttons to 'View' pages (#1438)
- On the Actions page, highlight when the application is waiting for some
  actions from the user (#1596)
- Optional "More info" link for catalogue items (#1369)
- Show separately for each license if it has been accepted by the member (#1591)
- Show all errors preventing application submission at the same time (#1594)
- Show applicant's previous applications to handler (#1653)
- Support OpenID Connect, for example Auth0
- Handler can close an application whenever after initial submission (#1669)
- Documentation about [user permissions by application state](docs/application-permissions.md)
- Revoking already approved applications (#1661)
  - The applicant and all members will be added to a blacklist
- Userid field in /api/entitlements response
- Approver bot which approves applications automatically, unless the user+resource is blacklisted (#1660)
- Administration view for blacklist
- Read-only access to administration pages for handlers (#1705)
- New "decider workflow" where the handler cannot approve/reject the application, but only the decider can (#1830)

### Enhancements
- Improved version information in footer
- More systematic use of db transactions
- Improved table widget
- Hide language switcher when only one language configured
- Improved table performance: added a "show all rows" button for long tables
- Modal popups have been replaced with flash messages (#1469)
- Email messages now use the application title and full names of users
- Email message texts improved
- Show three latest events as a default on the application page (#1632)
- A change of language persists now after login thanks to a new language setting cookie.
- A returning user will see the login screen in the correct language if he or she has the cookie.
- Event descriptions on application page now use full name and are more thorough (#1634)

### Fixes
- Entitlement API
- Search on the catalogue and admin pages did not support multiple search terms (#1541)
- Hide flash message when changing language so mixed language content is not shown
- Printing application pages now works (except for drafts) (#1643)
- Applicant and administrator can now view attachment licenses (#1676)

## v2.5 "Maarintie" 2019-07-18

### Breaking changes
- Removed support for old round-based workflows
- Removed support for transferring REMS 1 data
- Replace applications API with new one (for dynamic applications)

### Additions
- Dynamic workflows

This is the last release that still supports round based workflows. Please use this version to convert to dynamic workflows. There are also many changes and fixes since last version, which will be listed in the next release.

WARNING! The migration has problems with databases where licenses have been revoked, if the related entitlements are still active. See #1372.

1. Run lein run migrate in rems/ repository. NOTE! If you can't run lein on target server, use an SSH tunnel. Make sure you have no previous tunnels running!
   ssh -L 5432:remsdbserver:5432 remsappserver
   AND then run on your local machine:
   DATABASE_URL="postgresql://user:pw@localhost/db_name" lein run migrate

2. Create a dynamic workflow

3. Check new, dynamic workflow id from database:
   select * from workflow order by start desc;

4. Run on your own machine lein run convert-to-dynamic <dynamic_workflow_id> NOTE! If you can't run lein on target server, see step 1 for tunneling.

5. Verify from database that all applications have the new, dynamic workflow id in column wfid: select * from catalogue_item_application;

6. Go to administration page in UI and archive all non-dynamic workflows. If you do not have admin privileges, add them by adding owner role for yourself into the database:
   insert into roles (userid, role) = ('[userid]', 'owner')
   where [userid] is the eppn of your account (email address).

7. Verify from ui that different kind of applications still work.

## v2.4 "Tietotie" 2018-10-24

Starting from this milestone releases will also include pre-built war and jar packages.

### Additions
- support for attachment fields on forms
- API endpoint for adding users
### Enhancements
- entitlements API can now be used to fetch applicant's own entitlements
- support for linking to catalogue items by their external resource ids (https://my-rems-instance.org/apply-for?resource=my-resource)
### Changes
- resource api now also returns owner attribute
- configuration and localization has now been externalized from the deployed application (read more at https://rems2docs.rahtiapp.fi/configuration/)
### Breaking Changes
- prefix attribute renamed to organization in API
- backwards compatibility with legacy applications related data has been dropped. Legacy workflows, forms etc. can still be migrated from REMS1 to REMS2
### Fixes
- issue where review buttons weren't rendered correctly
- content created by editor wasn't sometimes shown immediately

## v2.3 "Tekniikantie" 2018-08-29

### Additions
- support for date fields on forms
- filtering functionality for tables
- workflow editor to administration page
- resource editor to administration page
- license editor to administration page
- pdf view for applications
### Enhancements
- support for extra script files with hooks
- enable multiple login saml2 endpoints by providing a link to eds
- Changes
- minor cosmetic changes to status field on application page
- workflows and applications forms now also have an organization prefix field
### Fixes
- current page highlighting

## v2.2 "Vuorimiehentie" 2018-07-13

### Enhancements
- page transitions now have loading animations
- configurable default language
- configurable csv import separation symbol
- header title added to localization
- catalogue item creation from existing form, workflow and resource
### Changes
- catalogue now has a separate "more info" button instead of having items as links
- handled applications are only loaded when "show more" has been clicked
- updates to documentation
### Fixes
- nondeterministic redirect problems for authenticated users

## v2.1 "Otaniementie" 2018-06-25

### Changes
- dependencies updated, the project is now using stable bootstrap 4 and font awesome 5
- changed format of urns and made prefix configurable
- updated demo-data target to be more aligned with test-data
- review request list now ignores users with missing attributes
- namespace cleanup according to coding conventions

### Fixes
- unauthenticated users are redirected to requested url after login
- comments for review request are shown to 3rd party reviewers
- fixed erroneous localization in status change notification
- date to show user time

## v2.0 "Keilaranta" 2018-05-29

First production release with the following major features:

- catalogue with shopping cart
- application sending
- approval process
- 3rd party review
- 3rd party review request
- email notifications
- application bundling
- Saml2 & LDAP login
- API with Swagger
- configurable themes
- configurable localizations
- documentation server<|MERGE_RESOLUTION|>--- conflicted
+++ resolved
@@ -47,11 +47,8 @@
 - Show version information in console instead of the page footer (#1785)
 - Searching applications by resource external id now possible (#1919)
 - Handler can now close applications in the decider workflow (#1938)
-<<<<<<< HEAD
 - Create form API requests are validated
-=======
 - Applicant can now close drafts in the decider workflow (#1938)
->>>>>>> d91f8961
 
 ### Fixes
 - More robust email resending (#1750)
