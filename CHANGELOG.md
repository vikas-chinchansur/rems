--- conflicted
+++ resolved
@@ -17,14 +17,11 @@
 
 ### Additions
 - You can configure the OIDC attributes for name and email (see configuration.md)
-<<<<<<< HEAD
 - User in the API can be an internal REMS id or any of the `:oidc-userid-attributes` (provided that the user has logged in once and we have stored the identity. (#2821 #2772)
 
 ### Fixes
 - API-key validity is not checked unless it is actually sent. (#2785)
-=======
 - API-Keys are cached for a minute for a slight performance improvement. (#2785)
->>>>>>> 1a5ad2bd
 
 ## v2.25 "Meripuistotie" 2022-02-15
 
