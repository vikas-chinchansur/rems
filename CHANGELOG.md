# Changelog

All notable changes to this project will be documented in this file.
Pull requests should add lines under the Unreleased heading if they
have notable changes.

## Unreleased

Changes since v2.4

### Breaking changes
- `:application/external-id` has been made a non-optional field in the
  API and event schemas. All applications should already have an external ID
  since the previous release, so no database migration should be needed.
<<<<<<< HEAD
- the `start`, `end` and `expired` fields have been removed from licenses
=======
- The pdf button and API have been removed. We recommend using "print
  to pdf" in your browser.
>>>>>>> 174ac4de

### Additions
- New field types: description, option, multiselect
- Setting maximum length for a form field
- Showing changes between two versions of an application
- Show last modified time for applications
- Many improvements in admininistration pages
  - Archiving forms, workflows, licenses and catalogue items
  - Preview for forms
  - Editing workflows
  - "Copy as new" button for forms
  - Form validation error summary (#1461)
- Upload an attachment file for a license (#808)
- Adding and removing members to/from an application (#609, #870)
- More configuration options for themes (e.g. alert colour)
- Track license acceptance per member (#653)
- Optional external id for applications (format "2019/123") (#862)
- Reporter role
- Accessibility improvements: screen reader support etc. (#1172)
- Store user language preference, use chosen language for emails
- Upgraded swagger-ui from 2 to 3
- Extra pages (#472)
- Full-text search for all application content (#873)
- Creating a new application as a copy from an older application (#832)

### Enhancements
- Improved version information in footer
- More systematic use of db transactions
- Improved table widget
- Hide language switcher when only one language configured
- PDFs are now downloaded as \<application-id\>.pdf instead of pdf.pdf
- Improved table performance: added a "show all rows" button for long tables

### Fixes
- Entitlement API

## v2.5 "Maarintie" 2019-07-18

### Breaking changes
- Removed support for old round-based workflows
- Removed support for transferring REMS 1 data
- Replace applications API with new one (for dynamic applications)

### Additions
- Dynamic workflows

This is the last release that still supports round based workflows. Please use this version to convert to dynamic workflows. There are also many changes and fixes since last version, which will be listed in the next release.

WARNING! The migration has problems with databases where licenses have been revoked, if the related entitlements are still active. See #1372.

1. Run lein run migrate in rems/ repository. NOTE! If you can't run lein on target server, use an SSH tunnel. Make sure you have no previous tunnels running!
   ssh -L 5432:remsdbserver:5432 remsappserver
   AND then run on your local machine:
   DATABASE_URL="postgresql://user:pw@localhost/db_name" lein run migrate

2. Create a dynamic workflow

3. Check new, dynamic workflow id from database:
   select * from workflow order by start desc;

4. Run on your own machine lein run convert-to-dynamic <dynamic_workflow_id> NOTE! If you can't run lein on target server, see step 1 for tunneling.

5. Verify from database that all applications have the new, dynamic workflow id in column wfid: select * from catalogue_item_application;

6. Go to administration page in UI and archive all non-dynamic workflows. If you do not have admin privileges, add them by adding owner role for yourself into the database:
   insert into roles (userid, role) = ('[userid]', 'owner')
   where [userid] is the eppn of your account (email address).

7. Verify from ui that different kind of applications still work.

## v2.4 "Tietotie" 2018-10-24

Starting from this milestone releases will also include pre-built war and jar packages.

### Additions
- support for attachment fields on forms
- API endpoint for adding users
### Enhancements
- entitlements API can now be used to fetch applicant's own entitlements
- support for linking to catalogue items by their external resource ids (https://my-rems-instance.org/apply-for?resource=my-resource)
### Changes
- resource api now also returns owner attribute
- configuration and localization has now been externalized from the deployed application (read more at https://rems2docs.rahtiapp.fi/configuration/)
### Breaking Changes
- prefix attribute renamed to organization in API
- backwards compatibility with legacy applications related data has been dropped. Legacy workflows, forms etc. can still be migrated from REMS1 to REMS2
### Fixes
- issue where review buttons weren't rendered correctly
- content created by editor wasn't sometimes shown immediately

## v2.3 "Tekniikantie" 2018-08-29

### Additions
- support for date fields on forms
- filtering functionality for tables
- workflow editor to administration page
- resource editor to administration page
- license editor to administration page
- pdf view for applications
### Enhancements
- support for extra script files with hooks
- enable multiple login saml2 endpoints by providing a link to eds
- Changes
- minor cosmetic changes to status field on application page
- workflows and applications forms now also have an organization prefix field
### Fixes
- current page highlighting

## v2.2 "Vuorimiehentie" 2018-07-13

### Enhancements
- page transitions now have loading animations
- configurable default language
- configurable csv import separation symbol
- header title added to localization
- catalogue item creation from existing form, workflow and resource
### Changes
- catalogue now has a separate "more info" button instead of having items as links
- handled applications are only loaded when "show more" has been clicked
- updates to documentation
### Fixes
- nondeterministic redirect problems for authenticated users

## v2.1 "Otaniementie" 2018-06-25

### Changes
- dependencies updated, the project is now using stable bootstrap 4 and font awesome 5
- changed format of urns and made prefix configurable
- updated demo-data target to be more aligned with test-data
- review request list now ignores users with missing attributes
- namespace cleanup according to coding conventions

### Fixes
- unauthenticated users are redirected to requested url after login
- comments for review request are shown to 3rd party reviewers
- fixed erroneous localization in status change notification
- date to show user time

## v2.0 "Keilaranta" 2018-05-29

First production release with the following major features:

- catalogue with shopping cart
- application sending
- approval process
- 3rd party review
- 3rd party review request
- email notifications
- application bundling
- Saml2 & LDAP login
- API with Swagger
- configurable themes
- configurable localizations
- documentation server<|MERGE_RESOLUTION|>--- conflicted
+++ resolved
@@ -12,12 +12,9 @@
 - `:application/external-id` has been made a non-optional field in the
   API and event schemas. All applications should already have an external ID
   since the previous release, so no database migration should be needed.
-<<<<<<< HEAD
-- the `start`, `end` and `expired` fields have been removed from licenses
-=======
 - The pdf button and API have been removed. We recommend using "print
   to pdf" in your browser.
->>>>>>> 174ac4de
+- The `start`, `end` and `expired` fields have been removed from licenses
 
 ### Additions
 - New field types: description, option, multiselect
