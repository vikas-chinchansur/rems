# Changelog

All notable changes to this project will be documented in this file.
Pull requests should add lines under the Unreleased heading if they
have notable changes.

## Unreleased

Changes since v2.27

### Additions
<<<<<<< HEAD
- The packaged fonts are now only in WOFF and WOFF2 formats, as is required for extensive support these days. (#2592)
- Various improvements should improve performance:
  - Gzip compression has been enabled for the server, so it is more feasible to use REMS as a standalone server without a reverse-proxy / load-balancer.
  - Logo images are preloaded automatically as they are almost always required.
  - Initial data is injected to the initial HTML instead of separate requests afterwards. (#2958)
  - Some dependencies have been dropped resulting in a smaller bundle.
- Default metadata for the HTML index has been added under description and keywords tags. These can be overridden using extra translations (`:t.meta/description`, `:t.meta/keywords`) (#2679)
- Default `robots.txt` has been included that indexes everything but the `/api`. NB: the bots are not able to index most pages as they are behind the login. (#2680)
=======
- Application UI view is now visually more compact for non-handler users. State and members blocks are collapsed initially, and can be expanded to show more details. (#2871)
>>>>>>> 5935fd8c

## v2.27 "Lauttasaaren silta" 2022-06-06

NB: This is the first release with a new build tool – Shadow-CLJS.

### Additions
- Shopping cart can now be enabled or disabled in user interface with configuration option `:enable-cart`, which defaults to `true`. (#2720)

## v2.26 "Lauttasaarentie" 2022-05-25

**NB: This release contains migrations!**

NB: The login has changed to allow more configurable user identity and other attributes. Consider this a big change worth some manual testing to see that everything works.

NB: New feature, reminder email for application expiration uses new email template. If you enable the feature and you use customized email templates, please check `:t.email.application-expiration-notification/subject-to-member` and `:t.email.application-expiration-notification/message-to-member`.

### Breaking changes
- The actor of the command API (for applications) is now always validated. Previously, there was a chance that a non-existent user could be sent (used mostly by our internal tests). (#2771, #2824, #2772, #2821)
- User attributes are not saved on every request, only when logging in. (#2829)
- The `:oidc-userid-attribute` config has been renamed to `:oidc-userid-attributes` and has new options to allow internally renaming an attribute from IdP to REMS db. (#2771, #2821)
- Users are required a name, and optionally an email from the IdP to be allowed in. These can be configured, see `docs/configuration.md`. (#2889, #2929)
- User attributes have been renamed internally. If you directly accessed the database, please note that `eppn -> userid`, `commonName -> name` and `mail -> email`. (#2377)
- Application expiration notification can now be configured to send reminder email to applicant and members before expiration. This requires a change to the configuration option `:application-expiration`. Please read `docs/bots.md` section on Expirer bot. (#2906)

### Additions
- You can configure the OIDC attributes for name and email (see configuration.md)
- User in the API can be an internal REMS id or any of the `:oidc-userid-attributes` (provided that the user has logged in once and we have stored the identity. (#2821 #2772)
- Fake login page has been improved to include descriptions of the different users. (#2896)
- Errors are now handled in `oidc-callback` by redirecting to an error page. (#2856)
- Mail settings can be configured with the `:smtp` config including authentication. (#2895)
- More configurable logout. You can now override the redirect with `:oidc-logout-redirect-url`, as well as unset `:oidc-perform-revoke-on-logout`. See `configuration.md`. (#2916)

### Fixes
- API-key validity is not checked unless it is actually sent. (#2785)
- API-Keys are cached for a minute for a slight performance improvement. (#2785)
- Resources can be filtered in the API by `resid` (#2852)
- Hide applicant column and reduce font size to avoid previous applications to become too wide (#2855)
- Duplicated forms have been removed. Previously, if a workflow form was the same as a catalogue item form, that form would be duplicated. (#2853)
- An owner that is also an organization owner can now properly edit organization ownerships. (#2850)
- An owner could sometimes see a disabled catalogue item in the catalogue tree. (#2800)
- The column names in the tables and the field names in create/edit pages of the administration now match.
- Improve the accessibility of the small navbar. (#2907)
- Load config overrides from system properties and env (#2917)
- Application draft can now be saved even if there are validation warnings. (#2766)
- New application page no longer displays "Application: Success" message. (#2838)
- Blacklist API now returns HTTP 422 status if user or resource does not exist when adding or removing blacklist entry. (#2835)
- Add missing migration that slims down organization owners in the DB to just the id. (#2939)
- Only fetch the catalogue tree (or table) if it is shown (or otherwise needed). (#2930)
- Fix the catalogue tree nodes sometimes being empty when fetching it from the API (#2931)

## v2.25 "Meripuistotie" 2022-02-15

**NB: This release contains migrations!**
**NB: Trying to roll back by migrating down will likely not work as dropped column data can't be restored.**

### Breaking changes
- The columns owneruserid and modifieruserid have been removed as the audit_log effectively serves the same purpose. They were not consistently used. For the attachments the column has been renamed to userid. This is a breaking change for the API as some of these were exposed, but likely not used or useful. (#2823)

### Additions
- Bona fide pusher script for pushing bona fide status to Elixir. (#2513)
- Validate GA4GH claims by the public key from trusted issuer jku (instead of OIDC configuration). Configure `:ga4gh-visa-trusted-issuers` if needed. (#2798)
- Pollers have been made more robust, including timeouts for email sending (#2841)
- SSL certificate can now be configured and SSL enabled. HTTP port can be disabled. (#2844)
- `rename-user` will not bother reloading the application cache anymore (since it is usually run in a separate process from the server).

## v2.24 "Heikkiläntie" 2022-01-17

### Fixes
- Workflow forms persist even if changing resources.

## v2.23 "Melkonkatu" 2022-01-12

### Additions
- The change applicant command is now possible for the handler even for returned applications.
- There is a new experimental CLI command `rename-user` to handle the case where a single user's identity has changed. After running this command, one should also refresh the caches of the application server by restart.

## v2.22 "Vattuniemenkuja" 2021-12-21

### Additions
- (Experimental) Catalogue items can be assigned one or more categories and the catalogue shown as a tree grouped by category. There is an admin UI where categories can be created. See (#2768, #2764, #2770, #2769)

### Breaking changes
- The API used to return disabled items for all users, but in the future only for administrative users. The disabled items were never visible to normal users in our UI. This may technically break the usage of the catalogue API if a regular user or public catalogue is used.

## v2.21.1 "Veneentekijän(tie|kuja|kaari) +1" 2021-11-23

### Fixes
- Attachment uploading resulted in broken or empty files due to improper stream handling, this behaviour is now fixed. (#2786)

## v2.21 "Veneentekijän(tie|kuja|kaari)" 2021-10-04

**NB: This release contains migrations!**

### Breaking changes
- Application attachment file size can now be limited with configuration option `:attachment-max-size`. Configuration default size per attachment is 10MB. (#2715)
- REMS standalone CLI no longer starts the server if unrecognized command is passed, and will print help instead. (#2518 #2738)

### Additions
- "More info" support for DOI style resources (when `:enable-doi` flag is set) (#2701)
- There is a new v2 push API to sync entitlements outside of REMS. So far the only supported type is `:ega`. See [configuration.md](docs/configuration.md) for more details. (#2466)
- Handlers can be invited to a workflow by email using the API (#2650)
- Entitlement expiration field in application actions will now accept only future dates (#2674)
- Applications can now be removed automatically after an expiration threshold is exceeded, using configuration option `:application-expiration`. This feature is disabled by default. (#2665)

### Changes
- Reviewers are no longer able to see private field questions in generated application pdf. Forms are also no longer rendered in application page if they contain only private fields (#2161)

## v2.20 "Vattuniemenkatu" 2021-08-24

### Fixes
- Show the selected but disabled resources in Change resources autocomplete (#2702, #2693)

## v2.19 "Nahkahousuntie" 2021-06-28

### Fixes
- Pdf generation failed for applications that had table fields with no rows. Now fixed.
- Fix for missing notification-email from user settings

### Additions
- Pdf applications now contain license text (for inline licenses), url (for link licenses) or attachment name (for attachment licenses), and license acceptance status for applicant and members. (#2688)

## v2.18 "Särkiniemientie" 2021-05-18

### Changes
- The "Attachments (zip)" button in the UI now only downloads the current application attachments. Event attachments and previous versions of application attachments are left out. The full zip is still available via the API. (#2453)
- Changes to theming: (#2588)
  - Theme variables are now documented in [resources/config-defaults.edn](resources/config-defaults.edn).
  - The `:nav-color` now simply defaults to `:link-color`. Previously, it defaulted to `:color3` if `:link-color` is unset.
  - The theme variables `:danger-color` (didn't really affect anything) and `:phase-background-active` (wasn't used, overlaps with `:phase-bgcolor-active`) have been removed.
  - The default theme has minor visual changes:
    - color2 is lighter
    - table hover highlight is now dark-on-light instead of light-on-dark
    - link color used in nav bar
  - Some theme-related code was rewritten. There should be no changes to appearance, but bugs are possible.
- Setting `:log-authentication-details` now prints out details for failed OIDC HTTP requests.
- More validations in the API:
  - the values of multiselect fields (/api/applications/save-draft)
  - option and column keys (/api/forms/create, /api/forms/edit)

### Fixes
- Errors for invalid inputs (field values that are too long, invalid email addresses, etc.) are now rendered nicely. Previously the applicant just saw a "Save draft: Failed" message. (#2611)
- The application page no longer jumps to the top after adding an attachment. (#2616)
- Deleting drafts with attachments now works.
- A handler is now considered a handler even before first application comes in.

### Additions
- REMS now supports PostgreSQL version 13. (#2642)
- Experimental GA4GH Permissions API now allows users to query their own permissions via `/api/permissions/:user`. (#2631)
- The handler can now change the applicant of a submitted application. (#2581)
  - This feature can be disabled by adding `:application.command/change-applicant` to `:disable-commands`.
- Multiselect fields can now be used to control visibility of other fields. (#1947)

## v2.17 "Isokaari" 2021-04-12

**NB: This release contains migrations!**

### Breaking changes
- A new form field type "table" is now available. A table has a predefined set of columns, and applicants can fill in as many rows as they wish. **You can not roll back to an earlier release once your database contains applications with filled-in table fields. You will need to fix the database manually.** (#2551)

### Changes
- Forms now have both an internal name as well as a localized title instead of the non-localized title. (#2066)
  - The old style form titles are now deprecated in the API and a migration copies the title to the internal name. **Please, check and optionally change the form titles after the migration!**
  - Prefer the new `internal-name` or `external-title` fields instead.
  - The external title is shown to applicants in the application and internal name used throughout the administration.
  - The API supports the old style for now.
- Answers to conditional fields that are not visible are no longer stored by REMS. The API accepts answers for invisible fields but drops them. The UI does not send answers to invisible fields. (#2574)
- The "Assign external id" action now shows the previous assigned external id. (#2530)
- The form editor UI was reworked to look less cluttered. Many inputs are now hidden behind "Show" buttons by default. (#1899)
- It is now possible to create catalogue items without a form via both the API and the UI. (#2603)

### Fixes
- Searching for applications by the original REMS generated id works, even if another id has been assigned. (#2564)
- GA4GH Visa (output by the experimental /api/permissions API) timestamps are now in seconds, instead of milliseconds. (#2554)
- The REMS `reset` command line command now works even when you have duplicate resource ids in the database. (#2557)
  - In practice, this means that REMS will not recreate the unique constraint on resource ids, even when rolling back to old database schema versions.
- The form editor now checks that table, option and multiselect fields are created with at least one column/option. (#2564)
- The multiselect field label wasn't being bolded.
- Info text icon could appear even though the field description was empty.
- Changes to the default translation for the required form field: does not include an asterisk sign anymore.
- Fixed occasional "Invalid path whitelist entry" error when adding/updating api keys.

### Additions
- The example-theme now uses the Lato font.
- The field id can now be changed in the form editor. (#1804)
- "More info" support for EGA style resources (when :enable-ega flag is set) (#2466)
- Add phone number to field types in the form. (#2552)

## v2.16 "Länsiväylä" 2021-02-04

### Changes
- REMS no longer sends the Server: HTTP header to avoid leaking version information. (#2216)
- Text descriptions of some events in the log were phrased better. The created event also shows the original external id. (#2614)
- REMS now consistently uses the application server clock when creating timestamps. Previously, database time was used in some situations, leading to minor inconsistencies. Requires migration, but does not change visible behaviour. (#2540)

### Fixes
- CSS files are now marked as cacheable by browsers. In v2.15 they were mistakenly marked as uncacheable. (#2484)
- OIDC signing keys are now always fetched on login, fixing issues with OIDC key rotation requiring a REMS restart. (#2497)
- /api/resource/<id>, /api/license/<id> and /api/organization/<id> now return HTTP 404 responses if id is not found.

### Additions
- The browser tests will now fail if there are any accessibility violations. (#2463)
- The OIDC configuration is now validated, and REMS refuses to start without a valid OIDC configuration. See the `:oidc-metadata-url` configuration variable and [configuration.md](docs/configuration.md). (#2519)
- The handler can be shown both the assigned external id and the original REMS generated external id. This behavior can be enabled by changing the `:application-id-column` config to `:generated-and-assigned-external-id`. These have also been added as new values to the data model and the original `:application/external-id` kept as it is. (#2614)
- The navbar can be configured to show a logo image. When the `:navbar-logo-name` config is provided, the logo is shown in the navbar (top navigation menu). This logo also can be customized per language like the regular logo. (#2363)


## v2.15 "Tapiolantie" 2021-01-08

### Changes
- The actions area has been adjusted to work better on small screens. (#2501)
- Copying a draft application will now create a new draft but without a link to the previous (draft) application. (#2496)

### Fixes
- Various HTTP caching issues resolved. Users should no longer get an old app.js from their browser cache. (#2484)
- Fixed link in the "You will need to add an email address to your settings" notification. (#2503)
- Previous application history shown to the handler is now correctly limited to the members of the application. (#2470)

### Additions
- Workflow organization can now be edited. (#2333)

## v2.14.1 "Itätuulentie 2" 2020-12-15

This is a bugfix release for v2.14.

Change since v2.14

### Fixes
- Fixed small issues in the form editor regarding validating empty values and field description (#2399)
- Reading of `:oidc-domain` config option was broken in v2.14, now fixed. (#2489)
- Hide decider/reviewer invitation events from applicant. (#2485)

## v2.14 "Itätuulentie" 2020-12-09

Changes since v2.13

### Breaking changes
- Dropped support for shibboleth authentication. (#1235)
- Dropped support for running REMS under tomcat. Dropped support for building the `rems.war` uberwar. (#1235)

### Changes
- The development login page now uses the actual app styles.
- Changed the translations of the request recipients (now accounts for the singular or plural depending on the request type).
- Drafts can now be submitted for disabled catalogue items. A warning is shown for handlers when viewing an application for a disabled catalogue item. (#2436)
- New drafts can no longer be created for disabled catalogue items. (#2436)
- Empty reviews and remarks can't be sent via the UI anymore. Either a comment or an attachment must be provided. (#2433)
- Application members are sorted by name
- New `:oidc-metadata-url` config option replaces `:oidc-domain`. The old `:oidc-domain` option is still supported for now but will emit a warning. See [docs/configuration.md](docs/configuration.md). (#2462)

### Fixes
- New organizations can be immediately used for creating resources etc. Previously a reload of the page was needed. (#2359)
- Catalogue item editor didn't properly show forms, resources or workflows if they were disabled or archived (#2335)
- Add vertical margins around search field for better readability (#2330)
- Workflow editor didn't properly show forms that were disabled or archived (#2335)
- Check file extensions ignoring case (#2392)
- Fixed `java -jar rems.jar help`. See [docs/installing-upgrading.md](docs/installing-upgrading.md)
- Inconsistencies organization owner logic. (#2441)
- Fix accessibility problems with aria-required attribute placement and increase default link contrast (#2431)
- Small navbar is now properly closed after a link is clicked (#1194)
- Fixed an issue where changing field type to label after entering field description crashes form editor (#2399)
- Catalogue item organization can be edited (#2333)
- Catalogue item editor now starts empty when creating a new item after editing. (#2333)
- Hide organization creation button from non-owners who don't have the right to create organizations
- Fixed exporting an application to PDF when there are multiple attachments in one field. (#2469)

### Additions
- All fields can have an info text, shown if the small icon is clicked. (#1863)
- Experimental permissions API that produces GA4GH Visas is now documented in [docs/ga4gh-visas.md](docs/ga4gh-visas.md)
- OIDC scopes are configurable via `:oidc-scopes`. See [docs/configuration.md](docs/configuration.md).
- REMS now reads GA4GH Passports on login and stores the ResearcherStatus of the user. See [docs/ga4gh-visas.md](docs/ga4gh-visas.md). (#2124)
- Automated accessibility test report using [axe](https://www.deque.com/axe/) (#2263)
- Settings page renamed to Profile, now also contains info about user attributes.
- In docker-entrypoint script `CMD` environment variable may be used instead of `COMMANDS`. `CMD` allows REMS commands with arguments to be used. See [docs/installing-upgrading.md](docs/installing-upgrading.md).
- Deciders and reviewers can now be invited via email. (#2040)
  - New `invite-decider` and `invite-reviewer` commands in the API & UI
  - Commands are available to the handler on submitted applications. See [permission table](docs/application-permissions.md).
- The first version of REMS [user manual](manual/)
- Experimental bona fide bot for granting peer-verified ResearcherStatus visas. See [docs/bots.md](docs/bots.md).
- Assign external id button can now be shown for handlers with the `:enable-assign-external-ui` config flag (defaults to `false`). See [resources/config-defaults.edn](resources/config-defaults.edn). (#2476)
- The `:oidc-userid-attribute` configuration option can now contain a list of attributes to try in order. See [docs/configuration.md](docs/configuration.md). (#2366)

## v2.13 "Etelätuulentie" 2020-09-17

*Note!* This is the last release that supports the `:shibboleth` authentication method.

### Breaking changes
- Organizations are maintained in the database and not config. (#2039)
  - See [docs/organizations.md](docs/organizations.md) for more info
- Multiple organization support for users #2035

### Changes
- Returned applications can now be resubmitted even if some catalogue items have been disabled. (#2145)
- Automated browser testing has been improved in implementation and also in the coverage of the administration side
- Form API create & edit requests are validated (#2098). This was meant to be added in 2.7 but the validation wasn't active by mistake.
- Validate application via api on save-draft and validate option list values (#2117)
- Remove assign external id -button from UI
- Clearer help message for close action
- Preserve the white-space in an event comment (#2232)
- Application events are now presented in chronological order instead of grouping requests and responses together.
  In addition there is now a possibility to highlight related events. (#2233)
- Rejecter-bot now rejects existing open applications when a user gets added to a blacklist either manually or via the revoke command. (#2015)
- Reporter can't see draft applications (#2268)
- Better error message for missing organization in admin UI (#2039)
- Improvements to swedish translations

### Fixes
- Various fixes in workflow editor UI
- Form field placeholders now fulfil accessibility contrast ratio requirements (#2229)
- UI for the close action erroneously claimed the comment is not shown to the applicant. (#2212)
- Description of the Decider workflow erroneously claimed that application can not be closed.
- Redirecting the user back to the page they landed on after login now works even with OIDC authentication. (#2247)
- Fixed enabling a catalogue item after changing its form. (#2283)
- Added missing decision text to pdf event list.
- More compatible CSV reports. Line returns are removed from field values and CSV lines are separated with CRLF. (#2311)
- Fixed editing a catalogue item. (#2321)

### Additions
- The form administration pages now flag forms that have missing localizations. REMS also logs a warning on startup for these forms. (#2098)
- There is now an API for querying and creating organizations. (#2039)
- Possibility to access `/catalogue` without logging in. Configurable by `:catalogue-is-public`. (#2120)
- Workflows can now have forms. Workflow forms apply to all catalogue items that use the workflow. (#2052)
- Applicants now get emails when a public remark is added to an application. (#2190)
- All emails sent by REMS now have the Auto-Submitted header set. (#2175)
- OIDC access tokens are now revoked on logout if the OIDC server provides a `revocation_endpoint`. (#2176)
- Application attachment fields now accept multiple attachments. (#2122)
- It's now possible to add a text to the login page after the login button using extra translations (:t.login/intro2) (#2214)
- Indicate which items are in shopping cart by changing add button to remove (#2228)
- Applicants now receive an email when submitting an application. (#2234)
- Organisations can be created and edited in the UI. (#2039, #2332)
- The /apply-for redirect supports multiple resources. See [docs/linking.md](docs/linking.md). (#2245)
- REMS can now store and show additional user attributes from OIDC. These attributes are only shown to handlers, owners etc. and not applicants. See [docs/configuration.md](docs/configuration.md). (#2130)
- The OIDC attribute to use as the rems userid is now configurable via the `:oidc-userid-attribute`. See [docs/configuration.md](docs/configuration.md). (#2281)
- The `:oidc-additional-authorization-parameters` config option. See [config-defaults.edn](resources/config-defaults.edn)
- Applicants can now permanently delete drafts. (#2219)
- When approving an application, the handler can optionally pick an end date for the entitlement. There is also a `:entitlement-default-length-days` configuration variable that is used to compute a default value for the end date. (#2123)
- Better documentation related to organizations. (#2039)
- The reporter role now has read-only access to administration APIs and pages. (#2313)

## v2.12 "Merituulentie" 2020-05-04

### Breaking changes
- API key authorization has been reworked. API keys no longer have a
  set of roles associated with them, instead each API key can have an
  optional user and API path whitelists.
  See [docs/using-the-api.md](docs/using-the-api.md). (#2127)

### Changes
- Login component and its texts have changed to a more simplified look. Please, remember to update your extra translations to match.
- Development login configuration is changed from `:fake-shibboleth` to `:fake` and styled like OIDC login
- Improvements to PDFs (#2114)
  - show attachment file names
  - list instead of table for events
  - hide draft-saved events
  - vertical space around form fields
  - PDF button moved to Actions pane

### Fixes
- Long attachment filenames are now truncated in the UI (#2118)
- `/api/applications/export` now doesn't blow up when an application has multiple forms. Instead only answers for the requested form are returned. (#2153)
- Sort applications based on the application external id by sequence (#2183)

### Additions
- Downloading all attachments as a zip file (API `/api/applications/:id/attachments`, button in UI) (#2075)
- Event notifications over HTTP. See [docs/event-notification.md](docs/event-notification.md) for details. (#2095)
- Audit log for all API calls in the database. Can be queried via `/api/audit-log` by the `reporter` role. (#2057)
- `/api/applications/export` is now allowed for the `reporter` role (previously only `owner`)

## v2.11 "Kotitontuntie" 2020-04-07

### Additions
- REMS sessions now stay alive while the user is active in the browser (#2107).
- The `/api/users/active` API lists which users have active sessions at the moment.

## v2.10 "Riihitontuntie" 2020-04-06

### Additions
- Swedish localizations. They can be enabled by adding `:sv` to the `:languages` config option. (#1892)

### Fixes
- REMS now exits with status 0 on SIGINT and SIGTERM
- REMS now sets PostgreSQL `lock_timeout` (configurable, defaults to 10s) and `idle_in_transaction_session_timeout` (configurable, defaults to 20s) to avoid deadlocks (#2101)

## v2.9 "Olarinluoma" 2020-03-26

### Breaking changes
- Multiple form support #2043
  - Catalogue items that share a workflow but have different forms can now be bundled into one application.
  - Migrations will update the data. API changes are listed here.
  - Applications used to contain the key `application/form` but now will contain `application/forms` where there is a sequence of forms.
  - Commands with `field-values` will have a `form` in addition to `field` and `value`.
  - Events with `form/id` will have a `application/forms` where each has a `form/id`.

### Changes
- Removed requirement for organizations to match when creating catalogue item or resource (#1893). This reverts the only breaking change in 2.8.
- Allow organization owners to edit resources, forms, licenses and workflows in their own organization (#1893)
- Show resources, forms, licenses and workflows from all organizations to organization owners (#1893)
- API: comments are now optional for commands

### Additions
- Generating bare-bones PDFs from applications. This is a non-experimental feature. Fancier PDF generation is still experimental and can be enabled with a flag. (#2053)
- It is possible to add attachments to most actions that have a comment field (#1928)
- Added `list-users` and `grant-role` commands for `rems.jar`. For details see <docs/installing_upgrading.md> (#2073)
- A warning is now logged when the config file contains unrecognized keys.

### Fixes
- Excel and OpenOffice files are now really allowed as attachments. Also, .csv and .tsv are allowed. Allowed file extensions are documented in the UI. (#2023)
- Attachments now get copied when copying an application (#2056)

## v2.8 "Mankkaanlaaksontie" 2020-03-03

### Breaking changes
- Betters support for organizations (#1893)
  - Backend checks that organizations of license, resource, workflow and form match when creating a catalogue item or resource

### Changes
- Duplicate resource external ids are now allowed (#1988)

### Additions
- Applicant/member notification email address is now shown to handler (#1983)
- Allow Excel and OpenOffice files as attachments (#2023)

### Fixes
- Filenames are now retained when downloading attachments (#2019)

## v2.7 "Koivuviidantie" 2020-02-03

### Breaking changes
- Removed support for LDAP authentication
- `/api/workflows/create` API: the `type` parameter's allowed value was changed from `dynamic` to `workflow/dynamic`
- `/api/applications/comment` API renamed to `/api/applications/review`
- `:application.event/commented` event renamed to `:application.event/reviewed`
- `/api/applications/request-comment` API renamed to `/api/applications/request-review` and its `commenters` parameter renamed to `reviewers`
- `:application.event/comment-requested` event renamed to `:application.event/review-requested` and its `:application/commenters` field renamed to `:application/reviewers`
- `/api/applications/commenters` API renamed to `/api/applications/reviewers`
- field/id is now a string. This considers creating forms and the form API, but also form users may have the assumption of integers.
- Better support for organizations (#1893). This is still work in progress. Implemented so far:
  - Tracking of user organizations via the `:organization` attribute from the identity provider
  - List of possible organizations configured with `:organizations` config option
  - When creating a new resource/license/form/workflow/catalogue item there is an organization dropdown instead of a text field
  - Organizations of catalogue item, resource, license, form workflow and catalogue item must match
  - Additional `organization-owner` role that can only edit things belonging to their own organization

### Additions
- Catalogue item form can be changed for one or more items at a time.
  New items will be created that use the new form while the old items
  are disabled and archived. The name of the new item will be exactly
  the same as before. See #837
- Applications can be exported as CSV in admin menu (#1857)
- Added a configuration option for setting a maximum number of days for handling a new application (#1861)
  - Applications that are close to or past the deadline are highlighted on the Actions page
- Added reminder emails. The emails can be sent by calling one of the following
  APIs on a cron schedule or similar. The APIs require an API key. (#1611, #1860)
  - `/api/email/send-handler-reminder` sends email about open applications to all handlers.
  - `/api/email/send-reviewer-reminder` sends email about applications with open review requests to reviewers.
  - `/api/email/send-reminders` sends all of the above emails.
- Allow users to change their email address, in case the identity provider
  doesn't provide an email address or the users want to use a different one (#1884)
- Healthcheck api `/api/health` (#1902)
- Add form field of type 'email', which is validated as an email address (#1894)
- Support www links in form field titles (#1864)
- Have a set of permitted roles for API keys (#1662)
- A `user-owner` role that can only create and edit users
- Fields can be defined public or private. The latter won't be shown to reviewers.
- More columns for blacklist table, blacklist visible on resource administration page (#1724)
- New "header" form field type (#1805)
- Scrollbar and focus now track moved and created form fields in form editor (#1802 #1803)
- Users can be added and removed from the blacklist in the resource admin page (#1706)
- POSTing entitlements to entitlement-target is now retried (#1784)
- [Rejecter bot](docs/bots.md), which rejects applications where a member is blacklisted for a resource (#1771)
- "Assign external id" command for setting the id of an application (#1858)
- Configuration `:disable-commands` for disabling commands (#1891)
- Display on the actions page the handlers who are handling an application (#1795)

### Enhancements
- Application search tips hidden behind question mark icon (#1767)
- Redirect to login page when accessing an attachment link when logged out (#1590)
- Form editor: add new field between fields (#1812)
- Entitlements appear immediately instead of after a delay (#1784)
- Show version information in console instead of the page footer (#1785)
- Searching applications by resource external id now possible (#1919)
- Handler can now close applications in the decider workflow (#1938)
- Create form API requests are validated
- Applicant can now close drafts in the decider workflow (#1938)

### Fixes
- More robust email resending (#1750)
- Changes in workflow, catalogue item and blacklist now take effect without a delay (#1851)

## v2.6 "Kalevalantie" 2019-11-12

### Breaking changes
- `:application/external-id` has been made a non-optional field in the
  API and event schemas. All applications should already have an external ID
  since the previous release, so no database migration should be needed.
- The pdf button and API have been removed. We recommend using "print
  to pdf" in your browser.
- The `start`, `end` and `expired` fields have been removed from licenses,
  workflows, resources, and forms.
- API for creating catalogue item and its localizations has been changed.
  There is now a single API call that is used to create both a catalogue
  item and the localizations, namely, /api/catalogue-items/create.
- APIs for editing workflow, catalogue item, form, resource, or license
  have been changed:
  - The API endpoint for editing content (the name and handlers) of a
    workflow is now /api/workflows/edit.
  - The endpoint for archiving or unarchiving a workflow, a catalogue item,
    a form, a resource, or a license is /archived, prefixed with
    /api/workflows, /api/catalogue-item, /api/forms, /api/resources,
    or /api/licenses, respectively.
  - The endpoint for enabling or disabling a workflow, a catalogue item,
    a form, a resource, or a license is /enabled, prefixed with
    /api/workflows, /api/catalogue-items, /api/forms, /api/resources,
    or /api/licenses, respectively.
- API endpoint for editing forms has been changed from
  /api/forms/[form-id]/edit to /api/forms/edit.
- The page addresses are no more prefixed with `/#/`, so for example the address
  of the catalogue page was changed from `/#/catalogue` to `/catalogue` (#1258)
- More consistent user attributes in APIs (e.g. /api/application/:id,
  /api/users/create) (#1726)

### Additions
- New field types: description, option, multiselect
- Setting maximum length for a form field
- Showing changes between two versions of an application
- Show last modified time for applications
- Many improvements in admininistration pages
  - Archiving forms, workflows, licenses and catalogue items
  - Preview for forms
  - Editing workflows
  - "Copy as new" button for forms
  - Form validation error summary (#1461)
- Upload an attachment file for a license (#808)
- Adding and removing members to/from an application (#609, #870)
- More configuration options for themes (e.g. alert colour)
- Track license acceptance per member (#653)
- Optional external id for applications (format "2019/123") (#862)
- Reporter role
- Accessibility improvements: screen reader support etc. (#1172)
- Store user language preference, use chosen language for emails
- Upgraded swagger-ui from 2 to 3
- Extra pages (#472)
- Full-text search for all application content (#873)
- Creating a new application as a copy from an older application (#832)
- Re-naming a catalogue item (#1507)
- Add enable/disable and archive/unarchive buttons to 'View' pages (#1438)
- On the Actions page, highlight when the application is waiting for some
  actions from the user (#1596)
- Optional "More info" link for catalogue items (#1369)
- Show separately for each license if it has been accepted by the member (#1591)
- Show all errors preventing application submission at the same time (#1594)
- Show applicant's previous applications to handler (#1653)
- Support OpenID Connect, for example Auth0
- Handler can close an application whenever after initial submission (#1669)
- Documentation about [user permissions by application state](docs/application-permissions.md)
- Revoking already approved applications (#1661)
  - The applicant and all members will be added to a blacklist
- Userid field in /api/entitlements response
- Approver bot which approves applications automatically, unless the user+resource is blacklisted (#1660)
- Administration view for blacklist
- Read-only access to administration pages for handlers (#1705)
- New "decider workflow" where the handler cannot approve/reject the application, but only the decider can (#1830)

### Enhancements
- Improved version information in footer
- More systematic use of db transactions
- Improved table widget
- Hide language switcher when only one language configured
- Improved table performance: added a "show all rows" button for long tables
- Modal popups have been replaced with flash messages (#1469)
- Email messages now use the application title and full names of users
- Email message texts improved
- Show three latest events as a default on the application page (#1632)
- A change of language persists now after login thanks to a new language setting cookie.
- A returning user will see the login screen in the correct language if he or she has the cookie.
- Event descriptions on application page now use full name and are more thorough (#1634)

### Fixes
- Entitlement API
- Search on the catalogue and admin pages did not support multiple search terms (#1541)
- Hide flash message when changing language so mixed language content is not shown
- Printing application pages now works (except for drafts) (#1643)
- Applicant and administrator can now view attachment licenses (#1676)

## v2.5 "Maarintie" 2019-07-18

### Breaking changes
- Removed support for old round-based workflows
- Removed support for transferring REMS 1 data
- Replace applications API with new one (for dynamic applications)

### Additions
- Dynamic workflows

This is the last release that still supports round based workflows. Please use this version to convert to dynamic workflows. There are also many changes and fixes since last version, which will be listed in the next release.

WARNING! The migration has problems with databases where licenses have been revoked, if the related entitlements are still active. See #1372.

1. Run lein run migrate in rems/ repository. NOTE! If you can't run lein on target server, use an SSH tunnel. Make sure you have no previous tunnels running!
   ssh -L 5432:remsdbserver:5432 remsappserver
   AND then run on your local machine:
   DATABASE_URL="postgresql://user:pw@localhost/db_name" lein run migrate

2. Create a dynamic workflow

3. Check new, dynamic workflow id from database:
   select * from workflow order by start desc;

4. Run on your own machine lein run convert-to-dynamic <dynamic_workflow_id> NOTE! If you can't run lein on target server, see step 1 for tunneling.

5. Verify from database that all applications have the new, dynamic workflow id in column wfid: select * from catalogue_item_application;

6. Go to administration page in UI and archive all non-dynamic workflows. If you do not have admin privileges, add them by adding owner role for yourself into the database:
   insert into roles (userid, role) = ('[userid]', 'owner')
   where [userid] is the eppn of your account (email address).

7. Verify from ui that different kind of applications still work.

## v2.4 "Tietotie" 2018-10-24

Starting from this milestone releases will also include pre-built war and jar packages.

### Additions
- support for attachment fields on forms
- API endpoint for adding users
### Enhancements
- entitlements API can now be used to fetch applicant's own entitlements
- support for linking to catalogue items by their external resource ids (https://my-rems-instance.org/apply-for?resource=my-resource)
### Changes
- resource api now also returns owner attribute
- configuration and localization has now been externalized from the deployed application (read more at https://rems2docs.rahtiapp.fi/configuration/)
### Breaking Changes
- prefix attribute renamed to organization in API
- backwards compatibility with legacy applications related data has been dropped. Legacy workflows, forms etc. can still be migrated from REMS1 to REMS2
### Fixes
- issue where review buttons weren't rendered correctly
- content created by editor wasn't sometimes shown immediately

## v2.3 "Tekniikantie" 2018-08-29

### Additions
- support for date fields on forms
- filtering functionality for tables
- workflow editor to administration page
- resource editor to administration page
- license editor to administration page
- pdf view for applications
### Enhancements
- support for extra script files with hooks
- enable multiple login saml2 endpoints by providing a link to eds
- Changes
- minor cosmetic changes to status field on application page
- workflows and applications forms now also have an organization prefix field
### Fixes
- current page highlighting

## v2.2 "Vuorimiehentie" 2018-07-13

### Enhancements
- page transitions now have loading animations
- configurable default language
- configurable csv import separation symbol
- header title added to localization
- catalogue item creation from existing form, workflow and resource
### Changes
- catalogue now has a separate "more info" button instead of having items as links
- handled applications are only loaded when "show more" has been clicked
- updates to documentation
### Fixes
- nondeterministic redirect problems for authenticated users

## v2.1 "Otaniementie" 2018-06-25

### Changes
- dependencies updated, the project is now using stable bootstrap 4 and font awesome 5
- changed format of urns and made prefix configurable
- updated demo-data target to be more aligned with test-data
- review request list now ignores users with missing attributes
- namespace cleanup according to coding conventions

### Fixes
- unauthenticated users are redirected to requested url after login
- comments for review request are shown to 3rd party reviewers
- fixed erroneous localization in status change notification
- date to show user time

## v2.0 "Keilaranta" 2018-05-29

First production release with the following major features:

- catalogue with shopping cart
- application sending
- approval process
- 3rd party review
- 3rd party review request
- email notifications
- application bundling
- Saml2 & LDAP login
- API with Swagger
- configurable themes
- configurable localizations
- documentation server<|MERGE_RESOLUTION|>--- conflicted
+++ resolved
@@ -9,7 +9,7 @@
 Changes since v2.27
 
 ### Additions
-<<<<<<< HEAD
+- Application UI view is now visually more compact for non-handler users. State and members blocks are collapsed initially, and can be expanded to show more details. (#2871)
 - The packaged fonts are now only in WOFF and WOFF2 formats, as is required for extensive support these days. (#2592)
 - Various improvements should improve performance:
   - Gzip compression has been enabled for the server, so it is more feasible to use REMS as a standalone server without a reverse-proxy / load-balancer.
@@ -18,9 +18,6 @@
   - Some dependencies have been dropped resulting in a smaller bundle.
 - Default metadata for the HTML index has been added under description and keywords tags. These can be overridden using extra translations (`:t.meta/description`, `:t.meta/keywords`) (#2679)
 - Default `robots.txt` has been included that indexes everything but the `/api`. NB: the bots are not able to index most pages as they are behind the login. (#2680)
-=======
-- Application UI view is now visually more compact for non-handler users. State and members blocks are collapsed initially, and can be expanded to show more details. (#2871)
->>>>>>> 5935fd8c
 
 ## v2.27 "Lauttasaaren silta" 2022-06-06
 
