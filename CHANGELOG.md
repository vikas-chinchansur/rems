# Changelog

All notable changes to this project will be documented in this file.
Pull requests should add lines under the Unreleased heading if they
have notable changes.

## Unreleased

Changes since v2.12

### Breaking changes
- Multiple organization support for users #2035
- Organizations are maintained in the database and not config #2039

### Changes
- Returned applications can now be resubmitted even if some catalogue items have been disabled. (#2145)
- Automated browser testing has been improved in implementation and also in the coverage of the administration side
- Form API create & edit requests are validated (#2098). This was meant to be added in 2.7 but the validation wasn't active by mistake.
- Validate application via api on save-draft and validate option list values (#2117)
- Remove assign external id -button from UI
- Clearer help message for close action
- Preserve the white-space in an event comment (#2232)
- Application events are now presented in chronological order instead of grouping requests and responses together.
  In addition there is now a possibility to highlight related events. (#2233)
- Rejecter-bot now rejects existing open applications when a user gets added to a blacklist either manually or via the revoke command. (#2015)

### Fixes
- Various fixes in workflow editor UI
- Form field placeholders now fulfil accessibility contrast ratio requirements (#2229)
- UI for the close action erroneously claimed the comment is not shown to the applicant. (#2212)
- Description of the Decider workflow erroneously claimed that application can not be closed.
<<<<<<< HEAD
- Fixed enabling a catalogue item after changing its form. (#2283)
=======
- Redirecting the user back to the page they landed on after login now works even with OIDC authentication. (#2247)
>>>>>>> 0ce047fa

### Additions
- The form administration pages now flag forms that have missing localizations. REMS also logs a warning on startup for these forms. (#2098)
- There is now an API for querying and creating organizations #2039
- Possibility to access `/catalogue` without logging in. Configurable by `:catalogue-is-public` #2120
- Workflows can now have forms. Workflow forms apply to all catalogue items that use the workflow. (#2052)
- Applicants now get emails when a public remark is added to an application. (#2190)
- All emails sent by REMS now have the Auto-Submitted header set. (#2175)
- OIDC access tokens are now revoked on logout if the OIDC server provides a `revocation_endpoint`. (#2176)
- Application attachment fields now accept multiple attachments. (#2122)
- It's now possible to add a text to the login page after the login button using extra translations (:t.login/intro2) (#2214)
- Indicate which items are in shopping cart by changing add button to remove (#2228)
- Applicants now receive an email when submitting an application. (#2234)
- Organizations have an initial UI (#2039)
- The /apply-for redirect supports multiple resources. See [docs/linking.md](docs/linking.md). (#2245)
- REMS can now store and show additional user attributes from OIDC. These attributes are only shown to handlers, owners etc. and not applicants. (#2130)

## v2.12 "Merituulentie" 2020-05-04

### Breaking changes
- API key authorization has been reworked. API keys no longer have a
  set of roles associated with them, instead each API key can have an
  optional user and API path whitelists.
  See [docs/using-the-api.md](docs/using-the-api.md). (#2127)

### Changes
- Login component and its texts have changed to a more simplified look. Please, remember to update your extra translations to match.
- Development login configuration is changed from `:fake-shibboleth` to `:fake` and styled like OIDC login
- Improvements to PDFs (#2114)
  - show attachment file names
  - list instead of table for events
  - hide draft-saved events
  - vertical space around form fields
  - PDF button moved to Actions pane

### Fixes
- Long attachment filenames are now truncated in the UI (#2118)
- `/api/applications/export` now doesn't blow up when an application has multiple forms. Instead only answers for the requested form are returned. (#2153)
- Sort applications based on the application external id by sequence (#2183)

### Additions
- Downloading all attachments as a zip file (API `/api/applications/:id/attachments`, button in UI) (#2075)
- Event notifications over HTTP. See [docs/event-notification.md](docs/event-notification.md) for details. (#2095)
- Audit log for all API calls in the database. Can be queried via `/api/audit-log` by the `reporter` role. (#2057)
- `/api/applications/export` is now allowed for the `reporter` role (previously only `owner`)

## v2.11 "Kotitontuntie" 2020-04-07

### Additions
- REMS sessions now stay alive while the user is active in the browser (#2107).
- The `/api/users/active` API lists which users have active sessions at the moment.

## v2.10 "Riihitontuntie" 2020-04-06

### Additions
- Swedish localizations. They can be enabled by adding `:sv` to the `:languages` config option. (#1892)

### Fixes
- REMS now exits with status 0 on SIGINT and SIGTERM
- REMS now sets PostgreSQL `lock_timeout` (configurable, defaults to 10s) and `idle_in_transaction_session_timeout` (configurable, defaults to 20s) to avoid deadlocks (#2101)

## v2.9 "Olarinluoma" 2020-03-26

### Breaking changes
- Multiple form support #2043
  - Catalogue items that share a workflow but have different forms can now be bundled into one application.
  - Migrations will update the data. API changes are listed here.
  - Applications used to contain the key `application/form` but now will contain `application/forms` where there is a sequence of forms.
  - Commands with `field-values` will have a `form` in addition to `field` and `value`.
  - Events with `form/id` will have a `application/forms` where each has a `form/id`.

### Changes
- Removed requirement for organizations to match when creating catalogue item or resource (#1893). This reverts the only breaking change in 2.8.
- Allow organization owners to edit resources, forms, licenses and workflows in their own organization (#1893)
- Show resources, forms, licenses and workflows from all organizations to organization owners (#1893)
- API: comments are now optional for commands

### Additions
- Generating bare-bones PDFs from applications. This is a non-experimental feature. Fancier PDF generation is still experimental and can be enabled with a flag. (#2053)
- It is possible to add attachments to most actions that have a comment field (#1928)
- Added `list-users` and `grant-role` commands for `rems.jar`. For details see <docs/installing_upgrading.md> (#2073)
- A warning is now logged when the config file contains unrecognized keys.

### Fixes
- Excel and OpenOffice files are now really allowed as attachments. Also, .csv and .tsv are allowed. Allowed file extensions are documented in the UI. (#2023)
- Attachments now get copied when copying an application (#2056)

## v2.8 "Mankkaanlaaksontie" 2020-03-03

### Breaking changes
- Betters support for organizations (#1893)
  - Backend checks that organizations of license, resource, workflow and form match when creating a catalogue item or resource

### Changes
- Duplicate resource external ids are now allowed (#1988)

### Additions
- Applicant/member notification email address is now shown to handler (#1983)
- Allow Excel and OpenOffice files as attachments (#2023)

### Fixes
- Filenames are now retained when downloading attachments (#2019)

## v2.7 "Koivuviidantie" 2020-02-03

### Breaking changes
- Removed support for LDAP authentication
- `/api/workflows/create` API: the `type` parameter's allowed value was changed from `dynamic` to `workflow/dynamic`
- `/api/applications/comment` API renamed to `/api/applications/review`
- `:application.event/commented` event renamed to `:application.event/reviewed`
- `/api/applications/request-comment` API renamed to `/api/applications/request-review` and its `commenters` parameter renamed to `reviewers`
- `:application.event/comment-requested` event renamed to `:application.event/review-requested` and its `:application/commenters` field renamed to `:application/reviewers`
- `/api/applications/commenters` API renamed to `/api/applications/reviewers`
- field/id is now a string. This considers creating forms and the form API, but also form users may have the assumption of integers.
- Better support for organizations (#1893). This is still work in progress. Implemented so far:
  - Tracking of user organizations via the `:organization` attribute from the identity provider
  - List of possible organizations configured with `:organizations` config option
  - When creating a new resource/license/form/workflow/catalogue item there is an organization dropdown instead of a text field
  - Organizations of catalogue item, resource, license, form workflow and catalogue item must match
  - Additional `organization-owner` role that can only edit things belonging to their own organization

### Additions
- Catalogue item form can be changed for one or more items at a time.
  New items will be created that use the new form while the old items
  are disabled and archived. The name of the new item will be exactly
  the same as before. See #837
- Applications can be exported as CSV in admin menu (#1857)
- Added a configuration option for setting a maximum number of days for handling a new application (#1861)
  - Applications that are close to or past the deadline are highlighted on the Actions page
- Added reminder emails. The emails can be sent by calling one of the following
  APIs on a cron schedule or similar. The APIs require an API key. (#1611, #1860)
  - `/api/email/send-handler-reminder` sends email about open applications to all handlers.
  - `/api/email/send-reviewer-reminder` sends email about applications with open review requests to reviewers.
  - `/api/email/send-reminders` sends all of the above emails.
- Allow users to change their email address, in case the identity provider
  doesn't provide an email address or the users want to use a different one (#1884)
- Healthcheck api `/api/health` (#1902)
- Add form field of type 'email', which is validated as an email address (#1894)
- Support www links in form field titles (#1864)
- Have a set of permitted roles for API keys (#1662)
- A `user-owner` role that can only create and edit users
- Fields can be defined public or private. The latter won't be shown to reviewers.
- More columns for blacklist table, blacklist visible on resource administration page (#1724)
- New "header" form field type (#1805)
- Scrollbar and focus now track moved and created form fields in form editor (#1802 #1803)
- Users can be added and removed from the blacklist in the resource admin page (#1706)
- POSTing entitlements to entitlement-target is now retried (#1784)
- [Rejecter bot](docs/bots.md), which rejects applications where a member is blacklisted for a resource (#1771)
- "Assign external id" command for setting the id of an application (#1858)
- Configuration `:disable-commands` for disabling commands (#1891)
- Display on the actions page the handlers who are handling an application (#1795)

### Enhancements
- Application search tips hidden behind question mark icon (#1767)
- Redirect to login page when accessing an attachment link when logged out (#1590)
- Form editor: add new field between fields (#1812)
- Entitlements appear immediately instead of after a delay (#1784)
- Show version information in console instead of the page footer (#1785)
- Searching applications by resource external id now possible (#1919)
- Handler can now close applications in the decider workflow (#1938)
- Create form API requests are validated
- Applicant can now close drafts in the decider workflow (#1938)

### Fixes
- More robust email resending (#1750)
- Changes in workflow, catalogue item and blacklist now take effect without a delay (#1851)

## v2.6 "Kalevalantie" 2019-11-12

### Breaking changes
- `:application/external-id` has been made a non-optional field in the
  API and event schemas. All applications should already have an external ID
  since the previous release, so no database migration should be needed.
- The pdf button and API have been removed. We recommend using "print
  to pdf" in your browser.
- The `start`, `end` and `expired` fields have been removed from licenses,
  workflows, resources, and forms.
- API for creating catalogue item and its localizations has been changed.
  There is now a single API call that is used to create both a catalogue
  item and the localizations, namely, /api/catalogue-items/create.
- APIs for editing workflow, catalogue item, form, resource, or license
  have been changed:
  - The API endpoint for editing content (the name and handlers) of a
    workflow is now /api/workflows/edit.
  - The endpoint for archiving or unarchiving a workflow, a catalogue item,
    a form, a resource, or a license is /archived, prefixed with
    /api/workflows, /api/catalogue-item, /api/forms, /api/resources,
    or /api/licenses, respectively.
  - The endpoint for enabling or disabling a workflow, a catalogue item,
    a form, a resource, or a license is /enabled, prefixed with
    /api/workflows, /api/catalogue-items, /api/forms, /api/resources,
    or /api/licenses, respectively.
- API endpoint for editing forms has been changed from
  /api/forms/[form-id]/edit to /api/forms/edit.
- The page addresses are no more prefixed with `/#/`, so for example the address
  of the catalogue page was changed from `/#/catalogue` to `/catalogue` (#1258)
- More consistent user attributes in APIs (e.g. /api/application/:id,
  /api/users/create) (#1726)

### Additions
- New field types: description, option, multiselect
- Setting maximum length for a form field
- Showing changes between two versions of an application
- Show last modified time for applications
- Many improvements in admininistration pages
  - Archiving forms, workflows, licenses and catalogue items
  - Preview for forms
  - Editing workflows
  - "Copy as new" button for forms
  - Form validation error summary (#1461)
- Upload an attachment file for a license (#808)
- Adding and removing members to/from an application (#609, #870)
- More configuration options for themes (e.g. alert colour)
- Track license acceptance per member (#653)
- Optional external id for applications (format "2019/123") (#862)
- Reporter role
- Accessibility improvements: screen reader support etc. (#1172)
- Store user language preference, use chosen language for emails
- Upgraded swagger-ui from 2 to 3
- Extra pages (#472)
- Full-text search for all application content (#873)
- Creating a new application as a copy from an older application (#832)
- Re-naming a catalogue item (#1507)
- Add enable/disable and archive/unarchive buttons to 'View' pages (#1438)
- On the Actions page, highlight when the application is waiting for some
  actions from the user (#1596)
- Optional "More info" link for catalogue items (#1369)
- Show separately for each license if it has been accepted by the member (#1591)
- Show all errors preventing application submission at the same time (#1594)
- Show applicant's previous applications to handler (#1653)
- Support OpenID Connect, for example Auth0
- Handler can close an application whenever after initial submission (#1669)
- Documentation about [user permissions by application state](docs/application-permissions.md)
- Revoking already approved applications (#1661)
  - The applicant and all members will be added to a blacklist
- Userid field in /api/entitlements response
- Approver bot which approves applications automatically, unless the user+resource is blacklisted (#1660)
- Administration view for blacklist
- Read-only access to administration pages for handlers (#1705)
- New "decider workflow" where the handler cannot approve/reject the application, but only the decider can (#1830)

### Enhancements
- Improved version information in footer
- More systematic use of db transactions
- Improved table widget
- Hide language switcher when only one language configured
- Improved table performance: added a "show all rows" button for long tables
- Modal popups have been replaced with flash messages (#1469)
- Email messages now use the application title and full names of users
- Email message texts improved
- Show three latest events as a default on the application page (#1632)
- A change of language persists now after login thanks to a new language setting cookie.
- A returning user will see the login screen in the correct language if he or she has the cookie.
- Event descriptions on application page now use full name and are more thorough (#1634)

### Fixes
- Entitlement API
- Search on the catalogue and admin pages did not support multiple search terms (#1541)
- Hide flash message when changing language so mixed language content is not shown
- Printing application pages now works (except for drafts) (#1643)
- Applicant and administrator can now view attachment licenses (#1676)

## v2.5 "Maarintie" 2019-07-18

### Breaking changes
- Removed support for old round-based workflows
- Removed support for transferring REMS 1 data
- Replace applications API with new one (for dynamic applications)

### Additions
- Dynamic workflows

This is the last release that still supports round based workflows. Please use this version to convert to dynamic workflows. There are also many changes and fixes since last version, which will be listed in the next release.

WARNING! The migration has problems with databases where licenses have been revoked, if the related entitlements are still active. See #1372.

1. Run lein run migrate in rems/ repository. NOTE! If you can't run lein on target server, use an SSH tunnel. Make sure you have no previous tunnels running!
   ssh -L 5432:remsdbserver:5432 remsappserver
   AND then run on your local machine:
   DATABASE_URL="postgresql://user:pw@localhost/db_name" lein run migrate

2. Create a dynamic workflow

3. Check new, dynamic workflow id from database:
   select * from workflow order by start desc;

4. Run on your own machine lein run convert-to-dynamic <dynamic_workflow_id> NOTE! If you can't run lein on target server, see step 1 for tunneling.

5. Verify from database that all applications have the new, dynamic workflow id in column wfid: select * from catalogue_item_application;

6. Go to administration page in UI and archive all non-dynamic workflows. If you do not have admin privileges, add them by adding owner role for yourself into the database:
   insert into roles (userid, role) = ('[userid]', 'owner')
   where [userid] is the eppn of your account (email address).

7. Verify from ui that different kind of applications still work.

## v2.4 "Tietotie" 2018-10-24

Starting from this milestone releases will also include pre-built war and jar packages.

### Additions
- support for attachment fields on forms
- API endpoint for adding users
### Enhancements
- entitlements API can now be used to fetch applicant's own entitlements
- support for linking to catalogue items by their external resource ids (https://my-rems-instance.org/apply-for?resource=my-resource)
### Changes
- resource api now also returns owner attribute
- configuration and localization has now been externalized from the deployed application (read more at https://rems2docs.rahtiapp.fi/configuration/)
### Breaking Changes
- prefix attribute renamed to organization in API
- backwards compatibility with legacy applications related data has been dropped. Legacy workflows, forms etc. can still be migrated from REMS1 to REMS2
### Fixes
- issue where review buttons weren't rendered correctly
- content created by editor wasn't sometimes shown immediately

## v2.3 "Tekniikantie" 2018-08-29

### Additions
- support for date fields on forms
- filtering functionality for tables
- workflow editor to administration page
- resource editor to administration page
- license editor to administration page
- pdf view for applications
### Enhancements
- support for extra script files with hooks
- enable multiple login saml2 endpoints by providing a link to eds
- Changes
- minor cosmetic changes to status field on application page
- workflows and applications forms now also have an organization prefix field
### Fixes
- current page highlighting

## v2.2 "Vuorimiehentie" 2018-07-13

### Enhancements
- page transitions now have loading animations
- configurable default language
- configurable csv import separation symbol
- header title added to localization
- catalogue item creation from existing form, workflow and resource
### Changes
- catalogue now has a separate "more info" button instead of having items as links
- handled applications are only loaded when "show more" has been clicked
- updates to documentation
### Fixes
- nondeterministic redirect problems for authenticated users

## v2.1 "Otaniementie" 2018-06-25

### Changes
- dependencies updated, the project is now using stable bootstrap 4 and font awesome 5
- changed format of urns and made prefix configurable
- updated demo-data target to be more aligned with test-data
- review request list now ignores users with missing attributes
- namespace cleanup according to coding conventions

### Fixes
- unauthenticated users are redirected to requested url after login
- comments for review request are shown to 3rd party reviewers
- fixed erroneous localization in status change notification
- date to show user time

## v2.0 "Keilaranta" 2018-05-29

First production release with the following major features:

- catalogue with shopping cart
- application sending
- approval process
- 3rd party review
- 3rd party review request
- email notifications
- application bundling
- Saml2 & LDAP login
- API with Swagger
- configurable themes
- configurable localizations
- documentation server<|MERGE_RESOLUTION|>--- conflicted
+++ resolved
@@ -29,11 +29,8 @@
 - Form field placeholders now fulfil accessibility contrast ratio requirements (#2229)
 - UI for the close action erroneously claimed the comment is not shown to the applicant. (#2212)
 - Description of the Decider workflow erroneously claimed that application can not be closed.
-<<<<<<< HEAD
+- Redirecting the user back to the page they landed on after login now works even with OIDC authentication. (#2247)
 - Fixed enabling a catalogue item after changing its form. (#2283)
-=======
-- Redirecting the user back to the page they landed on after login now works even with OIDC authentication. (#2247)
->>>>>>> 0ce047fa
 
 ### Additions
 - The form administration pages now flag forms that have missing localizations. REMS also logs a warning on startup for these forms. (#2098)
