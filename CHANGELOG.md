--- conflicted
+++ resolved
@@ -32,12 +32,9 @@
 - An owner that is also an organization owner can now properly edit organization ownerships. (#2850)
 - An owner could sometimes see a disabled catalogue item in the catalogue tree. (#2800)
 - The column names in the tables and the field names in create/edit pages of the administration now match.
-<<<<<<< HEAD
-- Application draft can now be saved even if there are validation warnings. (#2766)
-=======
 - Improve the accessibility of the small navbar. (#2907)
 - Load config overrides from system properties and env (#2917)
->>>>>>> 615e552a
+- Application draft can now be saved even if there are validation warnings. (#2766)
 
 ## v2.25 "Meripuistotie" 2022-02-15
 
