--- conflicted
+++ resolved
@@ -27,11 +27,9 @@
 - Workflow editor didn't properly show forms that were disabled or archived (#2335)
 - Check file extensions ignoring case (#2392)
 - Fixed `java -jar rems.jar help`. See [docs/installing-upgrading.md](docs/installing-upgrading.md)
-<<<<<<< HEAD
+- Inconsistencies organization owner logic. (#2441)
 - Fixed an issue where changing field type to label after entering field description crashes form editor (#2399)
-=======
-- Inconsistencies organization owner logic. (#2441)
->>>>>>> 90391781
+
 
 ### Additions
 - All fields can have an info text, shown if the small icon is clicked. (#1863)
