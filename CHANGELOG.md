--- conflicted
+++ resolved
@@ -27,11 +27,8 @@
 ### Additions
 - Downloading all attachments as a zip file (API `/api/applications/:id/attachments`, button in UI) (#2075)
 - Event notifications over HTTP. See [docs/event-notification.md](docs/event-notification.md) for details. (#2095)
-<<<<<<< HEAD
+- API key user and path whitelists added. See [docs/usingtheapi.md](docs/usingtheapi.md). (#2127)
 - Audit log for all API calls in the database. Can be queried via `/api/audit-log` by the `reporter` role. (#2057)
-=======
-- API key user and path whitelists added. See [docs/usingtheapi.md](docs/usingtheapi.md). (#2127)
->>>>>>> bfe682e2
 
 ## v2.11 "Kotitontuntie" 2020-04-07
 
