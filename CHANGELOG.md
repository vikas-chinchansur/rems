--- conflicted
+++ resolved
@@ -50,12 +50,9 @@
 - REMS can now store and show additional user attributes from OIDC. These attributes are only shown to handlers, owners etc. and not applicants. See [docs/configuration.md](docs/configuration.md). (#2130)
 - The OIDC attribute to use as the rems userid is now configurable via the `:oidc-userid-attribute`. See [docs/configuration.md](docs/configuration.md). (#2281)
 - The `:oidc-additional-authorization-parameters` config option. See [config-defaults.edn](resources/config-defaults.edn)
-<<<<<<< HEAD
+- Applicants can now permanently delete drafts. (#2219)
 - It is now possible to optionally add info icon to text fields with collapsable description text (#1863)
 
-=======
-- Applicants can now permanently delete drafts. (#2219)
->>>>>>> 88838c03
 
 ## v2.12 "Merituulentie" 2020-05-04
 
