--- conflicted
+++ resolved
@@ -27,11 +27,8 @@
 - Hide applicant column and zoom to avoid previous applications to become too wide (#2855)
 - Duplicated forms have been removed. Previously, if a workflow form was the same as a catalogue item form, that form would be duplicated. (#2853)
 - An owner that is also an organization owner can now properly edit organization ownerships. (#2850)
-<<<<<<< HEAD
 - An owner could sometimes see a disabled catalogue item in the catalogue tree. (#2800)
-=======
 - The column names in the tables and the field names in create/edit pages of the administration now match.
->>>>>>> 9abf233b
 
 ## v2.25 "Meripuistotie" 2022-02-15
 
