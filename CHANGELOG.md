--- conflicted
+++ resolved
@@ -17,11 +17,8 @@
 - A handler is now considered a handler even before first application comes in.
 
 ### Additions
-<<<<<<< HEAD
+- REMS now supports PostgreSQL version 13. (#2642)
 - There is a new v2 push API to sync entitlements outside of REMS. So far the only supported type is `:ega`. See [configuration.md](docs/configuration.md) for more details. (#2466)
-=======
-- REMS now supports PostgreSQL version 13. (#2642)
->>>>>>> 257199aa
 
 ## v2.17 "Isokaari" 2021-04-12
 
