--- conflicted
+++ resolved
@@ -44,11 +44,8 @@
 - Application draft can now be saved even if there are validation warnings. (#2766)
 - New application page no longer displays "Application: Success" message. (#2838)
 - Blacklist API now returns HTTP 422 status if user or resource does not exist when adding or removing blacklist entry. (#2835)
-<<<<<<< HEAD
+- Only fetch the catalogue tree (or table) if it is shown (or otherwise needed). (#2930)
 - Fix the catalogue tree nodes sometimes being empty when fetching it from the API (#2931)
-=======
-- Only fetch the catalogue tree (or table) if it is shown (or otherwise needed). (#2930)
->>>>>>> 359a9ceb
 
 ## v2.25 "Meripuistotie" 2022-02-15
 
