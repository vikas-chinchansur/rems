# Changelog

All notable changes to this project will be documented in this file.
Pull requests should add lines under the Unreleased heading if they
have notable changes.

## Unreleased

Changes since v2.13

### Breaking changes
- Dropped support for shibboleth authentication. (#1235)
- Dropped support for running REMS under tomcat. Dropped support for building the `rems.war` uberwar. (#1235)

### Changes
- The development login page now uses the actual app styles.
- Changed the translations of the request recipients (now accounts for the singular or plural depending on the request type).

### Fixes
- New organizations can be immediately used for creating resources etc. Previously a reload of the page was needed. (#2359)
- Catalogue item editor didn't properly show forms, resources or workflows if they were disabled or archived (#2335)
- Workflow editor didn't properly show forms that were disabled or archived (#2335)
- Check file extensions ignoring case (#2392)
- Fixed `java -jar rems.jar help`. See [docs/installing-upgrading.md](docs/installing-upgrading.md)

### Additions
- All fields can have an info text, shown if the small icon is clicked. (#1863)
- Experimental permissions API that produces GA4GH Visas is now documented in [docs/ga4gh-visas.md](docs/ga4gh-visas.md)
- OIDC scopes are configurable via `:oidc-scopes`. See [docs/configuration.md](docs/configuration.md).
- REMS now reads GA4GH Passports on login and stores the ResearcherStatus of the user. See [docs/ga4gh-visas.md](docs/ga4gh-visas.md). (#2124)
<<<<<<< HEAD
- Settings page renamed to Profile, now also contains info about user attributes.
=======
- Automated accessibility test report using [axe](https://www.deque.com/axe/) (#2263)
>>>>>>> b3781e24

## v2.13 "Etelätuulentie" 2020-09-17

*Note!* This is the last release that supports the `:shibboleth` authentication method.

### Breaking changes
- Organizations are maintained in the database and not config. (#2039)
  - See [docs/organizations.md](docs/organizations.md) for more info
- Multiple organization support for users #2035

### Changes
- Returned applications can now be resubmitted even if some catalogue items have been disabled. (#2145)
- Automated browser testing has been improved in implementation and also in the coverage of the administration side
- Form API create & edit requests are validated (#2098). This was meant to be added in 2.7 but the validation wasn't active by mistake.
- Validate application via api on save-draft and validate option list values (#2117)
- Remove assign external id -button from UI
- Clearer help message for close action
- Preserve the white-space in an event comment (#2232)
- Application events are now presented in chronological order instead of grouping requests and responses together.
  In addition there is now a possibility to highlight related events. (#2233)
- Rejecter-bot now rejects existing open applications when a user gets added to a blacklist either manually or via the revoke command. (#2015)
- Reporter can't see draft applications (#2268)
- Better error message for missing organization in admin UI (#2039)
- Improvements to swedish translations

### Fixes
- Various fixes in workflow editor UI
- Form field placeholders now fulfil accessibility contrast ratio requirements (#2229)
- UI for the close action erroneously claimed the comment is not shown to the applicant. (#2212)
- Description of the Decider workflow erroneously claimed that application can not be closed.
- Redirecting the user back to the page they landed on after login now works even with OIDC authentication. (#2247)
- Fixed enabling a catalogue item after changing its form. (#2283)
- Added missing decision text to pdf event list.
- More compatible CSV reports. Line returns are removed from field values and CSV lines are separated with CRLF. (#2311)
- Fixed editing a catalogue item. (#2321)

### Additions
- The form administration pages now flag forms that have missing localizations. REMS also logs a warning on startup for these forms. (#2098)
- There is now an API for querying and creating organizations. (#2039)
- Possibility to access `/catalogue` without logging in. Configurable by `:catalogue-is-public`. (#2120)
- Workflows can now have forms. Workflow forms apply to all catalogue items that use the workflow. (#2052)
- Applicants now get emails when a public remark is added to an application. (#2190)
- All emails sent by REMS now have the Auto-Submitted header set. (#2175)
- OIDC access tokens are now revoked on logout if the OIDC server provides a `revocation_endpoint`. (#2176)
- Application attachment fields now accept multiple attachments. (#2122)
- It's now possible to add a text to the login page after the login button using extra translations (:t.login/intro2) (#2214)
- Indicate which items are in shopping cart by changing add button to remove (#2228)
- Applicants now receive an email when submitting an application. (#2234)
- Organisations can be created and edited in the UI. (#2039, #2332)
- The /apply-for redirect supports multiple resources. See [docs/linking.md](docs/linking.md). (#2245)
- REMS can now store and show additional user attributes from OIDC. These attributes are only shown to handlers, owners etc. and not applicants. See [docs/configuration.md](docs/configuration.md). (#2130)
- The OIDC attribute to use as the rems userid is now configurable via the `:oidc-userid-attribute`. See [docs/configuration.md](docs/configuration.md). (#2281)
- The `:oidc-additional-authorization-parameters` config option. See [config-defaults.edn](resources/config-defaults.edn)
- Applicants can now permanently delete drafts. (#2219)
- When approving an application, the handler can optionally pick an end date for the entitlement. There is also a `:entitlement-default-length-days` configuration variable that is used to compute a default value for the end date. (#2123)
- Better documentation related to organizations. (#2039)
- The reporter role now has read-only access to administration APIs and pages. (#2313)

## v2.12 "Merituulentie" 2020-05-04

### Breaking changes
- API key authorization has been reworked. API keys no longer have a
  set of roles associated with them, instead each API key can have an
  optional user and API path whitelists.
  See [docs/using-the-api.md](docs/using-the-api.md). (#2127)

### Changes
- Login component and its texts have changed to a more simplified look. Please, remember to update your extra translations to match.
- Development login configuration is changed from `:fake-shibboleth` to `:fake` and styled like OIDC login
- Improvements to PDFs (#2114)
  - show attachment file names
  - list instead of table for events
  - hide draft-saved events
  - vertical space around form fields
  - PDF button moved to Actions pane

### Fixes
- Long attachment filenames are now truncated in the UI (#2118)
- `/api/applications/export` now doesn't blow up when an application has multiple forms. Instead only answers for the requested form are returned. (#2153)
- Sort applications based on the application external id by sequence (#2183)

### Additions
- Downloading all attachments as a zip file (API `/api/applications/:id/attachments`, button in UI) (#2075)
- Event notifications over HTTP. See [docs/event-notification.md](docs/event-notification.md) for details. (#2095)
- Audit log for all API calls in the database. Can be queried via `/api/audit-log` by the `reporter` role. (#2057)
- `/api/applications/export` is now allowed for the `reporter` role (previously only `owner`)

## v2.11 "Kotitontuntie" 2020-04-07

### Additions
- REMS sessions now stay alive while the user is active in the browser (#2107).
- The `/api/users/active` API lists which users have active sessions at the moment.

## v2.10 "Riihitontuntie" 2020-04-06

### Additions
- Swedish localizations. They can be enabled by adding `:sv` to the `:languages` config option. (#1892)

### Fixes
- REMS now exits with status 0 on SIGINT and SIGTERM
- REMS now sets PostgreSQL `lock_timeout` (configurable, defaults to 10s) and `idle_in_transaction_session_timeout` (configurable, defaults to 20s) to avoid deadlocks (#2101)

## v2.9 "Olarinluoma" 2020-03-26

### Breaking changes
- Multiple form support #2043
  - Catalogue items that share a workflow but have different forms can now be bundled into one application.
  - Migrations will update the data. API changes are listed here.
  - Applications used to contain the key `application/form` but now will contain `application/forms` where there is a sequence of forms.
  - Commands with `field-values` will have a `form` in addition to `field` and `value`.
  - Events with `form/id` will have a `application/forms` where each has a `form/id`.

### Changes
- Removed requirement for organizations to match when creating catalogue item or resource (#1893). This reverts the only breaking change in 2.8.
- Allow organization owners to edit resources, forms, licenses and workflows in their own organization (#1893)
- Show resources, forms, licenses and workflows from all organizations to organization owners (#1893)
- API: comments are now optional for commands

### Additions
- Generating bare-bones PDFs from applications. This is a non-experimental feature. Fancier PDF generation is still experimental and can be enabled with a flag. (#2053)
- It is possible to add attachments to most actions that have a comment field (#1928)
- Added `list-users` and `grant-role` commands for `rems.jar`. For details see <docs/installing_upgrading.md> (#2073)
- A warning is now logged when the config file contains unrecognized keys.

### Fixes
- Excel and OpenOffice files are now really allowed as attachments. Also, .csv and .tsv are allowed. Allowed file extensions are documented in the UI. (#2023)
- Attachments now get copied when copying an application (#2056)

## v2.8 "Mankkaanlaaksontie" 2020-03-03

### Breaking changes
- Betters support for organizations (#1893)
  - Backend checks that organizations of license, resource, workflow and form match when creating a catalogue item or resource

### Changes
- Duplicate resource external ids are now allowed (#1988)

### Additions
- Applicant/member notification email address is now shown to handler (#1983)
- Allow Excel and OpenOffice files as attachments (#2023)

### Fixes
- Filenames are now retained when downloading attachments (#2019)

## v2.7 "Koivuviidantie" 2020-02-03

### Breaking changes
- Removed support for LDAP authentication
- `/api/workflows/create` API: the `type` parameter's allowed value was changed from `dynamic` to `workflow/dynamic`
- `/api/applications/comment` API renamed to `/api/applications/review`
- `:application.event/commented` event renamed to `:application.event/reviewed`
- `/api/applications/request-comment` API renamed to `/api/applications/request-review` and its `commenters` parameter renamed to `reviewers`
- `:application.event/comment-requested` event renamed to `:application.event/review-requested` and its `:application/commenters` field renamed to `:application/reviewers`
- `/api/applications/commenters` API renamed to `/api/applications/reviewers`
- field/id is now a string. This considers creating forms and the form API, but also form users may have the assumption of integers.
- Better support for organizations (#1893). This is still work in progress. Implemented so far:
  - Tracking of user organizations via the `:organization` attribute from the identity provider
  - List of possible organizations configured with `:organizations` config option
  - When creating a new resource/license/form/workflow/catalogue item there is an organization dropdown instead of a text field
  - Organizations of catalogue item, resource, license, form workflow and catalogue item must match
  - Additional `organization-owner` role that can only edit things belonging to their own organization

### Additions
- Catalogue item form can be changed for one or more items at a time.
  New items will be created that use the new form while the old items
  are disabled and archived. The name of the new item will be exactly
  the same as before. See #837
- Applications can be exported as CSV in admin menu (#1857)
- Added a configuration option for setting a maximum number of days for handling a new application (#1861)
  - Applications that are close to or past the deadline are highlighted on the Actions page
- Added reminder emails. The emails can be sent by calling one of the following
  APIs on a cron schedule or similar. The APIs require an API key. (#1611, #1860)
  - `/api/email/send-handler-reminder` sends email about open applications to all handlers.
  - `/api/email/send-reviewer-reminder` sends email about applications with open review requests to reviewers.
  - `/api/email/send-reminders` sends all of the above emails.
- Allow users to change their email address, in case the identity provider
  doesn't provide an email address or the users want to use a different one (#1884)
- Healthcheck api `/api/health` (#1902)
- Add form field of type 'email', which is validated as an email address (#1894)
- Support www links in form field titles (#1864)
- Have a set of permitted roles for API keys (#1662)
- A `user-owner` role that can only create and edit users
- Fields can be defined public or private. The latter won't be shown to reviewers.
- More columns for blacklist table, blacklist visible on resource administration page (#1724)
- New "header" form field type (#1805)
- Scrollbar and focus now track moved and created form fields in form editor (#1802 #1803)
- Users can be added and removed from the blacklist in the resource admin page (#1706)
- POSTing entitlements to entitlement-target is now retried (#1784)
- [Rejecter bot](docs/bots.md), which rejects applications where a member is blacklisted for a resource (#1771)
- "Assign external id" command for setting the id of an application (#1858)
- Configuration `:disable-commands` for disabling commands (#1891)
- Display on the actions page the handlers who are handling an application (#1795)

### Enhancements
- Application search tips hidden behind question mark icon (#1767)
- Redirect to login page when accessing an attachment link when logged out (#1590)
- Form editor: add new field between fields (#1812)
- Entitlements appear immediately instead of after a delay (#1784)
- Show version information in console instead of the page footer (#1785)
- Searching applications by resource external id now possible (#1919)
- Handler can now close applications in the decider workflow (#1938)
- Create form API requests are validated
- Applicant can now close drafts in the decider workflow (#1938)

### Fixes
- More robust email resending (#1750)
- Changes in workflow, catalogue item and blacklist now take effect without a delay (#1851)

## v2.6 "Kalevalantie" 2019-11-12

### Breaking changes
- `:application/external-id` has been made a non-optional field in the
  API and event schemas. All applications should already have an external ID
  since the previous release, so no database migration should be needed.
- The pdf button and API have been removed. We recommend using "print
  to pdf" in your browser.
- The `start`, `end` and `expired` fields have been removed from licenses,
  workflows, resources, and forms.
- API for creating catalogue item and its localizations has been changed.
  There is now a single API call that is used to create both a catalogue
  item and the localizations, namely, /api/catalogue-items/create.
- APIs for editing workflow, catalogue item, form, resource, or license
  have been changed:
  - The API endpoint for editing content (the name and handlers) of a
    workflow is now /api/workflows/edit.
  - The endpoint for archiving or unarchiving a workflow, a catalogue item,
    a form, a resource, or a license is /archived, prefixed with
    /api/workflows, /api/catalogue-item, /api/forms, /api/resources,
    or /api/licenses, respectively.
  - The endpoint for enabling or disabling a workflow, a catalogue item,
    a form, a resource, or a license is /enabled, prefixed with
    /api/workflows, /api/catalogue-items, /api/forms, /api/resources,
    or /api/licenses, respectively.
- API endpoint for editing forms has been changed from
  /api/forms/[form-id]/edit to /api/forms/edit.
- The page addresses are no more prefixed with `/#/`, so for example the address
  of the catalogue page was changed from `/#/catalogue` to `/catalogue` (#1258)
- More consistent user attributes in APIs (e.g. /api/application/:id,
  /api/users/create) (#1726)

### Additions
- New field types: description, option, multiselect
- Setting maximum length for a form field
- Showing changes between two versions of an application
- Show last modified time for applications
- Many improvements in admininistration pages
  - Archiving forms, workflows, licenses and catalogue items
  - Preview for forms
  - Editing workflows
  - "Copy as new" button for forms
  - Form validation error summary (#1461)
- Upload an attachment file for a license (#808)
- Adding and removing members to/from an application (#609, #870)
- More configuration options for themes (e.g. alert colour)
- Track license acceptance per member (#653)
- Optional external id for applications (format "2019/123") (#862)
- Reporter role
- Accessibility improvements: screen reader support etc. (#1172)
- Store user language preference, use chosen language for emails
- Upgraded swagger-ui from 2 to 3
- Extra pages (#472)
- Full-text search for all application content (#873)
- Creating a new application as a copy from an older application (#832)
- Re-naming a catalogue item (#1507)
- Add enable/disable and archive/unarchive buttons to 'View' pages (#1438)
- On the Actions page, highlight when the application is waiting for some
  actions from the user (#1596)
- Optional "More info" link for catalogue items (#1369)
- Show separately for each license if it has been accepted by the member (#1591)
- Show all errors preventing application submission at the same time (#1594)
- Show applicant's previous applications to handler (#1653)
- Support OpenID Connect, for example Auth0
- Handler can close an application whenever after initial submission (#1669)
- Documentation about [user permissions by application state](docs/application-permissions.md)
- Revoking already approved applications (#1661)
  - The applicant and all members will be added to a blacklist
- Userid field in /api/entitlements response
- Approver bot which approves applications automatically, unless the user+resource is blacklisted (#1660)
- Administration view for blacklist
- Read-only access to administration pages for handlers (#1705)
- New "decider workflow" where the handler cannot approve/reject the application, but only the decider can (#1830)

### Enhancements
- Improved version information in footer
- More systematic use of db transactions
- Improved table widget
- Hide language switcher when only one language configured
- Improved table performance: added a "show all rows" button for long tables
- Modal popups have been replaced with flash messages (#1469)
- Email messages now use the application title and full names of users
- Email message texts improved
- Show three latest events as a default on the application page (#1632)
- A change of language persists now after login thanks to a new language setting cookie.
- A returning user will see the login screen in the correct language if he or she has the cookie.
- Event descriptions on application page now use full name and are more thorough (#1634)

### Fixes
- Entitlement API
- Search on the catalogue and admin pages did not support multiple search terms (#1541)
- Hide flash message when changing language so mixed language content is not shown
- Printing application pages now works (except for drafts) (#1643)
- Applicant and administrator can now view attachment licenses (#1676)

## v2.5 "Maarintie" 2019-07-18

### Breaking changes
- Removed support for old round-based workflows
- Removed support for transferring REMS 1 data
- Replace applications API with new one (for dynamic applications)

### Additions
- Dynamic workflows

This is the last release that still supports round based workflows. Please use this version to convert to dynamic workflows. There are also many changes and fixes since last version, which will be listed in the next release.

WARNING! The migration has problems with databases where licenses have been revoked, if the related entitlements are still active. See #1372.

1. Run lein run migrate in rems/ repository. NOTE! If you can't run lein on target server, use an SSH tunnel. Make sure you have no previous tunnels running!
   ssh -L 5432:remsdbserver:5432 remsappserver
   AND then run on your local machine:
   DATABASE_URL="postgresql://user:pw@localhost/db_name" lein run migrate

2. Create a dynamic workflow

3. Check new, dynamic workflow id from database:
   select * from workflow order by start desc;

4. Run on your own machine lein run convert-to-dynamic <dynamic_workflow_id> NOTE! If you can't run lein on target server, see step 1 for tunneling.

5. Verify from database that all applications have the new, dynamic workflow id in column wfid: select * from catalogue_item_application;

6. Go to administration page in UI and archive all non-dynamic workflows. If you do not have admin privileges, add them by adding owner role for yourself into the database:
   insert into roles (userid, role) = ('[userid]', 'owner')
   where [userid] is the eppn of your account (email address).

7. Verify from ui that different kind of applications still work.

## v2.4 "Tietotie" 2018-10-24

Starting from this milestone releases will also include pre-built war and jar packages.

### Additions
- support for attachment fields on forms
- API endpoint for adding users
### Enhancements
- entitlements API can now be used to fetch applicant's own entitlements
- support for linking to catalogue items by their external resource ids (https://my-rems-instance.org/apply-for?resource=my-resource)
### Changes
- resource api now also returns owner attribute
- configuration and localization has now been externalized from the deployed application (read more at https://rems2docs.rahtiapp.fi/configuration/)
### Breaking Changes
- prefix attribute renamed to organization in API
- backwards compatibility with legacy applications related data has been dropped. Legacy workflows, forms etc. can still be migrated from REMS1 to REMS2
### Fixes
- issue where review buttons weren't rendered correctly
- content created by editor wasn't sometimes shown immediately

## v2.3 "Tekniikantie" 2018-08-29

### Additions
- support for date fields on forms
- filtering functionality for tables
- workflow editor to administration page
- resource editor to administration page
- license editor to administration page
- pdf view for applications
### Enhancements
- support for extra script files with hooks
- enable multiple login saml2 endpoints by providing a link to eds
- Changes
- minor cosmetic changes to status field on application page
- workflows and applications forms now also have an organization prefix field
### Fixes
- current page highlighting

## v2.2 "Vuorimiehentie" 2018-07-13

### Enhancements
- page transitions now have loading animations
- configurable default language
- configurable csv import separation symbol
- header title added to localization
- catalogue item creation from existing form, workflow and resource
### Changes
- catalogue now has a separate "more info" button instead of having items as links
- handled applications are only loaded when "show more" has been clicked
- updates to documentation
### Fixes
- nondeterministic redirect problems for authenticated users

## v2.1 "Otaniementie" 2018-06-25

### Changes
- dependencies updated, the project is now using stable bootstrap 4 and font awesome 5
- changed format of urns and made prefix configurable
- updated demo-data target to be more aligned with test-data
- review request list now ignores users with missing attributes
- namespace cleanup according to coding conventions

### Fixes
- unauthenticated users are redirected to requested url after login
- comments for review request are shown to 3rd party reviewers
- fixed erroneous localization in status change notification
- date to show user time

## v2.0 "Keilaranta" 2018-05-29

First production release with the following major features:

- catalogue with shopping cart
- application sending
- approval process
- 3rd party review
- 3rd party review request
- email notifications
- application bundling
- Saml2 & LDAP login
- API with Swagger
- configurable themes
- configurable localizations
- documentation server<|MERGE_RESOLUTION|>--- conflicted
+++ resolved
@@ -28,11 +28,8 @@
 - Experimental permissions API that produces GA4GH Visas is now documented in [docs/ga4gh-visas.md](docs/ga4gh-visas.md)
 - OIDC scopes are configurable via `:oidc-scopes`. See [docs/configuration.md](docs/configuration.md).
 - REMS now reads GA4GH Passports on login and stores the ResearcherStatus of the user. See [docs/ga4gh-visas.md](docs/ga4gh-visas.md). (#2124)
-<<<<<<< HEAD
+- Automated accessibility test report using [axe](https://www.deque.com/axe/) (#2263)
 - Settings page renamed to Profile, now also contains info about user attributes.
-=======
-- Automated accessibility test report using [axe](https://www.deque.com/axe/) (#2263)
->>>>>>> b3781e24
 
 ## v2.13 "Etelätuulentie" 2020-09-17
 
