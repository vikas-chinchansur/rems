--- conflicted
+++ resolved
@@ -22,11 +22,8 @@
 - New "header" form field type (#1805)
 - Scrollbar and focus now track moved and created form fields in form editor (#1802 #1803)
 - Users can be added and removed from the blacklist in the resource admin page (#1706)
-<<<<<<< HEAD
+- POSTing entitlements to entitlement-target is now retried (#1784)
 - [Rejecter bot](docs/bots.md), which rejects applications where a member is blacklisted for a resource (#1771)
-=======
-- POSTing entitlements to entitlement-target is now retried (#1784)
->>>>>>> b8c3db12
 
 ## v2.6 "Kalevalantie" 2018-11-12
 
