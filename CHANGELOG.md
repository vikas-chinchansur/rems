# Changelog

All notable changes to this project will be documented in this file.
Pull requests should add lines under the Unreleased heading if they
have notable changes.

## Unreleased

Changes since v2.4

### Breaking changes
- `:application/external-id` has been made a non-optional field in the
  API and event schemas. All applications should already have an external ID
  since the previous release, so no database migration should be needed.
- The pdf button and API have been removed. We recommend using "print
  to pdf" in your browser.
- The `start`, `end` and `expired` fields have been removed from licenses
- API for creating catalogue item and its localizations has been changed.
  There is now a single API call that is used to create both a catalogue
  item and the localizations, namely, /api/catalogue-items/create.
- APIs for editing workflow, catalogue item, form, resource, or license
  have been changed:
  - The API endpoint for editing content (the name and handlers) of a
    workflow is now /api/workflows/edit.
  - The endpoint for archiving or unarchiving a workflow, a catalogue item,
    a form, a resource, or a license is /archived, prefixed with
    /api/workflows, /api/catalogue-item, /api/forms, /api/resources,
    or /api/licenses, respectively.
  - The endpoint for enabling or disabling a workflow, a catalogue item,
    a form, a resource, or a license is /enabled, prefixed with
    /api/workflows, /api/catalogue-items, /api/forms, /api/resources,
    or /api/licenses, respectively.
- API endpoint for editing forms has been changed from
  /api/forms/[form-id]/edit to /api/forms/edit.
- The page addresses are no more prefixed with `/#/`, so for example the address
  of the catalogue page was changed from `/#/catalogue` to `/catalogue` (#1258)

### Additions
- New field types: description, option, multiselect
- Setting maximum length for a form field
- Showing changes between two versions of an application
- Show last modified time for applications
- Many improvements in admininistration pages
  - Archiving forms, workflows, licenses and catalogue items
  - Preview for forms
  - Editing workflows
  - "Copy as new" button for forms
  - Form validation error summary (#1461)
- Upload an attachment file for a license (#808)
- Adding and removing members to/from an application (#609, #870)
- More configuration options for themes (e.g. alert colour)
- Track license acceptance per member (#653)
- Optional external id for applications (format "2019/123") (#862)
- Reporter role
- Accessibility improvements: screen reader support etc. (#1172)
- Store user language preference, use chosen language for emails
- Upgraded swagger-ui from 2 to 3
- Extra pages (#472)
- Full-text search for all application content (#873)
- Creating a new application as a copy from an older application (#832)
- Re-naming a catalogue item (#1507)
- Add enable/disable and archive/unarchive buttons to 'View' pages (#1438)
- On the Actions page, highlight when the application is waiting for some
  actions from the user (#1596)
- Optional "More info" link for catalogue items (#1369)
- Show separately for each license if it has been accepted by the member (#1591)
- Show all errors preventing application submission at the same time (#1594)
- Show applicant's previous applications to handler (#1653)

### Enhancements
- Improved version information in footer
- More systematic use of db transactions
- Improved table widget
- Hide language switcher when only one language configured
- Improved table performance: added a "show all rows" button for long tables
- Modal popups have been replaced with flash messages (#1469)
- Email messages now use the application title and full names of users
- Email message texts improved
- Show three latest events as a default on the application page (#1632)
<<<<<<< HEAD
- Event descriptions on application page now use full name and are more thorough (#1634)
=======
- A change of language persists now after login thanks to a new language setting cookie.
- A returning user will see the login screen in the correct language if he or she has the cookie.
>>>>>>> b9e1196d

### Fixes
- Entitlement API
- Search on the catalogue and admin pages did not support multiple search terms (#1541)
- Hide flash message when changing language so mixed language content is not shown
- Printing application pages now works (except for drafts) (#1643)

## v2.5 "Maarintie" 2019-07-18

### Breaking changes
- Removed support for old round-based workflows
- Removed support for transferring REMS 1 data
- Replace applications API with new one (for dynamic applications)

### Additions
- Dynamic workflows

This is the last release that still supports round based workflows. Please use this version to convert to dynamic workflows. There are also many changes and fixes since last version, which will be listed in the next release.

WARNING! The migration has problems with databases where licenses have been revoked, if the related entitlements are still active. See #1372.

1. Run lein run migrate in rems/ repository. NOTE! If you can't run lein on target server, use an SSH tunnel. Make sure you have no previous tunnels running!
   ssh -L 5432:remsdbserver:5432 remsappserver
   AND then run on your local machine:
   DATABASE_URL="postgresql://user:pw@localhost/db_name" lein run migrate

2. Create a dynamic workflow

3. Check new, dynamic workflow id from database:
   select * from workflow order by start desc;

4. Run on your own machine lein run convert-to-dynamic <dynamic_workflow_id> NOTE! If you can't run lein on target server, see step 1 for tunneling.

5. Verify from database that all applications have the new, dynamic workflow id in column wfid: select * from catalogue_item_application;

6. Go to administration page in UI and archive all non-dynamic workflows. If you do not have admin privileges, add them by adding owner role for yourself into the database:
   insert into roles (userid, role) = ('[userid]', 'owner')
   where [userid] is the eppn of your account (email address).

7. Verify from ui that different kind of applications still work.

## v2.4 "Tietotie" 2018-10-24

Starting from this milestone releases will also include pre-built war and jar packages.

### Additions
- support for attachment fields on forms
- API endpoint for adding users
### Enhancements
- entitlements API can now be used to fetch applicant's own entitlements
- support for linking to catalogue items by their external resource ids (https://my-rems-instance.org/apply-for?resource=my-resource)
### Changes
- resource api now also returns owner attribute
- configuration and localization has now been externalized from the deployed application (read more at https://rems2docs.rahtiapp.fi/configuration/)
### Breaking Changes
- prefix attribute renamed to organization in API
- backwards compatibility with legacy applications related data has been dropped. Legacy workflows, forms etc. can still be migrated from REMS1 to REMS2
### Fixes
- issue where review buttons weren't rendered correctly
- content created by editor wasn't sometimes shown immediately

## v2.3 "Tekniikantie" 2018-08-29

### Additions
- support for date fields on forms
- filtering functionality for tables
- workflow editor to administration page
- resource editor to administration page
- license editor to administration page
- pdf view for applications
### Enhancements
- support for extra script files with hooks
- enable multiple login saml2 endpoints by providing a link to eds
- Changes
- minor cosmetic changes to status field on application page
- workflows and applications forms now also have an organization prefix field
### Fixes
- current page highlighting

## v2.2 "Vuorimiehentie" 2018-07-13

### Enhancements
- page transitions now have loading animations
- configurable default language
- configurable csv import separation symbol
- header title added to localization
- catalogue item creation from existing form, workflow and resource
### Changes
- catalogue now has a separate "more info" button instead of having items as links
- handled applications are only loaded when "show more" has been clicked
- updates to documentation
### Fixes
- nondeterministic redirect problems for authenticated users

## v2.1 "Otaniementie" 2018-06-25

### Changes
- dependencies updated, the project is now using stable bootstrap 4 and font awesome 5
- changed format of urns and made prefix configurable
- updated demo-data target to be more aligned with test-data
- review request list now ignores users with missing attributes
- namespace cleanup according to coding conventions

### Fixes
- unauthenticated users are redirected to requested url after login
- comments for review request are shown to 3rd party reviewers
- fixed erroneous localization in status change notification
- date to show user time

## v2.0 "Keilaranta" 2018-05-29

First production release with the following major features:

- catalogue with shopping cart
- application sending
- approval process
- 3rd party review
- 3rd party review request
- email notifications
- application bundling
- Saml2 & LDAP login
- API with Swagger
- configurable themes
- configurable localizations
- documentation server<|MERGE_RESOLUTION|>--- conflicted
+++ resolved
@@ -77,12 +77,9 @@
 - Email messages now use the application title and full names of users
 - Email message texts improved
 - Show three latest events as a default on the application page (#1632)
-<<<<<<< HEAD
-- Event descriptions on application page now use full name and are more thorough (#1634)
-=======
 - A change of language persists now after login thanks to a new language setting cookie.
 - A returning user will see the login screen in the correct language if he or she has the cookie.
->>>>>>> b9e1196d
+- Event descriptions on application page now use full name and are more thorough (#1634)
 
 ### Fixes
 - Entitlement API
