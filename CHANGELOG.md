# Changelog

All notable changes to this project will be documented in this file.
Pull requests should add lines under the Unreleased heading if they
have notable changes.

## Unreleased

Changes since v2.13

### Breaking changes
- Dropped support for shibboleth authentication. (#1235)
- Dropped support for running REMS under tomcat. Dropped support for building the `rems.war` uberwar. (#1235)

### Changes
- The development login page now uses the actual app styles.
- Changed the translations of the request recipients (now accounts for the singular or plural depending on the request type).
- Drafts can now be submitted for disabled catalogue items. A warning is shown for handlers when viewing an application for a disabled catalogue item. (#2436)
- New drafts can no longer be created for disabled catalogue items. (#2436)
- Empty reviews and remarks can't be sent via the UI anymore. Either a comment or an attachment must be provided. (#2433)
- Application members are sorted by name

### Fixes
- New organizations can be immediately used for creating resources etc. Previously a reload of the page was needed. (#2359)
- Catalogue item editor didn't properly show forms, resources or workflows if they were disabled or archived (#2335)
- Add vertical margins around search field for better readability (#2330)
- Workflow editor didn't properly show forms that were disabled or archived (#2335)
- Check file extensions ignoring case (#2392)
- Fixed `java -jar rems.jar help`. See [docs/installing-upgrading.md](docs/installing-upgrading.md)

### Additions
- All fields can have an info text, shown if the small icon is clicked. (#1863)
- Experimental permissions API that produces GA4GH Visas is now documented in [docs/ga4gh-visas.md](docs/ga4gh-visas.md)
- OIDC scopes are configurable via `:oidc-scopes`. See [docs/configuration.md](docs/configuration.md).
<<<<<<< HEAD
- In docker-entrypoint script `CMD` environment variable may be used instead of `COMMANDS`. `CMD` allows REMS commands with arguments to be used. See [docs/installing-upgrading.md](docs/installing-upgrading.md).
=======
- REMS now reads GA4GH Passports on login and stores the ResearcherStatus of the user. See [docs/ga4gh-visas.md](docs/ga4gh-visas.md). (#2124)
- Automated accessibility test report using [axe](https://www.deque.com/axe/) (#2263)
- Settings page renamed to Profile, now also contains info about user attributes.
>>>>>>> fd48b68e

## v2.13 "Etelätuulentie" 2020-09-17

*Note!* This is the last release that supports the `:shibboleth` authentication method.

### Breaking changes
- Organizations are maintained in the database and not config. (#2039)
  - See [docs/organizations.md](docs/organizations.md) for more info
- Multiple organization support for users #2035

### Changes
- Returned applications can now be resubmitted even if some catalogue items have been disabled. (#2145)
- Automated browser testing has been improved in implementation and also in the coverage of the administration side
- Form API create & edit requests are validated (#2098). This was meant to be added in 2.7 but the validation wasn't active by mistake.
- Validate application via api on save-draft and validate option list values (#2117)
- Remove assign external id -button from UI
- Clearer help message for close action
- Preserve the white-space in an event comment (#2232)
- Application events are now presented in chronological order instead of grouping requests and responses together.
  In addition there is now a possibility to highlight related events. (#2233)
- Rejecter-bot now rejects existing open applications when a user gets added to a blacklist either manually or via the revoke command. (#2015)
- Reporter can't see draft applications (#2268)
- Better error message for missing organization in admin UI (#2039)
- Improvements to swedish translations

### Fixes
- Various fixes in workflow editor UI
- Form field placeholders now fulfil accessibility contrast ratio requirements (#2229)
- UI for the close action erroneously claimed the comment is not shown to the applicant. (#2212)
- Description of the Decider workflow erroneously claimed that application can not be closed.
- Redirecting the user back to the page they landed on after login now works even with OIDC authentication. (#2247)
- Fixed enabling a catalogue item after changing its form. (#2283)
- Added missing decision text to pdf event list.
- More compatible CSV reports. Line returns are removed from field values and CSV lines are separated with CRLF. (#2311)
- Fixed editing a catalogue item. (#2321)

### Additions
- The form administration pages now flag forms that have missing localizations. REMS also logs a warning on startup for these forms. (#2098)
- There is now an API for querying and creating organizations. (#2039)
- Possibility to access `/catalogue` without logging in. Configurable by `:catalogue-is-public`. (#2120)
- Workflows can now have forms. Workflow forms apply to all catalogue items that use the workflow. (#2052)
- Applicants now get emails when a public remark is added to an application. (#2190)
- All emails sent by REMS now have the Auto-Submitted header set. (#2175)
- OIDC access tokens are now revoked on logout if the OIDC server provides a `revocation_endpoint`. (#2176)
- Application attachment fields now accept multiple attachments. (#2122)
- It's now possible to add a text to the login page after the login button using extra translations (:t.login/intro2) (#2214)
- Indicate which items are in shopping cart by changing add button to remove (#2228)
- Applicants now receive an email when submitting an application. (#2234)
- Organisations can be created and edited in the UI. (#2039, #2332)
- The /apply-for redirect supports multiple resources. See [docs/linking.md](docs/linking.md). (#2245)
- REMS can now store and show additional user attributes from OIDC. These attributes are only shown to handlers, owners etc. and not applicants. See [docs/configuration.md](docs/configuration.md). (#2130)
- The OIDC attribute to use as the rems userid is now configurable via the `:oidc-userid-attribute`. See [docs/configuration.md](docs/configuration.md). (#2281)
- The `:oidc-additional-authorization-parameters` config option. See [config-defaults.edn](resources/config-defaults.edn)
- Applicants can now permanently delete drafts. (#2219)
- When approving an application, the handler can optionally pick an end date for the entitlement. There is also a `:entitlement-default-length-days` configuration variable that is used to compute a default value for the end date. (#2123)
- Better documentation related to organizations. (#2039)
- The reporter role now has read-only access to administration APIs and pages. (#2313)

## v2.12 "Merituulentie" 2020-05-04

### Breaking changes
- API key authorization has been reworked. API keys no longer have a
  set of roles associated with them, instead each API key can have an
  optional user and API path whitelists.
  See [docs/using-the-api.md](docs/using-the-api.md). (#2127)

### Changes
- Login component and its texts have changed to a more simplified look. Please, remember to update your extra translations to match.
- Development login configuration is changed from `:fake-shibboleth` to `:fake` and styled like OIDC login
- Improvements to PDFs (#2114)
  - show attachment file names
  - list instead of table for events
  - hide draft-saved events
  - vertical space around form fields
  - PDF button moved to Actions pane

### Fixes
- Long attachment filenames are now truncated in the UI (#2118)
- `/api/applications/export` now doesn't blow up when an application has multiple forms. Instead only answers for the requested form are returned. (#2153)
- Sort applications based on the application external id by sequence (#2183)

### Additions
- Downloading all attachments as a zip file (API `/api/applications/:id/attachments`, button in UI) (#2075)
- Event notifications over HTTP. See [docs/event-notification.md](docs/event-notification.md) for details. (#2095)
- Audit log for all API calls in the database. Can be queried via `/api/audit-log` by the `reporter` role. (#2057)
- `/api/applications/export` is now allowed for the `reporter` role (previously only `owner`)

## v2.11 "Kotitontuntie" 2020-04-07

### Additions
- REMS sessions now stay alive while the user is active in the browser (#2107).
- The `/api/users/active` API lists which users have active sessions at the moment.

## v2.10 "Riihitontuntie" 2020-04-06

### Additions
- Swedish localizations. They can be enabled by adding `:sv` to the `:languages` config option. (#1892)

### Fixes
- REMS now exits with status 0 on SIGINT and SIGTERM
- REMS now sets PostgreSQL `lock_timeout` (configurable, defaults to 10s) and `idle_in_transaction_session_timeout` (configurable, defaults to 20s) to avoid deadlocks (#2101)

## v2.9 "Olarinluoma" 2020-03-26

### Breaking changes
- Multiple form support #2043
  - Catalogue items that share a workflow but have different forms can now be bundled into one application.
  - Migrations will update the data. API changes are listed here.
  - Applications used to contain the key `application/form` but now will contain `application/forms` where there is a sequence of forms.
  - Commands with `field-values` will have a `form` in addition to `field` and `value`.
  - Events with `form/id` will have a `application/forms` where each has a `form/id`.

### Changes
- Removed requirement for organizations to match when creating catalogue item or resource (#1893). This reverts the only breaking change in 2.8.
- Allow organization owners to edit resources, forms, licenses and workflows in their own organization (#1893)
- Show resources, forms, licenses and workflows from all organizations to organization owners (#1893)
- API: comments are now optional for commands

### Additions
- Generating bare-bones PDFs from applications. This is a non-experimental feature. Fancier PDF generation is still experimental and can be enabled with a flag. (#2053)
- It is possible to add attachments to most actions that have a comment field (#1928)
- Added `list-users` and `grant-role` commands for `rems.jar`. For details see <docs/installing_upgrading.md> (#2073)
- A warning is now logged when the config file contains unrecognized keys.

### Fixes
- Excel and OpenOffice files are now really allowed as attachments. Also, .csv and .tsv are allowed. Allowed file extensions are documented in the UI. (#2023)
- Attachments now get copied when copying an application (#2056)

## v2.8 "Mankkaanlaaksontie" 2020-03-03

### Breaking changes
- Betters support for organizations (#1893)
  - Backend checks that organizations of license, resource, workflow and form match when creating a catalogue item or resource

### Changes
- Duplicate resource external ids are now allowed (#1988)

### Additions
- Applicant/member notification email address is now shown to handler (#1983)
- Allow Excel and OpenOffice files as attachments (#2023)

### Fixes
- Filenames are now retained when downloading attachments (#2019)

## v2.7 "Koivuviidantie" 2020-02-03

### Breaking changes
- Removed support for LDAP authentication
- `/api/workflows/create` API: the `type` parameter's allowed value was changed from `dynamic` to `workflow/dynamic`
- `/api/applications/comment` API renamed to `/api/applications/review`
- `:application.event/commented` event renamed to `:application.event/reviewed`
- `/api/applications/request-comment` API renamed to `/api/applications/request-review` and its `commenters` parameter renamed to `reviewers`
- `:application.event/comment-requested` event renamed to `:application.event/review-requested` and its `:application/commenters` field renamed to `:application/reviewers`
- `/api/applications/commenters` API renamed to `/api/applications/reviewers`
- field/id is now a string. This considers creating forms and the form API, but also form users may have the assumption of integers.
- Better support for organizations (#1893). This is still work in progress. Implemented so far:
  - Tracking of user organizations via the `:organization` attribute from the identity provider
  - List of possible organizations configured with `:organizations` config option
  - When creating a new resource/license/form/workflow/catalogue item there is an organization dropdown instead of a text field
  - Organizations of catalogue item, resource, license, form workflow and catalogue item must match
  - Additional `organization-owner` role that can only edit things belonging to their own organization

### Additions
- Catalogue item form can be changed for one or more items at a time.
  New items will be created that use the new form while the old items
  are disabled and archived. The name of the new item will be exactly
  the same as before. See #837
- Applications can be exported as CSV in admin menu (#1857)
- Added a configuration option for setting a maximum number of days for handling a new application (#1861)
  - Applications that are close to or past the deadline are highlighted on the Actions page
- Added reminder emails. The emails can be sent by calling one of the following
  APIs on a cron schedule or similar. The APIs require an API key. (#1611, #1860)
  - `/api/email/send-handler-reminder` sends email about open applications to all handlers.
  - `/api/email/send-reviewer-reminder` sends email about applications with open review requests to reviewers.
  - `/api/email/send-reminders` sends all of the above emails.
- Allow users to change their email address, in case the identity provider
  doesn't provide an email address or the users want to use a different one (#1884)
- Healthcheck api `/api/health` (#1902)
- Add form field of type 'email', which is validated as an email address (#1894)
- Support www links in form field titles (#1864)
- Have a set of permitted roles for API keys (#1662)
- A `user-owner` role that can only create and edit users
- Fields can be defined public or private. The latter won't be shown to reviewers.
- More columns for blacklist table, blacklist visible on resource administration page (#1724)
- New "header" form field type (#1805)
- Scrollbar and focus now track moved and created form fields in form editor (#1802 #1803)
- Users can be added and removed from the blacklist in the resource admin page (#1706)
- POSTing entitlements to entitlement-target is now retried (#1784)
- [Rejecter bot](docs/bots.md), which rejects applications where a member is blacklisted for a resource (#1771)
- "Assign external id" command for setting the id of an application (#1858)
- Configuration `:disable-commands` for disabling commands (#1891)
- Display on the actions page the handlers who are handling an application (#1795)

### Enhancements
- Application search tips hidden behind question mark icon (#1767)
- Redirect to login page when accessing an attachment link when logged out (#1590)
- Form editor: add new field between fields (#1812)
- Entitlements appear immediately instead of after a delay (#1784)
- Show version information in console instead of the page footer (#1785)
- Searching applications by resource external id now possible (#1919)
- Handler can now close applications in the decider workflow (#1938)
- Create form API requests are validated
- Applicant can now close drafts in the decider workflow (#1938)

### Fixes
- More robust email resending (#1750)
- Changes in workflow, catalogue item and blacklist now take effect without a delay (#1851)

## v2.6 "Kalevalantie" 2019-11-12

### Breaking changes
- `:application/external-id` has been made a non-optional field in the
  API and event schemas. All applications should already have an external ID
  since the previous release, so no database migration should be needed.
- The pdf button and API have been removed. We recommend using "print
  to pdf" in your browser.
- The `start`, `end` and `expired` fields have been removed from licenses,
  workflows, resources, and forms.
- API for creating catalogue item and its localizations has been changed.
  There is now a single API call that is used to create both a catalogue
  item and the localizations, namely, /api/catalogue-items/create.
- APIs for editing workflow, catalogue item, form, resource, or license
  have been changed:
  - The API endpoint for editing content (the name and handlers) of a
    workflow is now /api/workflows/edit.
  - The endpoint for archiving or unarchiving a workflow, a catalogue item,
    a form, a resource, or a license is /archived, prefixed with
    /api/workflows, /api/catalogue-item, /api/forms, /api/resources,
    or /api/licenses, respectively.
  - The endpoint for enabling or disabling a workflow, a catalogue item,
    a form, a resource, or a license is /enabled, prefixed with
    /api/workflows, /api/catalogue-items, /api/forms, /api/resources,
    or /api/licenses, respectively.
- API endpoint for editing forms has been changed from
  /api/forms/[form-id]/edit to /api/forms/edit.
- The page addresses are no more prefixed with `/#/`, so for example the address
  of the catalogue page was changed from `/#/catalogue` to `/catalogue` (#1258)
- More consistent user attributes in APIs (e.g. /api/application/:id,
  /api/users/create) (#1726)

### Additions
- New field types: description, option, multiselect
- Setting maximum length for a form field
- Showing changes between two versions of an application
- Show last modified time for applications
- Many improvements in admininistration pages
  - Archiving forms, workflows, licenses and catalogue items
  - Preview for forms
  - Editing workflows
  - "Copy as new" button for forms
  - Form validation error summary (#1461)
- Upload an attachment file for a license (#808)
- Adding and removing members to/from an application (#609, #870)
- More configuration options for themes (e.g. alert colour)
- Track license acceptance per member (#653)
- Optional external id for applications (format "2019/123") (#862)
- Reporter role
- Accessibility improvements: screen reader support etc. (#1172)
- Store user language preference, use chosen language for emails
- Upgraded swagger-ui from 2 to 3
- Extra pages (#472)
- Full-text search for all application content (#873)
- Creating a new application as a copy from an older application (#832)
- Re-naming a catalogue item (#1507)
- Add enable/disable and archive/unarchive buttons to 'View' pages (#1438)
- On the Actions page, highlight when the application is waiting for some
  actions from the user (#1596)
- Optional "More info" link for catalogue items (#1369)
- Show separately for each license if it has been accepted by the member (#1591)
- Show all errors preventing application submission at the same time (#1594)
- Show applicant's previous applications to handler (#1653)
- Support OpenID Connect, for example Auth0
- Handler can close an application whenever after initial submission (#1669)
- Documentation about [user permissions by application state](docs/application-permissions.md)
- Revoking already approved applications (#1661)
  - The applicant and all members will be added to a blacklist
- Userid field in /api/entitlements response
- Approver bot which approves applications automatically, unless the user+resource is blacklisted (#1660)
- Administration view for blacklist
- Read-only access to administration pages for handlers (#1705)
- New "decider workflow" where the handler cannot approve/reject the application, but only the decider can (#1830)

### Enhancements
- Improved version information in footer
- More systematic use of db transactions
- Improved table widget
- Hide language switcher when only one language configured
- Improved table performance: added a "show all rows" button for long tables
- Modal popups have been replaced with flash messages (#1469)
- Email messages now use the application title and full names of users
- Email message texts improved
- Show three latest events as a default on the application page (#1632)
- A change of language persists now after login thanks to a new language setting cookie.
- A returning user will see the login screen in the correct language if he or she has the cookie.
- Event descriptions on application page now use full name and are more thorough (#1634)

### Fixes
- Entitlement API
- Search on the catalogue and admin pages did not support multiple search terms (#1541)
- Hide flash message when changing language so mixed language content is not shown
- Printing application pages now works (except for drafts) (#1643)
- Applicant and administrator can now view attachment licenses (#1676)

## v2.5 "Maarintie" 2019-07-18

### Breaking changes
- Removed support for old round-based workflows
- Removed support for transferring REMS 1 data
- Replace applications API with new one (for dynamic applications)

### Additions
- Dynamic workflows

This is the last release that still supports round based workflows. Please use this version to convert to dynamic workflows. There are also many changes and fixes since last version, which will be listed in the next release.

WARNING! The migration has problems with databases where licenses have been revoked, if the related entitlements are still active. See #1372.

1. Run lein run migrate in rems/ repository. NOTE! If you can't run lein on target server, use an SSH tunnel. Make sure you have no previous tunnels running!
   ssh -L 5432:remsdbserver:5432 remsappserver
   AND then run on your local machine:
   DATABASE_URL="postgresql://user:pw@localhost/db_name" lein run migrate

2. Create a dynamic workflow

3. Check new, dynamic workflow id from database:
   select * from workflow order by start desc;

4. Run on your own machine lein run convert-to-dynamic <dynamic_workflow_id> NOTE! If you can't run lein on target server, see step 1 for tunneling.

5. Verify from database that all applications have the new, dynamic workflow id in column wfid: select * from catalogue_item_application;

6. Go to administration page in UI and archive all non-dynamic workflows. If you do not have admin privileges, add them by adding owner role for yourself into the database:
   insert into roles (userid, role) = ('[userid]', 'owner')
   where [userid] is the eppn of your account (email address).

7. Verify from ui that different kind of applications still work.

## v2.4 "Tietotie" 2018-10-24

Starting from this milestone releases will also include pre-built war and jar packages.

### Additions
- support for attachment fields on forms
- API endpoint for adding users
### Enhancements
- entitlements API can now be used to fetch applicant's own entitlements
- support for linking to catalogue items by their external resource ids (https://my-rems-instance.org/apply-for?resource=my-resource)
### Changes
- resource api now also returns owner attribute
- configuration and localization has now been externalized from the deployed application (read more at https://rems2docs.rahtiapp.fi/configuration/)
### Breaking Changes
- prefix attribute renamed to organization in API
- backwards compatibility with legacy applications related data has been dropped. Legacy workflows, forms etc. can still be migrated from REMS1 to REMS2
### Fixes
- issue where review buttons weren't rendered correctly
- content created by editor wasn't sometimes shown immediately

## v2.3 "Tekniikantie" 2018-08-29

### Additions
- support for date fields on forms
- filtering functionality for tables
- workflow editor to administration page
- resource editor to administration page
- license editor to administration page
- pdf view for applications
### Enhancements
- support for extra script files with hooks
- enable multiple login saml2 endpoints by providing a link to eds
- Changes
- minor cosmetic changes to status field on application page
- workflows and applications forms now also have an organization prefix field
### Fixes
- current page highlighting

## v2.2 "Vuorimiehentie" 2018-07-13

### Enhancements
- page transitions now have loading animations
- configurable default language
- configurable csv import separation symbol
- header title added to localization
- catalogue item creation from existing form, workflow and resource
### Changes
- catalogue now has a separate "more info" button instead of having items as links
- handled applications are only loaded when "show more" has been clicked
- updates to documentation
### Fixes
- nondeterministic redirect problems for authenticated users

## v2.1 "Otaniementie" 2018-06-25

### Changes
- dependencies updated, the project is now using stable bootstrap 4 and font awesome 5
- changed format of urns and made prefix configurable
- updated demo-data target to be more aligned with test-data
- review request list now ignores users with missing attributes
- namespace cleanup according to coding conventions

### Fixes
- unauthenticated users are redirected to requested url after login
- comments for review request are shown to 3rd party reviewers
- fixed erroneous localization in status change notification
- date to show user time

## v2.0 "Keilaranta" 2018-05-29

First production release with the following major features:

- catalogue with shopping cart
- application sending
- approval process
- 3rd party review
- 3rd party review request
- email notifications
- application bundling
- Saml2 & LDAP login
- API with Swagger
- configurable themes
- configurable localizations
- documentation server<|MERGE_RESOLUTION|>--- conflicted
+++ resolved
@@ -32,13 +32,10 @@
 - All fields can have an info text, shown if the small icon is clicked. (#1863)
 - Experimental permissions API that produces GA4GH Visas is now documented in [docs/ga4gh-visas.md](docs/ga4gh-visas.md)
 - OIDC scopes are configurable via `:oidc-scopes`. See [docs/configuration.md](docs/configuration.md).
-<<<<<<< HEAD
-- In docker-entrypoint script `CMD` environment variable may be used instead of `COMMANDS`. `CMD` allows REMS commands with arguments to be used. See [docs/installing-upgrading.md](docs/installing-upgrading.md).
-=======
 - REMS now reads GA4GH Passports on login and stores the ResearcherStatus of the user. See [docs/ga4gh-visas.md](docs/ga4gh-visas.md). (#2124)
 - Automated accessibility test report using [axe](https://www.deque.com/axe/) (#2263)
 - Settings page renamed to Profile, now also contains info about user attributes.
->>>>>>> fd48b68e
+- In docker-entrypoint script `CMD` environment variable may be used instead of `COMMANDS`. `CMD` allows REMS commands with arguments to be used. See [docs/installing-upgrading.md](docs/installing-upgrading.md).
 
 ## v2.13 "Etelätuulentie" 2020-09-17
 
