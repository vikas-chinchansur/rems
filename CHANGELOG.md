# Changelog

All notable changes to this project will be documented in this file.
Pull requests should add lines under the Unreleased heading if they
have notable changes.

## Unreleased

Changes since v2.17

### Changes

### Fixes
- Errors for invalid inputs (field values that are too long, invalid email addresses, etc.) are now rendered nicely. Previously the applicant just saw a "Save draft: Failed" message. (#2611)
<<<<<<< HEAD
- A handler is now considered a handler even before first application comes in.
=======
- The application page no longer jumps to the top after adding an attachment. (#2616)
- Deleting drafts with attachments now works.
>>>>>>> 6050c4d0

### Additions
- REMS now supports PostgreSQL version 13. (#2642)

## v2.17 "Isokaari" 2021-04-12

**NB: This release contains migrations!**

### Breaking changes
- A new form field type "table" is now available. A table has a predefined set of columns, and applicants can fill in as many rows as they wish. **You can not roll back to an earlier release once your database contains applications with filled-in table fields. You will need to fix the database manually.** (#2551)

### Changes
- Forms now have both an internal name as well as a localized title instead of the non-localized title. (#2066)
  - The old style form titles are now deprecated in the API and a migration copies the title to the internal name. **Please, check and optionally change the form titles after the migration!**
  - Prefer the new `internal-name` or `external-title` fields instead.
  - The external title is shown to applicants in the application and internal name used throughout the administration.
  - The API supports the old style for now.
- Answers to conditional fields that are not visible are no longer stored by REMS. The API accepts answers for invisible fields but drops them. The UI does not send answers to invisible fields. (#2574)
- The "Assign external id" action now shows the previous assigned external id. (#2530)
- The form editor UI was reworked to look less cluttered. Many inputs are now hidden behind "Show" buttons by default. (#1899)
- It is now possible to create catalogue items without a form via both the API and the UI. (#2603)

### Fixes
- Searching for applications by the original REMS generated id works, even if another id has been assigned. (#2564)
- GA4GH Visa (output by the experimental /api/permissions API) timestamps are now in seconds, instead of milliseconds. (#2554)
- The REMS `reset` command line command now works even when you have duplicate resource ids in the database. (#2557)
  - In practice, this means that REMS will not recreate the unique constraint on resource ids, even when rolling back to old database schema versions.
- The form editor now checks that table, option and multiselect fields are created with at least one column/option. (#2564)
- The multiselect field label wasn't being bolded.
- Info text icon could appear even though the field description was empty.
- Changes to the default translation for the required form field: does not include an asterisk sign anymore.
- Fixed occasional "Invalid path whitelist entry" error when adding/updating api keys.

### Additions
- The example-theme now uses the Lato font.
- The field id can now be changed in the form editor. (#1804)
- "More info" support for EGA style resources (when :enable-ega flag is set) (#2466)
- Add phone number to field types in the form. (#2552)

## v2.16 "Länsiväylä" 2021-02-04

### Changes
- REMS no longer sends the Server: HTTP header to avoid leaking version information. (#2216)
- Text descriptions of some events in the log were phrased better. The created event also shows the original external id. (#2614)
- REMS now consistently uses the application server clock when creating timestamps. Previously, database time was used in some situations, leading to minor inconsistencies. Requires migration, but does not change visible behaviour. (#2540)

### Fixes
- CSS files are now marked as cacheable by browsers. In v2.15 they were mistakenly marked as uncacheable. (#2484)
- OIDC signing keys are now always fetched on login, fixing issues with OIDC key rotation requiring a REMS restart. (#2497)
- /api/resource/<id>, /api/license/<id> and /api/organization/<id> now return HTTP 404 responses if id is not found.

### Additions
- The browser tests will now fail if there are any accessibility violations. (#2463)
- The OIDC configuration is now validated, and REMS refuses to start without a valid OIDC configuration. See the `:oidc-metadata-url` configuration variable and [configuration.md](docs/configuration.md). (#2519)
- The handler can be shown both the assigned external id and the original REMS generated external id. This behavior can be enabled by changing the `:application-id-column` config to `:generated-and-assigned-external-id`. These have also been added as new values to the data model and the original `:application/external-id` kept as it is. (#2614)
- The navbar can be configured to show a logo image. When the `:navbar-logo-name` config is provided, the logo is shown in the navbar (top navigation menu). This logo also can be customized per language like the regular logo. (#2363)


## v2.15 "Tapiolantie" 2021-01-08

### Changes
- The actions area has been adjusted to work better on small screens. (#2501)
- Copying a draft application will now create a new draft but without a link to the previous (draft) application. (#2496)

### Fixes
- Various HTTP caching issues resolved. Users should no longer get an old app.js from their browser cache. (#2484)
- Fixed link in the "You will need to add an email address to your settings" notification. (#2503)
- Previous application history shown to the handler is now correctly limited to the members of the application. (#2470)

### Additions
- Workflow organization can now be edited. (#2333)

## v2.14.1 "Itätuulentie 2" 2020-12-15

This is a bugfix release for v2.14.

Change since v2.14

### Fixes
- Fixed small issues in the form editor regarding validating empty values and field description (#2399)
- Reading of `:oidc-domain` config option was broken in v2.14, now fixed. (#2489)
- Hide decider/reviewer invitation events from applicant. (#2485)

## v2.14 "Itätuulentie" 2020-12-09

Changes since v2.13

### Breaking changes
- Dropped support for shibboleth authentication. (#1235)
- Dropped support for running REMS under tomcat. Dropped support for building the `rems.war` uberwar. (#1235)

### Changes
- The development login page now uses the actual app styles.
- Changed the translations of the request recipients (now accounts for the singular or plural depending on the request type).
- Drafts can now be submitted for disabled catalogue items. A warning is shown for handlers when viewing an application for a disabled catalogue item. (#2436)
- New drafts can no longer be created for disabled catalogue items. (#2436)
- Empty reviews and remarks can't be sent via the UI anymore. Either a comment or an attachment must be provided. (#2433)
- Application members are sorted by name
- New `:oidc-metadata-url` config option replaces `:oidc-domain`. The old `:oidc-domain` option is still supported for now but will emit a warning. See [docs/configuration.md](docs/configuration.md). (#2462)

### Fixes
- New organizations can be immediately used for creating resources etc. Previously a reload of the page was needed. (#2359)
- Catalogue item editor didn't properly show forms, resources or workflows if they were disabled or archived (#2335)
- Add vertical margins around search field for better readability (#2330)
- Workflow editor didn't properly show forms that were disabled or archived (#2335)
- Check file extensions ignoring case (#2392)
- Fixed `java -jar rems.jar help`. See [docs/installing-upgrading.md](docs/installing-upgrading.md)
- Inconsistencies organization owner logic. (#2441)
- Fix accessibility problems with aria-required attribute placement and increase default link contrast (#2431)
- Small navbar is now properly closed after a link is clicked (#1194)
- Fixed an issue where changing field type to label after entering field description crashes form editor (#2399)
- Catalogue item organization can be edited (#2333)
- Catalogue item editor now starts empty when creating a new item after editing. (#2333)
- Hide organization creation button from non-owners who don't have the right to create organizations
- Fixed exporting an application to PDF when there are multiple attachments in one field. (#2469)

### Additions
- All fields can have an info text, shown if the small icon is clicked. (#1863)
- Experimental permissions API that produces GA4GH Visas is now documented in [docs/ga4gh-visas.md](docs/ga4gh-visas.md)
- OIDC scopes are configurable via `:oidc-scopes`. See [docs/configuration.md](docs/configuration.md).
- REMS now reads GA4GH Passports on login and stores the ResearcherStatus of the user. See [docs/ga4gh-visas.md](docs/ga4gh-visas.md). (#2124)
- Automated accessibility test report using [axe](https://www.deque.com/axe/) (#2263)
- Settings page renamed to Profile, now also contains info about user attributes.
- In docker-entrypoint script `CMD` environment variable may be used instead of `COMMANDS`. `CMD` allows REMS commands with arguments to be used. See [docs/installing-upgrading.md](docs/installing-upgrading.md).
- Deciders and reviewers can now be invited via email. (#2040)
  - New `invite-decider` and `invite-reviewer` commands in the API & UI
  - Commands are available to the handler on submitted applications. See [permission table](docs/application-permissions.md).
- The first version of REMS [user manual](manual/)
- Experimental bona fide bot for granting peer-verified ResearcherStatus visas. See [docs/bots.md](docs/bots.md).
- Assign external id button can now be shown for handlers with the `:enable-assign-external-ui` config flag (defaults to `false`). See [resources/config-defaults.edn](resources/config-defaults.edn). (#2476)
- The `:oidc-userid-attribute` configuration option can now contain a list of attributes to try in order. See [docs/configuration.md](docs/configuration.md). (#2366)

## v2.13 "Etelätuulentie" 2020-09-17

*Note!* This is the last release that supports the `:shibboleth` authentication method.

### Breaking changes
- Organizations are maintained in the database and not config. (#2039)
  - See [docs/organizations.md](docs/organizations.md) for more info
- Multiple organization support for users #2035

### Changes
- Returned applications can now be resubmitted even if some catalogue items have been disabled. (#2145)
- Automated browser testing has been improved in implementation and also in the coverage of the administration side
- Form API create & edit requests are validated (#2098). This was meant to be added in 2.7 but the validation wasn't active by mistake.
- Validate application via api on save-draft and validate option list values (#2117)
- Remove assign external id -button from UI
- Clearer help message for close action
- Preserve the white-space in an event comment (#2232)
- Application events are now presented in chronological order instead of grouping requests and responses together.
  In addition there is now a possibility to highlight related events. (#2233)
- Rejecter-bot now rejects existing open applications when a user gets added to a blacklist either manually or via the revoke command. (#2015)
- Reporter can't see draft applications (#2268)
- Better error message for missing organization in admin UI (#2039)
- Improvements to swedish translations

### Fixes
- Various fixes in workflow editor UI
- Form field placeholders now fulfil accessibility contrast ratio requirements (#2229)
- UI for the close action erroneously claimed the comment is not shown to the applicant. (#2212)
- Description of the Decider workflow erroneously claimed that application can not be closed.
- Redirecting the user back to the page they landed on after login now works even with OIDC authentication. (#2247)
- Fixed enabling a catalogue item after changing its form. (#2283)
- Added missing decision text to pdf event list.
- More compatible CSV reports. Line returns are removed from field values and CSV lines are separated with CRLF. (#2311)
- Fixed editing a catalogue item. (#2321)

### Additions
- The form administration pages now flag forms that have missing localizations. REMS also logs a warning on startup for these forms. (#2098)
- There is now an API for querying and creating organizations. (#2039)
- Possibility to access `/catalogue` without logging in. Configurable by `:catalogue-is-public`. (#2120)
- Workflows can now have forms. Workflow forms apply to all catalogue items that use the workflow. (#2052)
- Applicants now get emails when a public remark is added to an application. (#2190)
- All emails sent by REMS now have the Auto-Submitted header set. (#2175)
- OIDC access tokens are now revoked on logout if the OIDC server provides a `revocation_endpoint`. (#2176)
- Application attachment fields now accept multiple attachments. (#2122)
- It's now possible to add a text to the login page after the login button using extra translations (:t.login/intro2) (#2214)
- Indicate which items are in shopping cart by changing add button to remove (#2228)
- Applicants now receive an email when submitting an application. (#2234)
- Organisations can be created and edited in the UI. (#2039, #2332)
- The /apply-for redirect supports multiple resources. See [docs/linking.md](docs/linking.md). (#2245)
- REMS can now store and show additional user attributes from OIDC. These attributes are only shown to handlers, owners etc. and not applicants. See [docs/configuration.md](docs/configuration.md). (#2130)
- The OIDC attribute to use as the rems userid is now configurable via the `:oidc-userid-attribute`. See [docs/configuration.md](docs/configuration.md). (#2281)
- The `:oidc-additional-authorization-parameters` config option. See [config-defaults.edn](resources/config-defaults.edn)
- Applicants can now permanently delete drafts. (#2219)
- When approving an application, the handler can optionally pick an end date for the entitlement. There is also a `:entitlement-default-length-days` configuration variable that is used to compute a default value for the end date. (#2123)
- Better documentation related to organizations. (#2039)
- The reporter role now has read-only access to administration APIs and pages. (#2313)

## v2.12 "Merituulentie" 2020-05-04

### Breaking changes
- API key authorization has been reworked. API keys no longer have a
  set of roles associated with them, instead each API key can have an
  optional user and API path whitelists.
  See [docs/using-the-api.md](docs/using-the-api.md). (#2127)

### Changes
- Login component and its texts have changed to a more simplified look. Please, remember to update your extra translations to match.
- Development login configuration is changed from `:fake-shibboleth` to `:fake` and styled like OIDC login
- Improvements to PDFs (#2114)
  - show attachment file names
  - list instead of table for events
  - hide draft-saved events
  - vertical space around form fields
  - PDF button moved to Actions pane

### Fixes
- Long attachment filenames are now truncated in the UI (#2118)
- `/api/applications/export` now doesn't blow up when an application has multiple forms. Instead only answers for the requested form are returned. (#2153)
- Sort applications based on the application external id by sequence (#2183)

### Additions
- Downloading all attachments as a zip file (API `/api/applications/:id/attachments`, button in UI) (#2075)
- Event notifications over HTTP. See [docs/event-notification.md](docs/event-notification.md) for details. (#2095)
- Audit log for all API calls in the database. Can be queried via `/api/audit-log` by the `reporter` role. (#2057)
- `/api/applications/export` is now allowed for the `reporter` role (previously only `owner`)

## v2.11 "Kotitontuntie" 2020-04-07

### Additions
- REMS sessions now stay alive while the user is active in the browser (#2107).
- The `/api/users/active` API lists which users have active sessions at the moment.

## v2.10 "Riihitontuntie" 2020-04-06

### Additions
- Swedish localizations. They can be enabled by adding `:sv` to the `:languages` config option. (#1892)

### Fixes
- REMS now exits with status 0 on SIGINT and SIGTERM
- REMS now sets PostgreSQL `lock_timeout` (configurable, defaults to 10s) and `idle_in_transaction_session_timeout` (configurable, defaults to 20s) to avoid deadlocks (#2101)

## v2.9 "Olarinluoma" 2020-03-26

### Breaking changes
- Multiple form support #2043
  - Catalogue items that share a workflow but have different forms can now be bundled into one application.
  - Migrations will update the data. API changes are listed here.
  - Applications used to contain the key `application/form` but now will contain `application/forms` where there is a sequence of forms.
  - Commands with `field-values` will have a `form` in addition to `field` and `value`.
  - Events with `form/id` will have a `application/forms` where each has a `form/id`.

### Changes
- Removed requirement for organizations to match when creating catalogue item or resource (#1893). This reverts the only breaking change in 2.8.
- Allow organization owners to edit resources, forms, licenses and workflows in their own organization (#1893)
- Show resources, forms, licenses and workflows from all organizations to organization owners (#1893)
- API: comments are now optional for commands

### Additions
- Generating bare-bones PDFs from applications. This is a non-experimental feature. Fancier PDF generation is still experimental and can be enabled with a flag. (#2053)
- It is possible to add attachments to most actions that have a comment field (#1928)
- Added `list-users` and `grant-role` commands for `rems.jar`. For details see <docs/installing_upgrading.md> (#2073)
- A warning is now logged when the config file contains unrecognized keys.

### Fixes
- Excel and OpenOffice files are now really allowed as attachments. Also, .csv and .tsv are allowed. Allowed file extensions are documented in the UI. (#2023)
- Attachments now get copied when copying an application (#2056)

## v2.8 "Mankkaanlaaksontie" 2020-03-03

### Breaking changes
- Betters support for organizations (#1893)
  - Backend checks that organizations of license, resource, workflow and form match when creating a catalogue item or resource

### Changes
- Duplicate resource external ids are now allowed (#1988)

### Additions
- Applicant/member notification email address is now shown to handler (#1983)
- Allow Excel and OpenOffice files as attachments (#2023)

### Fixes
- Filenames are now retained when downloading attachments (#2019)

## v2.7 "Koivuviidantie" 2020-02-03

### Breaking changes
- Removed support for LDAP authentication
- `/api/workflows/create` API: the `type` parameter's allowed value was changed from `dynamic` to `workflow/dynamic`
- `/api/applications/comment` API renamed to `/api/applications/review`
- `:application.event/commented` event renamed to `:application.event/reviewed`
- `/api/applications/request-comment` API renamed to `/api/applications/request-review` and its `commenters` parameter renamed to `reviewers`
- `:application.event/comment-requested` event renamed to `:application.event/review-requested` and its `:application/commenters` field renamed to `:application/reviewers`
- `/api/applications/commenters` API renamed to `/api/applications/reviewers`
- field/id is now a string. This considers creating forms and the form API, but also form users may have the assumption of integers.
- Better support for organizations (#1893). This is still work in progress. Implemented so far:
  - Tracking of user organizations via the `:organization` attribute from the identity provider
  - List of possible organizations configured with `:organizations` config option
  - When creating a new resource/license/form/workflow/catalogue item there is an organization dropdown instead of a text field
  - Organizations of catalogue item, resource, license, form workflow and catalogue item must match
  - Additional `organization-owner` role that can only edit things belonging to their own organization

### Additions
- Catalogue item form can be changed for one or more items at a time.
  New items will be created that use the new form while the old items
  are disabled and archived. The name of the new item will be exactly
  the same as before. See #837
- Applications can be exported as CSV in admin menu (#1857)
- Added a configuration option for setting a maximum number of days for handling a new application (#1861)
  - Applications that are close to or past the deadline are highlighted on the Actions page
- Added reminder emails. The emails can be sent by calling one of the following
  APIs on a cron schedule or similar. The APIs require an API key. (#1611, #1860)
  - `/api/email/send-handler-reminder` sends email about open applications to all handlers.
  - `/api/email/send-reviewer-reminder` sends email about applications with open review requests to reviewers.
  - `/api/email/send-reminders` sends all of the above emails.
- Allow users to change their email address, in case the identity provider
  doesn't provide an email address or the users want to use a different one (#1884)
- Healthcheck api `/api/health` (#1902)
- Add form field of type 'email', which is validated as an email address (#1894)
- Support www links in form field titles (#1864)
- Have a set of permitted roles for API keys (#1662)
- A `user-owner` role that can only create and edit users
- Fields can be defined public or private. The latter won't be shown to reviewers.
- More columns for blacklist table, blacklist visible on resource administration page (#1724)
- New "header" form field type (#1805)
- Scrollbar and focus now track moved and created form fields in form editor (#1802 #1803)
- Users can be added and removed from the blacklist in the resource admin page (#1706)
- POSTing entitlements to entitlement-target is now retried (#1784)
- [Rejecter bot](docs/bots.md), which rejects applications where a member is blacklisted for a resource (#1771)
- "Assign external id" command for setting the id of an application (#1858)
- Configuration `:disable-commands` for disabling commands (#1891)
- Display on the actions page the handlers who are handling an application (#1795)

### Enhancements
- Application search tips hidden behind question mark icon (#1767)
- Redirect to login page when accessing an attachment link when logged out (#1590)
- Form editor: add new field between fields (#1812)
- Entitlements appear immediately instead of after a delay (#1784)
- Show version information in console instead of the page footer (#1785)
- Searching applications by resource external id now possible (#1919)
- Handler can now close applications in the decider workflow (#1938)
- Create form API requests are validated
- Applicant can now close drafts in the decider workflow (#1938)

### Fixes
- More robust email resending (#1750)
- Changes in workflow, catalogue item and blacklist now take effect without a delay (#1851)

## v2.6 "Kalevalantie" 2019-11-12

### Breaking changes
- `:application/external-id` has been made a non-optional field in the
  API and event schemas. All applications should already have an external ID
  since the previous release, so no database migration should be needed.
- The pdf button and API have been removed. We recommend using "print
  to pdf" in your browser.
- The `start`, `end` and `expired` fields have been removed from licenses,
  workflows, resources, and forms.
- API for creating catalogue item and its localizations has been changed.
  There is now a single API call that is used to create both a catalogue
  item and the localizations, namely, /api/catalogue-items/create.
- APIs for editing workflow, catalogue item, form, resource, or license
  have been changed:
  - The API endpoint for editing content (the name and handlers) of a
    workflow is now /api/workflows/edit.
  - The endpoint for archiving or unarchiving a workflow, a catalogue item,
    a form, a resource, or a license is /archived, prefixed with
    /api/workflows, /api/catalogue-item, /api/forms, /api/resources,
    or /api/licenses, respectively.
  - The endpoint for enabling or disabling a workflow, a catalogue item,
    a form, a resource, or a license is /enabled, prefixed with
    /api/workflows, /api/catalogue-items, /api/forms, /api/resources,
    or /api/licenses, respectively.
- API endpoint for editing forms has been changed from
  /api/forms/[form-id]/edit to /api/forms/edit.
- The page addresses are no more prefixed with `/#/`, so for example the address
  of the catalogue page was changed from `/#/catalogue` to `/catalogue` (#1258)
- More consistent user attributes in APIs (e.g. /api/application/:id,
  /api/users/create) (#1726)

### Additions
- New field types: description, option, multiselect
- Setting maximum length for a form field
- Showing changes between two versions of an application
- Show last modified time for applications
- Many improvements in admininistration pages
  - Archiving forms, workflows, licenses and catalogue items
  - Preview for forms
  - Editing workflows
  - "Copy as new" button for forms
  - Form validation error summary (#1461)
- Upload an attachment file for a license (#808)
- Adding and removing members to/from an application (#609, #870)
- More configuration options for themes (e.g. alert colour)
- Track license acceptance per member (#653)
- Optional external id for applications (format "2019/123") (#862)
- Reporter role
- Accessibility improvements: screen reader support etc. (#1172)
- Store user language preference, use chosen language for emails
- Upgraded swagger-ui from 2 to 3
- Extra pages (#472)
- Full-text search for all application content (#873)
- Creating a new application as a copy from an older application (#832)
- Re-naming a catalogue item (#1507)
- Add enable/disable and archive/unarchive buttons to 'View' pages (#1438)
- On the Actions page, highlight when the application is waiting for some
  actions from the user (#1596)
- Optional "More info" link for catalogue items (#1369)
- Show separately for each license if it has been accepted by the member (#1591)
- Show all errors preventing application submission at the same time (#1594)
- Show applicant's previous applications to handler (#1653)
- Support OpenID Connect, for example Auth0
- Handler can close an application whenever after initial submission (#1669)
- Documentation about [user permissions by application state](docs/application-permissions.md)
- Revoking already approved applications (#1661)
  - The applicant and all members will be added to a blacklist
- Userid field in /api/entitlements response
- Approver bot which approves applications automatically, unless the user+resource is blacklisted (#1660)
- Administration view for blacklist
- Read-only access to administration pages for handlers (#1705)
- New "decider workflow" where the handler cannot approve/reject the application, but only the decider can (#1830)

### Enhancements
- Improved version information in footer
- More systematic use of db transactions
- Improved table widget
- Hide language switcher when only one language configured
- Improved table performance: added a "show all rows" button for long tables
- Modal popups have been replaced with flash messages (#1469)
- Email messages now use the application title and full names of users
- Email message texts improved
- Show three latest events as a default on the application page (#1632)
- A change of language persists now after login thanks to a new language setting cookie.
- A returning user will see the login screen in the correct language if he or she has the cookie.
- Event descriptions on application page now use full name and are more thorough (#1634)

### Fixes
- Entitlement API
- Search on the catalogue and admin pages did not support multiple search terms (#1541)
- Hide flash message when changing language so mixed language content is not shown
- Printing application pages now works (except for drafts) (#1643)
- Applicant and administrator can now view attachment licenses (#1676)

## v2.5 "Maarintie" 2019-07-18

### Breaking changes
- Removed support for old round-based workflows
- Removed support for transferring REMS 1 data
- Replace applications API with new one (for dynamic applications)

### Additions
- Dynamic workflows

This is the last release that still supports round based workflows. Please use this version to convert to dynamic workflows. There are also many changes and fixes since last version, which will be listed in the next release.

WARNING! The migration has problems with databases where licenses have been revoked, if the related entitlements are still active. See #1372.

1. Run lein run migrate in rems/ repository. NOTE! If you can't run lein on target server, use an SSH tunnel. Make sure you have no previous tunnels running!
   ssh -L 5432:remsdbserver:5432 remsappserver
   AND then run on your local machine:
   DATABASE_URL="postgresql://user:pw@localhost/db_name" lein run migrate

2. Create a dynamic workflow

3. Check new, dynamic workflow id from database:
   select * from workflow order by start desc;

4. Run on your own machine lein run convert-to-dynamic <dynamic_workflow_id> NOTE! If you can't run lein on target server, see step 1 for tunneling.

5. Verify from database that all applications have the new, dynamic workflow id in column wfid: select * from catalogue_item_application;

6. Go to administration page in UI and archive all non-dynamic workflows. If you do not have admin privileges, add them by adding owner role for yourself into the database:
   insert into roles (userid, role) = ('[userid]', 'owner')
   where [userid] is the eppn of your account (email address).

7. Verify from ui that different kind of applications still work.

## v2.4 "Tietotie" 2018-10-24

Starting from this milestone releases will also include pre-built war and jar packages.

### Additions
- support for attachment fields on forms
- API endpoint for adding users
### Enhancements
- entitlements API can now be used to fetch applicant's own entitlements
- support for linking to catalogue items by their external resource ids (https://my-rems-instance.org/apply-for?resource=my-resource)
### Changes
- resource api now also returns owner attribute
- configuration and localization has now been externalized from the deployed application (read more at https://rems2docs.rahtiapp.fi/configuration/)
### Breaking Changes
- prefix attribute renamed to organization in API
- backwards compatibility with legacy applications related data has been dropped. Legacy workflows, forms etc. can still be migrated from REMS1 to REMS2
### Fixes
- issue where review buttons weren't rendered correctly
- content created by editor wasn't sometimes shown immediately

## v2.3 "Tekniikantie" 2018-08-29

### Additions
- support for date fields on forms
- filtering functionality for tables
- workflow editor to administration page
- resource editor to administration page
- license editor to administration page
- pdf view for applications
### Enhancements
- support for extra script files with hooks
- enable multiple login saml2 endpoints by providing a link to eds
- Changes
- minor cosmetic changes to status field on application page
- workflows and applications forms now also have an organization prefix field
### Fixes
- current page highlighting

## v2.2 "Vuorimiehentie" 2018-07-13

### Enhancements
- page transitions now have loading animations
- configurable default language
- configurable csv import separation symbol
- header title added to localization
- catalogue item creation from existing form, workflow and resource
### Changes
- catalogue now has a separate "more info" button instead of having items as links
- handled applications are only loaded when "show more" has been clicked
- updates to documentation
### Fixes
- nondeterministic redirect problems for authenticated users

## v2.1 "Otaniementie" 2018-06-25

### Changes
- dependencies updated, the project is now using stable bootstrap 4 and font awesome 5
- changed format of urns and made prefix configurable
- updated demo-data target to be more aligned with test-data
- review request list now ignores users with missing attributes
- namespace cleanup according to coding conventions

### Fixes
- unauthenticated users are redirected to requested url after login
- comments for review request are shown to 3rd party reviewers
- fixed erroneous localization in status change notification
- date to show user time

## v2.0 "Keilaranta" 2018-05-29

First production release with the following major features:

- catalogue with shopping cart
- application sending
- approval process
- 3rd party review
- 3rd party review request
- email notifications
- application bundling
- Saml2 & LDAP login
- API with Swagger
- configurable themes
- configurable localizations
- documentation server<|MERGE_RESOLUTION|>--- conflicted
+++ resolved
@@ -12,12 +12,9 @@
 
 ### Fixes
 - Errors for invalid inputs (field values that are too long, invalid email addresses, etc.) are now rendered nicely. Previously the applicant just saw a "Save draft: Failed" message. (#2611)
-<<<<<<< HEAD
-- A handler is now considered a handler even before first application comes in.
-=======
 - The application page no longer jumps to the top after adding an attachment. (#2616)
 - Deleting drafts with attachments now works.
->>>>>>> 6050c4d0
+- A handler is now considered a handler even before first application comes in.
 
 ### Additions
 - REMS now supports PostgreSQL version 13. (#2642)
