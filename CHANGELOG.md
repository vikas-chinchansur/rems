# Changelog

All notable changes to this project will be documented in this file.
Pull requests should add lines under the Unreleased heading if they
have notable changes.

## Unreleased

Changes since v2.6

### Breaking changes
- Removed support for LDAP authentication
- `/api/workflows/create` API: the `type` parameter's allowed value was changed from `dynamic` to `workflow/dynamic`
- `/api/applications/comment` API renamed to `/api/applications/review`
- `:application.event/commented` event renamed to `:application.event/reviewed`
- `/api/applications/request-comment` API renamed to `/api/applications/request-review` and its `commenters` parameter renamed to `reviewers`
- `:application.event/comment-requested` event renamed to `:application.event/review-requested` and its `:application/commenters` field renamed to `:application/reviewers`
- `/api/applications/commenters` API renamed to `/api/applications/reviewers`

### Additions
- Catalogue item form can be changed for one or more items at a time.
  New items will be created that use the new form while the old items
  are disabled and archived. The name of the new item will be exactly
  the same as before. See #837
- Applications can be exported as CSV in admin menu (#1857)
- Added a configuration option for setting a maximum number of days for handling a new application (#1861)
- Added reminder emails. The emails can be sent by calling one of the following
  APIs on a cron schedule or similar. The APIs require an API key. (#1611, #1860)
  - `/api/email/send-handler-reminder` sends email about open applications to all handlers.
  - `/api/email/send-reviewer-reminder` sends email about applications with open review requests to reviewers.
  - `/api/email/send-reminders` sends all of the above emails.
- Allow users to change their email address, in case the identity provider
  doesn't provide an email address or the users want to use a different one (#1884)
<<<<<<< HEAD
=======
- Healthcheck api `/api/health` (#1902)
- Add form field of type 'email', which is validated as an email address (#1894)
>>>>>>> d888213f

### Enhancements
- Application search tips hidden behind question mark icon (#1767)
- Redirect to login page when accessing an attachment link when logged out (#1590)
- Form editor: add new field between fields (#1812)
- Entitlements appear immediately instead of after a delay (#1784)
- Show version information in console instead of the page footer (#1785)

### Fixes
- More robust email resending (#1750)
- Changes in workflow, catalogue item and blacklist now take effect without a delay (#1851)

### Additions
- More columns for blacklist table, blacklist visible on resource administration page (#1724)
- New "header" form field type (#1805)
- Scrollbar and focus now track moved and created form fields in form editor (#1802 #1803)
- Users can be added and removed from the blacklist in the resource admin page (#1706)
- POSTing entitlements to entitlement-target is now retried (#1784)
- [Rejecter bot](docs/bots.md), which rejects applications where a member is blacklisted for a resource (#1771)
- "Assign external id" command for setting the id of an application (#1858)
- Configuration `:disabling-commands` for disabling commands (#1891)
- Display on the actions page the handlers who are handling an application (#1795)

## v2.6 "Kalevalantie" 2018-11-12

### Breaking changes
- `:application/external-id` has been made a non-optional field in the
  API and event schemas. All applications should already have an external ID
  since the previous release, so no database migration should be needed.
- The pdf button and API have been removed. We recommend using "print
  to pdf" in your browser.
- The `start`, `end` and `expired` fields have been removed from licenses,
  workflows, resources, and forms.
- API for creating catalogue item and its localizations has been changed.
  There is now a single API call that is used to create both a catalogue
  item and the localizations, namely, /api/catalogue-items/create.
- APIs for editing workflow, catalogue item, form, resource, or license
  have been changed:
  - The API endpoint for editing content (the name and handlers) of a
    workflow is now /api/workflows/edit.
  - The endpoint for archiving or unarchiving a workflow, a catalogue item,
    a form, a resource, or a license is /archived, prefixed with
    /api/workflows, /api/catalogue-item, /api/forms, /api/resources,
    or /api/licenses, respectively.
  - The endpoint for enabling or disabling a workflow, a catalogue item,
    a form, a resource, or a license is /enabled, prefixed with
    /api/workflows, /api/catalogue-items, /api/forms, /api/resources,
    or /api/licenses, respectively.
- API endpoint for editing forms has been changed from
  /api/forms/[form-id]/edit to /api/forms/edit.
- The page addresses are no more prefixed with `/#/`, so for example the address
  of the catalogue page was changed from `/#/catalogue` to `/catalogue` (#1258)
- More consistent user attributes in APIs (e.g. /api/application/:id,
  /api/users/create) (#1726)

### Additions
- New field types: description, option, multiselect
- Setting maximum length for a form field
- Showing changes between two versions of an application
- Show last modified time for applications
- Many improvements in admininistration pages
  - Archiving forms, workflows, licenses and catalogue items
  - Preview for forms
  - Editing workflows
  - "Copy as new" button for forms
  - Form validation error summary (#1461)
- Upload an attachment file for a license (#808)
- Adding and removing members to/from an application (#609, #870)
- More configuration options for themes (e.g. alert colour)
- Track license acceptance per member (#653)
- Optional external id for applications (format "2019/123") (#862)
- Reporter role
- Accessibility improvements: screen reader support etc. (#1172)
- Store user language preference, use chosen language for emails
- Upgraded swagger-ui from 2 to 3
- Extra pages (#472)
- Full-text search for all application content (#873)
- Creating a new application as a copy from an older application (#832)
- Re-naming a catalogue item (#1507)
- Add enable/disable and archive/unarchive buttons to 'View' pages (#1438)
- On the Actions page, highlight when the application is waiting for some
  actions from the user (#1596)
- Optional "More info" link for catalogue items (#1369)
- Show separately for each license if it has been accepted by the member (#1591)
- Show all errors preventing application submission at the same time (#1594)
- Show applicant's previous applications to handler (#1653)
- Support OpenID Connect, for example Auth0
- Handler can close an application whenever after initial submission (#1669)
- Documentation about [user permissions by application state](docs/application-permissions.md)
- Revoking already approved applications (#1661)
  - The applicant and all members will be added to a blacklist
- Userid field in /api/entitlements response
- Approver bot which approves applications automatically, unless the user+resource is blacklisted (#1660)
- Administration view for blacklist
- Read-only access to administration pages for handlers (#1705)
- New "decider workflow" where the handler cannot approve/reject the application, but only the decider can (#1830)

### Enhancements
- Improved version information in footer
- More systematic use of db transactions
- Improved table widget
- Hide language switcher when only one language configured
- Improved table performance: added a "show all rows" button for long tables
- Modal popups have been replaced with flash messages (#1469)
- Email messages now use the application title and full names of users
- Email message texts improved
- Show three latest events as a default on the application page (#1632)
- A change of language persists now after login thanks to a new language setting cookie.
- A returning user will see the login screen in the correct language if he or she has the cookie.
- Event descriptions on application page now use full name and are more thorough (#1634)

### Fixes
- Entitlement API
- Search on the catalogue and admin pages did not support multiple search terms (#1541)
- Hide flash message when changing language so mixed language content is not shown
- Printing application pages now works (except for drafts) (#1643)
- Applicant and administrator can now view attachment licenses (#1676)

## v2.5 "Maarintie" 2019-07-18

### Breaking changes
- Removed support for old round-based workflows
- Removed support for transferring REMS 1 data
- Replace applications API with new one (for dynamic applications)

### Additions
- Dynamic workflows

This is the last release that still supports round based workflows. Please use this version to convert to dynamic workflows. There are also many changes and fixes since last version, which will be listed in the next release.

WARNING! The migration has problems with databases where licenses have been revoked, if the related entitlements are still active. See #1372.

1. Run lein run migrate in rems/ repository. NOTE! If you can't run lein on target server, use an SSH tunnel. Make sure you have no previous tunnels running!
   ssh -L 5432:remsdbserver:5432 remsappserver
   AND then run on your local machine:
   DATABASE_URL="postgresql://user:pw@localhost/db_name" lein run migrate

2. Create a dynamic workflow

3. Check new, dynamic workflow id from database:
   select * from workflow order by start desc;

4. Run on your own machine lein run convert-to-dynamic <dynamic_workflow_id> NOTE! If you can't run lein on target server, see step 1 for tunneling.

5. Verify from database that all applications have the new, dynamic workflow id in column wfid: select * from catalogue_item_application;

6. Go to administration page in UI and archive all non-dynamic workflows. If you do not have admin privileges, add them by adding owner role for yourself into the database:
   insert into roles (userid, role) = ('[userid]', 'owner')
   where [userid] is the eppn of your account (email address).

7. Verify from ui that different kind of applications still work.

## v2.4 "Tietotie" 2018-10-24

Starting from this milestone releases will also include pre-built war and jar packages.

### Additions
- support for attachment fields on forms
- API endpoint for adding users
### Enhancements
- entitlements API can now be used to fetch applicant's own entitlements
- support for linking to catalogue items by their external resource ids (https://my-rems-instance.org/apply-for?resource=my-resource)
### Changes
- resource api now also returns owner attribute
- configuration and localization has now been externalized from the deployed application (read more at https://rems2docs.rahtiapp.fi/configuration/)
### Breaking Changes
- prefix attribute renamed to organization in API
- backwards compatibility with legacy applications related data has been dropped. Legacy workflows, forms etc. can still be migrated from REMS1 to REMS2
### Fixes
- issue where review buttons weren't rendered correctly
- content created by editor wasn't sometimes shown immediately

## v2.3 "Tekniikantie" 2018-08-29

### Additions
- support for date fields on forms
- filtering functionality for tables
- workflow editor to administration page
- resource editor to administration page
- license editor to administration page
- pdf view for applications
### Enhancements
- support for extra script files with hooks
- enable multiple login saml2 endpoints by providing a link to eds
- Changes
- minor cosmetic changes to status field on application page
- workflows and applications forms now also have an organization prefix field
### Fixes
- current page highlighting

## v2.2 "Vuorimiehentie" 2018-07-13

### Enhancements
- page transitions now have loading animations
- configurable default language
- configurable csv import separation symbol
- header title added to localization
- catalogue item creation from existing form, workflow and resource
### Changes
- catalogue now has a separate "more info" button instead of having items as links
- handled applications are only loaded when "show more" has been clicked
- updates to documentation
### Fixes
- nondeterministic redirect problems for authenticated users

## v2.1 "Otaniementie" 2018-06-25

### Changes
- dependencies updated, the project is now using stable bootstrap 4 and font awesome 5
- changed format of urns and made prefix configurable
- updated demo-data target to be more aligned with test-data
- review request list now ignores users with missing attributes
- namespace cleanup according to coding conventions

### Fixes
- unauthenticated users are redirected to requested url after login
- comments for review request are shown to 3rd party reviewers
- fixed erroneous localization in status change notification
- date to show user time

## v2.0 "Keilaranta" 2018-05-29

First production release with the following major features:

- catalogue with shopping cart
- application sending
- approval process
- 3rd party review
- 3rd party review request
- email notifications
- application bundling
- Saml2 & LDAP login
- API with Swagger
- configurable themes
- configurable localizations
- documentation server<|MERGE_RESOLUTION|>--- conflicted
+++ resolved
@@ -31,11 +31,8 @@
   - `/api/email/send-reminders` sends all of the above emails.
 - Allow users to change their email address, in case the identity provider
   doesn't provide an email address or the users want to use a different one (#1884)
-<<<<<<< HEAD
-=======
+- Add form field of type 'email', which is validated as an email address (#1894)
 - Healthcheck api `/api/health` (#1902)
-- Add form field of type 'email', which is validated as an email address (#1894)
->>>>>>> d888213f
 
 ### Enhancements
 - Application search tips hidden behind question mark icon (#1767)
@@ -56,7 +53,7 @@
 - POSTing entitlements to entitlement-target is now retried (#1784)
 - [Rejecter bot](docs/bots.md), which rejects applications where a member is blacklisted for a resource (#1771)
 - "Assign external id" command for setting the id of an application (#1858)
-- Configuration `:disabling-commands` for disabling commands (#1891)
+- Configuration `:disable-commands` for disabling commands (#1891)
 - Display on the actions page the handlers who are handling an application (#1795)
 
 ## v2.6 "Kalevalantie" 2018-11-12
