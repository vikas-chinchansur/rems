# Changelog

All notable changes to this project will be documented in this file.
Pull requests should add lines under the Unreleased heading if they
have notable changes.

## Unreleased

Changes since v2.20

<<<<<<< HEAD
**NB: This release contains migrations!**

### Additions
- Handlers can be invited to a workflow by email using the API (#2650)

## Fixes
=======
### Additions
- "More info" support for DOI style resources (when `:enable-doi` flag is set) (#2701)

## v2.20 "Vattuniemenkatu" 2021-08-24

### Fixes
>>>>>>> 9d426142
- Show the selected but disabled resources in Change resources autocomplete (#2702, #2693)

## v2.19 "Nahkahousuntie" 2021-06-28

### Fixes
- Pdf generation failed for applications that had table fields with no rows. Now fixed.
- Fix for missing notification-email from user settings

### Additions
- Pdf applications now contain license text (for inline licenses), url (for link licenses) or attachment name (for attachment licenses), and license acceptance status for applicant and members. (#2688)
- There is a new v2 push API to sync entitlements outside of REMS. So far the only supported type is `:ega`. See [configuration.md](docs/configuration.md) for more details. (#2466)

## v2.18 "Särkiniemientie" 2021-05-18

### Changes
- The "Attachments (zip)" button in the UI now only downloads the current application attachments. Event attachments and previous versions of application attachments are left out. The full zip is still available via the API. (#2453)
- Changes to theming: (#2588)
  - Theme variables are now documented in [resources/config-defaults.edn](resources/config-defaults.edn).
  - The `:nav-color` now simply defaults to `:link-color`. Previously, it defaulted to `:color3` if `:link-color` is unset.
  - The theme variables `:danger-color` (didn't really affect anything) and `:phase-background-active` (wasn't used, overlaps with `:phase-bgcolor-active`) have been removed.
  - The default theme has minor visual changes:
    - color2 is lighter
    - table hover highlight is now dark-on-light instead of light-on-dark
    - link color used in nav bar
  - Some theme-related code was rewritten. There should be no changes to appearance, but bugs are possible.
- Setting `:log-authentication-details` now prints out details for failed OIDC HTTP requests.
- More validations in the API:
  - the values of multiselect fields (/api/applications/save-draft)
  - option and column keys (/api/forms/create, /api/forms/edit)

### Fixes
- Errors for invalid inputs (field values that are too long, invalid email addresses, etc.) are now rendered nicely. Previously the applicant just saw a "Save draft: Failed" message. (#2611)
- The application page no longer jumps to the top after adding an attachment. (#2616)
- Deleting drafts with attachments now works.
- A handler is now considered a handler even before first application comes in.

### Additions
- REMS now supports PostgreSQL version 13. (#2642)
- Experimental GA4GH Permissions API now allows users to query their own permissions via `/api/permissions/:user`. (#2631)
- The handler can now change the applicant of a submitted application. (#2581)
  - This feature can be disabled by adding `:application.command/change-applicant` to `:disable-commands`.
- Multiselect fields can now be used to control visibility of other fields. (#1947)

## v2.17 "Isokaari" 2021-04-12

**NB: This release contains migrations!**

### Breaking changes
- A new form field type "table" is now available. A table has a predefined set of columns, and applicants can fill in as many rows as they wish. **You can not roll back to an earlier release once your database contains applications with filled-in table fields. You will need to fix the database manually.** (#2551)

### Changes
- Forms now have both an internal name as well as a localized title instead of the non-localized title. (#2066)
  - The old style form titles are now deprecated in the API and a migration copies the title to the internal name. **Please, check and optionally change the form titles after the migration!**
  - Prefer the new `internal-name` or `external-title` fields instead.
  - The external title is shown to applicants in the application and internal name used throughout the administration.
  - The API supports the old style for now.
- Answers to conditional fields that are not visible are no longer stored by REMS. The API accepts answers for invisible fields but drops them. The UI does not send answers to invisible fields. (#2574)
- The "Assign external id" action now shows the previous assigned external id. (#2530)
- The form editor UI was reworked to look less cluttered. Many inputs are now hidden behind "Show" buttons by default. (#1899)
- It is now possible to create catalogue items without a form via both the API and the UI. (#2603)

### Fixes
- Searching for applications by the original REMS generated id works, even if another id has been assigned. (#2564)
- GA4GH Visa (output by the experimental /api/permissions API) timestamps are now in seconds, instead of milliseconds. (#2554)
- The REMS `reset` command line command now works even when you have duplicate resource ids in the database. (#2557)
  - In practice, this means that REMS will not recreate the unique constraint on resource ids, even when rolling back to old database schema versions.
- The form editor now checks that table, option and multiselect fields are created with at least one column/option. (#2564)
- The multiselect field label wasn't being bolded.
- Info text icon could appear even though the field description was empty.
- Changes to the default translation for the required form field: does not include an asterisk sign anymore.
- Fixed occasional "Invalid path whitelist entry" error when adding/updating api keys.

### Additions
- The example-theme now uses the Lato font.
- The field id can now be changed in the form editor. (#1804)
- "More info" support for EGA style resources (when :enable-ega flag is set) (#2466)
- Add phone number to field types in the form. (#2552)

## v2.16 "Länsiväylä" 2021-02-04

### Changes
- REMS no longer sends the Server: HTTP header to avoid leaking version information. (#2216)
- Text descriptions of some events in the log were phrased better. The created event also shows the original external id. (#2614)
- REMS now consistently uses the application server clock when creating timestamps. Previously, database time was used in some situations, leading to minor inconsistencies. Requires migration, but does not change visible behaviour. (#2540)

### Fixes
- CSS files are now marked as cacheable by browsers. In v2.15 they were mistakenly marked as uncacheable. (#2484)
- OIDC signing keys are now always fetched on login, fixing issues with OIDC key rotation requiring a REMS restart. (#2497)
- /api/resource/<id>, /api/license/<id> and /api/organization/<id> now return HTTP 404 responses if id is not found.

### Additions
- The browser tests will now fail if there are any accessibility violations. (#2463)
- The OIDC configuration is now validated, and REMS refuses to start without a valid OIDC configuration. See the `:oidc-metadata-url` configuration variable and [configuration.md](docs/configuration.md). (#2519)
- The handler can be shown both the assigned external id and the original REMS generated external id. This behavior can be enabled by changing the `:application-id-column` config to `:generated-and-assigned-external-id`. These have also been added as new values to the data model and the original `:application/external-id` kept as it is. (#2614)
- The navbar can be configured to show a logo image. When the `:navbar-logo-name` config is provided, the logo is shown in the navbar (top navigation menu). This logo also can be customized per language like the regular logo. (#2363)


## v2.15 "Tapiolantie" 2021-01-08

### Changes
- The actions area has been adjusted to work better on small screens. (#2501)
- Copying a draft application will now create a new draft but without a link to the previous (draft) application. (#2496)

### Fixes
- Various HTTP caching issues resolved. Users should no longer get an old app.js from their browser cache. (#2484)
- Fixed link in the "You will need to add an email address to your settings" notification. (#2503)
- Previous application history shown to the handler is now correctly limited to the members of the application. (#2470)

### Additions
- Workflow organization can now be edited. (#2333)

## v2.14.1 "Itätuulentie 2" 2020-12-15

This is a bugfix release for v2.14.

Change since v2.14

### Fixes
- Fixed small issues in the form editor regarding validating empty values and field description (#2399)
- Reading of `:oidc-domain` config option was broken in v2.14, now fixed. (#2489)
- Hide decider/reviewer invitation events from applicant. (#2485)

## v2.14 "Itätuulentie" 2020-12-09

Changes since v2.13

### Breaking changes
- Dropped support for shibboleth authentication. (#1235)
- Dropped support for running REMS under tomcat. Dropped support for building the `rems.war` uberwar. (#1235)

### Changes
- The development login page now uses the actual app styles.
- Changed the translations of the request recipients (now accounts for the singular or plural depending on the request type).
- Drafts can now be submitted for disabled catalogue items. A warning is shown for handlers when viewing an application for a disabled catalogue item. (#2436)
- New drafts can no longer be created for disabled catalogue items. (#2436)
- Empty reviews and remarks can't be sent via the UI anymore. Either a comment or an attachment must be provided. (#2433)
- Application members are sorted by name
- New `:oidc-metadata-url` config option replaces `:oidc-domain`. The old `:oidc-domain` option is still supported for now but will emit a warning. See [docs/configuration.md](docs/configuration.md). (#2462)

### Fixes
- New organizations can be immediately used for creating resources etc. Previously a reload of the page was needed. (#2359)
- Catalogue item editor didn't properly show forms, resources or workflows if they were disabled or archived (#2335)
- Add vertical margins around search field for better readability (#2330)
- Workflow editor didn't properly show forms that were disabled or archived (#2335)
- Check file extensions ignoring case (#2392)
- Fixed `java -jar rems.jar help`. See [docs/installing-upgrading.md](docs/installing-upgrading.md)
- Inconsistencies organization owner logic. (#2441)
- Fix accessibility problems with aria-required attribute placement and increase default link contrast (#2431)
- Small navbar is now properly closed after a link is clicked (#1194)
- Fixed an issue where changing field type to label after entering field description crashes form editor (#2399)
- Catalogue item organization can be edited (#2333)
- Catalogue item editor now starts empty when creating a new item after editing. (#2333)
- Hide organization creation button from non-owners who don't have the right to create organizations
- Fixed exporting an application to PDF when there are multiple attachments in one field. (#2469)

### Additions
- All fields can have an info text, shown if the small icon is clicked. (#1863)
- Experimental permissions API that produces GA4GH Visas is now documented in [docs/ga4gh-visas.md](docs/ga4gh-visas.md)
- OIDC scopes are configurable via `:oidc-scopes`. See [docs/configuration.md](docs/configuration.md).
- REMS now reads GA4GH Passports on login and stores the ResearcherStatus of the user. See [docs/ga4gh-visas.md](docs/ga4gh-visas.md). (#2124)
- Automated accessibility test report using [axe](https://www.deque.com/axe/) (#2263)
- Settings page renamed to Profile, now also contains info about user attributes.
- In docker-entrypoint script `CMD` environment variable may be used instead of `COMMANDS`. `CMD` allows REMS commands with arguments to be used. See [docs/installing-upgrading.md](docs/installing-upgrading.md).
- Deciders and reviewers can now be invited via email. (#2040)
  - New `invite-decider` and `invite-reviewer` commands in the API & UI
  - Commands are available to the handler on submitted applications. See [permission table](docs/application-permissions.md).
- The first version of REMS [user manual](manual/)
- Experimental bona fide bot for granting peer-verified ResearcherStatus visas. See [docs/bots.md](docs/bots.md).
- Assign external id button can now be shown for handlers with the `:enable-assign-external-ui` config flag (defaults to `false`). See [resources/config-defaults.edn](resources/config-defaults.edn). (#2476)
- The `:oidc-userid-attribute` configuration option can now contain a list of attributes to try in order. See [docs/configuration.md](docs/configuration.md). (#2366)

## v2.13 "Etelätuulentie" 2020-09-17

*Note!* This is the last release that supports the `:shibboleth` authentication method.

### Breaking changes
- Organizations are maintained in the database and not config. (#2039)
  - See [docs/organizations.md](docs/organizations.md) for more info
- Multiple organization support for users #2035

### Changes
- Returned applications can now be resubmitted even if some catalogue items have been disabled. (#2145)
- Automated browser testing has been improved in implementation and also in the coverage of the administration side
- Form API create & edit requests are validated (#2098). This was meant to be added in 2.7 but the validation wasn't active by mistake.
- Validate application via api on save-draft and validate option list values (#2117)
- Remove assign external id -button from UI
- Clearer help message for close action
- Preserve the white-space in an event comment (#2232)
- Application events are now presented in chronological order instead of grouping requests and responses together.
  In addition there is now a possibility to highlight related events. (#2233)
- Rejecter-bot now rejects existing open applications when a user gets added to a blacklist either manually or via the revoke command. (#2015)
- Reporter can't see draft applications (#2268)
- Better error message for missing organization in admin UI (#2039)
- Improvements to swedish translations

### Fixes
- Various fixes in workflow editor UI
- Form field placeholders now fulfil accessibility contrast ratio requirements (#2229)
- UI for the close action erroneously claimed the comment is not shown to the applicant. (#2212)
- Description of the Decider workflow erroneously claimed that application can not be closed.
- Redirecting the user back to the page they landed on after login now works even with OIDC authentication. (#2247)
- Fixed enabling a catalogue item after changing its form. (#2283)
- Added missing decision text to pdf event list.
- More compatible CSV reports. Line returns are removed from field values and CSV lines are separated with CRLF. (#2311)
- Fixed editing a catalogue item. (#2321)

### Additions
- The form administration pages now flag forms that have missing localizations. REMS also logs a warning on startup for these forms. (#2098)
- There is now an API for querying and creating organizations. (#2039)
- Possibility to access `/catalogue` without logging in. Configurable by `:catalogue-is-public`. (#2120)
- Workflows can now have forms. Workflow forms apply to all catalogue items that use the workflow. (#2052)
- Applicants now get emails when a public remark is added to an application. (#2190)
- All emails sent by REMS now have the Auto-Submitted header set. (#2175)
- OIDC access tokens are now revoked on logout if the OIDC server provides a `revocation_endpoint`. (#2176)
- Application attachment fields now accept multiple attachments. (#2122)
- It's now possible to add a text to the login page after the login button using extra translations (:t.login/intro2) (#2214)
- Indicate which items are in shopping cart by changing add button to remove (#2228)
- Applicants now receive an email when submitting an application. (#2234)
- Organisations can be created and edited in the UI. (#2039, #2332)
- The /apply-for redirect supports multiple resources. See [docs/linking.md](docs/linking.md). (#2245)
- REMS can now store and show additional user attributes from OIDC. These attributes are only shown to handlers, owners etc. and not applicants. See [docs/configuration.md](docs/configuration.md). (#2130)
- The OIDC attribute to use as the rems userid is now configurable via the `:oidc-userid-attribute`. See [docs/configuration.md](docs/configuration.md). (#2281)
- The `:oidc-additional-authorization-parameters` config option. See [config-defaults.edn](resources/config-defaults.edn)
- Applicants can now permanently delete drafts. (#2219)
- When approving an application, the handler can optionally pick an end date for the entitlement. There is also a `:entitlement-default-length-days` configuration variable that is used to compute a default value for the end date. (#2123)
- Better documentation related to organizations. (#2039)
- The reporter role now has read-only access to administration APIs and pages. (#2313)

## v2.12 "Merituulentie" 2020-05-04

### Breaking changes
- API key authorization has been reworked. API keys no longer have a
  set of roles associated with them, instead each API key can have an
  optional user and API path whitelists.
  See [docs/using-the-api.md](docs/using-the-api.md). (#2127)

### Changes
- Login component and its texts have changed to a more simplified look. Please, remember to update your extra translations to match.
- Development login configuration is changed from `:fake-shibboleth` to `:fake` and styled like OIDC login
- Improvements to PDFs (#2114)
  - show attachment file names
  - list instead of table for events
  - hide draft-saved events
  - vertical space around form fields
  - PDF button moved to Actions pane

### Fixes
- Long attachment filenames are now truncated in the UI (#2118)
- `/api/applications/export` now doesn't blow up when an application has multiple forms. Instead only answers for the requested form are returned. (#2153)
- Sort applications based on the application external id by sequence (#2183)

### Additions
- Downloading all attachments as a zip file (API `/api/applications/:id/attachments`, button in UI) (#2075)
- Event notifications over HTTP. See [docs/event-notification.md](docs/event-notification.md) for details. (#2095)
- Audit log for all API calls in the database. Can be queried via `/api/audit-log` by the `reporter` role. (#2057)
- `/api/applications/export` is now allowed for the `reporter` role (previously only `owner`)

## v2.11 "Kotitontuntie" 2020-04-07

### Additions
- REMS sessions now stay alive while the user is active in the browser (#2107).
- The `/api/users/active` API lists which users have active sessions at the moment.

## v2.10 "Riihitontuntie" 2020-04-06

### Additions
- Swedish localizations. They can be enabled by adding `:sv` to the `:languages` config option. (#1892)

### Fixes
- REMS now exits with status 0 on SIGINT and SIGTERM
- REMS now sets PostgreSQL `lock_timeout` (configurable, defaults to 10s) and `idle_in_transaction_session_timeout` (configurable, defaults to 20s) to avoid deadlocks (#2101)

## v2.9 "Olarinluoma" 2020-03-26

### Breaking changes
- Multiple form support #2043
  - Catalogue items that share a workflow but have different forms can now be bundled into one application.
  - Migrations will update the data. API changes are listed here.
  - Applications used to contain the key `application/form` but now will contain `application/forms` where there is a sequence of forms.
  - Commands with `field-values` will have a `form` in addition to `field` and `value`.
  - Events with `form/id` will have a `application/forms` where each has a `form/id`.

### Changes
- Removed requirement for organizations to match when creating catalogue item or resource (#1893). This reverts the only breaking change in 2.8.
- Allow organization owners to edit resources, forms, licenses and workflows in their own organization (#1893)
- Show resources, forms, licenses and workflows from all organizations to organization owners (#1893)
- API: comments are now optional for commands

### Additions
- Generating bare-bones PDFs from applications. This is a non-experimental feature. Fancier PDF generation is still experimental and can be enabled with a flag. (#2053)
- It is possible to add attachments to most actions that have a comment field (#1928)
- Added `list-users` and `grant-role` commands for `rems.jar`. For details see <docs/installing_upgrading.md> (#2073)
- A warning is now logged when the config file contains unrecognized keys.

### Fixes
- Excel and OpenOffice files are now really allowed as attachments. Also, .csv and .tsv are allowed. Allowed file extensions are documented in the UI. (#2023)
- Attachments now get copied when copying an application (#2056)

## v2.8 "Mankkaanlaaksontie" 2020-03-03

### Breaking changes
- Betters support for organizations (#1893)
  - Backend checks that organizations of license, resource, workflow and form match when creating a catalogue item or resource

### Changes
- Duplicate resource external ids are now allowed (#1988)

### Additions
- Applicant/member notification email address is now shown to handler (#1983)
- Allow Excel and OpenOffice files as attachments (#2023)

### Fixes
- Filenames are now retained when downloading attachments (#2019)

## v2.7 "Koivuviidantie" 2020-02-03

### Breaking changes
- Removed support for LDAP authentication
- `/api/workflows/create` API: the `type` parameter's allowed value was changed from `dynamic` to `workflow/dynamic`
- `/api/applications/comment` API renamed to `/api/applications/review`
- `:application.event/commented` event renamed to `:application.event/reviewed`
- `/api/applications/request-comment` API renamed to `/api/applications/request-review` and its `commenters` parameter renamed to `reviewers`
- `:application.event/comment-requested` event renamed to `:application.event/review-requested` and its `:application/commenters` field renamed to `:application/reviewers`
- `/api/applications/commenters` API renamed to `/api/applications/reviewers`
- field/id is now a string. This considers creating forms and the form API, but also form users may have the assumption of integers.
- Better support for organizations (#1893). This is still work in progress. Implemented so far:
  - Tracking of user organizations via the `:organization` attribute from the identity provider
  - List of possible organizations configured with `:organizations` config option
  - When creating a new resource/license/form/workflow/catalogue item there is an organization dropdown instead of a text field
  - Organizations of catalogue item, resource, license, form workflow and catalogue item must match
  - Additional `organization-owner` role that can only edit things belonging to their own organization

### Additions
- Catalogue item form can be changed for one or more items at a time.
  New items will be created that use the new form while the old items
  are disabled and archived. The name of the new item will be exactly
  the same as before. See #837
- Applications can be exported as CSV in admin menu (#1857)
- Added a configuration option for setting a maximum number of days for handling a new application (#1861)
  - Applications that are close to or past the deadline are highlighted on the Actions page
- Added reminder emails. The emails can be sent by calling one of the following
  APIs on a cron schedule or similar. The APIs require an API key. (#1611, #1860)
  - `/api/email/send-handler-reminder` sends email about open applications to all handlers.
  - `/api/email/send-reviewer-reminder` sends email about applications with open review requests to reviewers.
  - `/api/email/send-reminders` sends all of the above emails.
- Allow users to change their email address, in case the identity provider
  doesn't provide an email address or the users want to use a different one (#1884)
- Healthcheck api `/api/health` (#1902)
- Add form field of type 'email', which is validated as an email address (#1894)
- Support www links in form field titles (#1864)
- Have a set of permitted roles for API keys (#1662)
- A `user-owner` role that can only create and edit users
- Fields can be defined public or private. The latter won't be shown to reviewers.
- More columns for blacklist table, blacklist visible on resource administration page (#1724)
- New "header" form field type (#1805)
- Scrollbar and focus now track moved and created form fields in form editor (#1802 #1803)
- Users can be added and removed from the blacklist in the resource admin page (#1706)
- POSTing entitlements to entitlement-target is now retried (#1784)
- [Rejecter bot](docs/bots.md), which rejects applications where a member is blacklisted for a resource (#1771)
- "Assign external id" command for setting the id of an application (#1858)
- Configuration `:disable-commands` for disabling commands (#1891)
- Display on the actions page the handlers who are handling an application (#1795)

### Enhancements
- Application search tips hidden behind question mark icon (#1767)
- Redirect to login page when accessing an attachment link when logged out (#1590)
- Form editor: add new field between fields (#1812)
- Entitlements appear immediately instead of after a delay (#1784)
- Show version information in console instead of the page footer (#1785)
- Searching applications by resource external id now possible (#1919)
- Handler can now close applications in the decider workflow (#1938)
- Create form API requests are validated
- Applicant can now close drafts in the decider workflow (#1938)

### Fixes
- More robust email resending (#1750)
- Changes in workflow, catalogue item and blacklist now take effect without a delay (#1851)

## v2.6 "Kalevalantie" 2019-11-12

### Breaking changes
- `:application/external-id` has been made a non-optional field in the
  API and event schemas. All applications should already have an external ID
  since the previous release, so no database migration should be needed.
- The pdf button and API have been removed. We recommend using "print
  to pdf" in your browser.
- The `start`, `end` and `expired` fields have been removed from licenses,
  workflows, resources, and forms.
- API for creating catalogue item and its localizations has been changed.
  There is now a single API call that is used to create both a catalogue
  item and the localizations, namely, /api/catalogue-items/create.
- APIs for editing workflow, catalogue item, form, resource, or license
  have been changed:
  - The API endpoint for editing content (the name and handlers) of a
    workflow is now /api/workflows/edit.
  - The endpoint for archiving or unarchiving a workflow, a catalogue item,
    a form, a resource, or a license is /archived, prefixed with
    /api/workflows, /api/catalogue-item, /api/forms, /api/resources,
    or /api/licenses, respectively.
  - The endpoint for enabling or disabling a workflow, a catalogue item,
    a form, a resource, or a license is /enabled, prefixed with
    /api/workflows, /api/catalogue-items, /api/forms, /api/resources,
    or /api/licenses, respectively.
- API endpoint for editing forms has been changed from
  /api/forms/[form-id]/edit to /api/forms/edit.
- The page addresses are no more prefixed with `/#/`, so for example the address
  of the catalogue page was changed from `/#/catalogue` to `/catalogue` (#1258)
- More consistent user attributes in APIs (e.g. /api/application/:id,
  /api/users/create) (#1726)

### Additions
- New field types: description, option, multiselect
- Setting maximum length for a form field
- Showing changes between two versions of an application
- Show last modified time for applications
- Many improvements in admininistration pages
  - Archiving forms, workflows, licenses and catalogue items
  - Preview for forms
  - Editing workflows
  - "Copy as new" button for forms
  - Form validation error summary (#1461)
- Upload an attachment file for a license (#808)
- Adding and removing members to/from an application (#609, #870)
- More configuration options for themes (e.g. alert colour)
- Track license acceptance per member (#653)
- Optional external id for applications (format "2019/123") (#862)
- Reporter role
- Accessibility improvements: screen reader support etc. (#1172)
- Store user language preference, use chosen language for emails
- Upgraded swagger-ui from 2 to 3
- Extra pages (#472)
- Full-text search for all application content (#873)
- Creating a new application as a copy from an older application (#832)
- Re-naming a catalogue item (#1507)
- Add enable/disable and archive/unarchive buttons to 'View' pages (#1438)
- On the Actions page, highlight when the application is waiting for some
  actions from the user (#1596)
- Optional "More info" link for catalogue items (#1369)
- Show separately for each license if it has been accepted by the member (#1591)
- Show all errors preventing application submission at the same time (#1594)
- Show applicant's previous applications to handler (#1653)
- Support OpenID Connect, for example Auth0
- Handler can close an application whenever after initial submission (#1669)
- Documentation about [user permissions by application state](docs/application-permissions.md)
- Revoking already approved applications (#1661)
  - The applicant and all members will be added to a blacklist
- Userid field in /api/entitlements response
- Approver bot which approves applications automatically, unless the user+resource is blacklisted (#1660)
- Administration view for blacklist
- Read-only access to administration pages for handlers (#1705)
- New "decider workflow" where the handler cannot approve/reject the application, but only the decider can (#1830)

### Enhancements
- Improved version information in footer
- More systematic use of db transactions
- Improved table widget
- Hide language switcher when only one language configured
- Improved table performance: added a "show all rows" button for long tables
- Modal popups have been replaced with flash messages (#1469)
- Email messages now use the application title and full names of users
- Email message texts improved
- Show three latest events as a default on the application page (#1632)
- A change of language persists now after login thanks to a new language setting cookie.
- A returning user will see the login screen in the correct language if he or she has the cookie.
- Event descriptions on application page now use full name and are more thorough (#1634)

### Fixes
- Entitlement API
- Search on the catalogue and admin pages did not support multiple search terms (#1541)
- Hide flash message when changing language so mixed language content is not shown
- Printing application pages now works (except for drafts) (#1643)
- Applicant and administrator can now view attachment licenses (#1676)

## v2.5 "Maarintie" 2019-07-18

### Breaking changes
- Removed support for old round-based workflows
- Removed support for transferring REMS 1 data
- Replace applications API with new one (for dynamic applications)

### Additions
- Dynamic workflows

This is the last release that still supports round based workflows. Please use this version to convert to dynamic workflows. There are also many changes and fixes since last version, which will be listed in the next release.

WARNING! The migration has problems with databases where licenses have been revoked, if the related entitlements are still active. See #1372.

1. Run lein run migrate in rems/ repository. NOTE! If you can't run lein on target server, use an SSH tunnel. Make sure you have no previous tunnels running!
   ssh -L 5432:remsdbserver:5432 remsappserver
   AND then run on your local machine:
   DATABASE_URL="postgresql://user:pw@localhost/db_name" lein run migrate

2. Create a dynamic workflow

3. Check new, dynamic workflow id from database:
   select * from workflow order by start desc;

4. Run on your own machine lein run convert-to-dynamic <dynamic_workflow_id> NOTE! If you can't run lein on target server, see step 1 for tunneling.

5. Verify from database that all applications have the new, dynamic workflow id in column wfid: select * from catalogue_item_application;

6. Go to administration page in UI and archive all non-dynamic workflows. If you do not have admin privileges, add them by adding owner role for yourself into the database:
   insert into roles (userid, role) = ('[userid]', 'owner')
   where [userid] is the eppn of your account (email address).

7. Verify from ui that different kind of applications still work.

## v2.4 "Tietotie" 2018-10-24

Starting from this milestone releases will also include pre-built war and jar packages.

### Additions
- support for attachment fields on forms
- API endpoint for adding users
### Enhancements
- entitlements API can now be used to fetch applicant's own entitlements
- support for linking to catalogue items by their external resource ids (https://my-rems-instance.org/apply-for?resource=my-resource)
### Changes
- resource api now also returns owner attribute
- configuration and localization has now been externalized from the deployed application (read more at https://rems2docs.rahtiapp.fi/configuration/)
### Breaking Changes
- prefix attribute renamed to organization in API
- backwards compatibility with legacy applications related data has been dropped. Legacy workflows, forms etc. can still be migrated from REMS1 to REMS2
### Fixes
- issue where review buttons weren't rendered correctly
- content created by editor wasn't sometimes shown immediately

## v2.3 "Tekniikantie" 2018-08-29

### Additions
- support for date fields on forms
- filtering functionality for tables
- workflow editor to administration page
- resource editor to administration page
- license editor to administration page
- pdf view for applications
### Enhancements
- support for extra script files with hooks
- enable multiple login saml2 endpoints by providing a link to eds
- Changes
- minor cosmetic changes to status field on application page
- workflows and applications forms now also have an organization prefix field
### Fixes
- current page highlighting

## v2.2 "Vuorimiehentie" 2018-07-13

### Enhancements
- page transitions now have loading animations
- configurable default language
- configurable csv import separation symbol
- header title added to localization
- catalogue item creation from existing form, workflow and resource
### Changes
- catalogue now has a separate "more info" button instead of having items as links
- handled applications are only loaded when "show more" has been clicked
- updates to documentation
### Fixes
- nondeterministic redirect problems for authenticated users

## v2.1 "Otaniementie" 2018-06-25

### Changes
- dependencies updated, the project is now using stable bootstrap 4 and font awesome 5
- changed format of urns and made prefix configurable
- updated demo-data target to be more aligned with test-data
- review request list now ignores users with missing attributes
- namespace cleanup according to coding conventions

### Fixes
- unauthenticated users are redirected to requested url after login
- comments for review request are shown to 3rd party reviewers
- fixed erroneous localization in status change notification
- date to show user time

## v2.0 "Keilaranta" 2018-05-29

First production release with the following major features:

- catalogue with shopping cart
- application sending
- approval process
- 3rd party review
- 3rd party review request
- email notifications
- application bundling
- Saml2 & LDAP login
- API with Swagger
- configurable themes
- configurable localizations
- documentation server<|MERGE_RESOLUTION|>--- conflicted
+++ resolved
@@ -8,21 +8,15 @@
 
 Changes since v2.20
 
-<<<<<<< HEAD
 **NB: This release contains migrations!**
 
 ### Additions
+- "More info" support for DOI style resources (when `:enable-doi` flag is set) (#2701)
 - Handlers can be invited to a workflow by email using the API (#2650)
 
-## Fixes
-=======
-### Additions
-- "More info" support for DOI style resources (when `:enable-doi` flag is set) (#2701)
-
 ## v2.20 "Vattuniemenkatu" 2021-08-24
 
 ### Fixes
->>>>>>> 9d426142
 - Show the selected but disabled resources in Change resources autocomplete (#2702, #2693)
 
 ## v2.19 "Nahkahousuntie" 2021-06-28
