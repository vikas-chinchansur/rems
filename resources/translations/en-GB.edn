--- conflicted
+++ resolved
@@ -122,13 +122,9 @@
          :checkout "Check out"
          :header "%1 resources in cart"
          :remove "Remove"}
-<<<<<<< HEAD
   :catalogue {:catalogue "Catalogue"
-              :header "Resource"}
-=======
-  :catalogue {:header "Resource"
+              :header "Resource"
               :more-info "More info"}
->>>>>>> 68800bc3
   :collapse {:show-more "Show more"
              :show-less "Show less"}
   :create-catalogue-item {:cancel "Cancel"
