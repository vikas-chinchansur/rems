{:t
 {:about {:text [[:div.document
                  [:h2 "REMS-demo"]
                  [:p "Tämä on demo-ympäristö, joka on tarkoitettu REMS-ohjelmiston kokeilemiseen. Demo-ympäristöön on luotu valmiiksi joitain kuvitteellisia tietoaineistoja, joihin voit hakea käyttöoikeutta. Kullekin tietoaineistolle on luotu hakulomake, jonka hakija täyttää ja lähettää, sekä työnkulku, joka määrittelee, minkälaisen käsittelypolun lähetetty lomake kulkee."]
                  [:p "Demo-ympäristöön voi kirjautua eri rooleissa alla olevilla käyttäjätunnuksilla ja salasanoilla. REMS-demo ei kontrolloi minkään todellisen tietoaineiston käyttöoikeuksia. Demo-ympäristöstä ei myöskään lähetetä sähköposti-ilmoituksia käyttöoikeuden hakijoille, kommentoijille tai hyväksyjille."]
                  [:p [:strong "Demoympäristö saatetaan nollata ajoittain "] ", jolloin kaikki tehdyt hakemukset ja käyttöoikeudet pyyhkiytyvät. Huomioi kuitenkin, että demotunnuksilla tekemäsi hakemukset ja muutokset saattavat sitä ennen näkyä muille kokeilijoille."]
                  [:p [:a {:href "http://www.csc.fi/rems"} "Lisätietoa REMS-ohjelmistosta"] "."]
                  [:p "REMS-tuki: rems@csc.fi"]
                  [:h3 "Testitilit ja roolit"]
                  [:p "Hakan testi-IdP:ltä löytyy seuraavia testitunnuksia:"]
                  [:p [:strong "1. Käyttöluvanhakija 1"] [:br]
                   "Käyttäjätunnus: RDapplicant1" [:br]
                   "Salasana: RDapplicant1" [:br]
                   "Kuvaus: Kirjaudu tällä tunnuksella hakeaksesi tietoaineiston käyttöoikeutta."]
                  [:p [:strong "2. Käyttöluvanhakija 2"] [:br]
                   "Käyttäjätunnus: RDapplicant2" [:br]
                   "Salasana: RDapplicant2" [:br]
                   "Kuvaus: Toinen tunnus tietoaineiston käyttöoikeuden hakemiseen. RDapplicant1 voi vaikkapa kutsua tämän käyttäjän käyttölupahakemuksensa toiseksi jäseneksi, jolloin käyttöoikeuksia anotaan samalla myös hänelle."]
                  [:p [:strong "3. Katselmoija"] [:br]
                   "Käyttäjätunnus: RDreview" [:br]
                   "Salasana: RDreview" [:br]
                   "Kuvaus: Katselmoija voi kommentoida saapunutta käyttölupahakemusta mutta ei voi hyväksyä tai hylätä sitä."]
                  [:p [:strong "4. Hyväksyjä 1"] [:br]
                   "Käyttäjätunnus: RDapprover1" [:br]
                   "Salasana: RDapprover1" [:br]
                   "Kuvaus: Hyväksyjä hyväksyy tai hylkää saapuneen käyttölupahakemuksen tai palauttaa sen täydennettäväksi."]
                  [:p [:strong "5. Hyväksyjä 2"] [:br]
                   "Käyttäjätunnus: RDapprover2" [:br]
                   "Salasana: RDapprover2" [:br]
                   "Kuvaus: Demon eräillä tietoaineistoilla on useita rinnakkaisia tai vaihtoehtoisia hyväksyjiä."]
                  [:p [:strong "6. Aineiston omistaja"] [:br]
                   "Käyttäjätunnus: RDowner" [:br]
                   "Salasana: RDowner" [:br]
                   "Kuvaus: Aineiston omistaja voi lisätä uusia tietoaineistoja ja muuttaa niiden ominaisuuksia, kuten hakulomaketta, hyväksymisprosessia ja hyväksyjiä."]
                  [:h3 "Aineistot"]
                  [:p [:strong "ELFA-korpus, suora hyväksyntä"] [:br]
                   "Kuvaus: Tässä aineistossa on minimi työkulku. Käyttäjä sitoutuu lisenssin ehtoihin ja saa käyttöluvan."]
                  [:p [:strong "ELFA-korpus, yksi hyväksyntä"] [:br]
                   "Kuvaus: Tässä aineistossa on yksinkertainen työkulku. Hakemus lähetetään yhdelle henkilölle (RDapprover1) hyväksyttäväksi."]
                  [:p [:strong "ELFA-korpus, katselmoinnilla"] [:br]
                   "Kuvaus: Tässä aineistossa on yksinkertainen työkulku. Katselmoija (RDreview) voi vain kommentoida hyväksyjälle (RDapprover1) menevää hakemusta."]
                  [:p [:strong "ELFA-korpus, kaksi hyväksyntäkierrosta eri hyväksyjillä"] [:br]
                   "Kuvaus: Tässä aineistossa on kaksivaiheinen hyväksyntä. Hakemuksen hyväksyy ensin käyttäjä RDapprover1 ja sitten käyttäjä RDapprover2."]
                  [:h3 "Käyttöehdot"]
                  [:p "Sitoudut siihen, että et tee REMS-demossa mitään sellaista joka loukkaa lakeja tai asetuksia tai kolmannen osapuolen oikeuksia (kuten tekijänoikeuksia) tai on säädytöntä, uhkaavaa, väkivaltaista, herjaavaa, vihamielistä, häiritsevää tai muulla tavalla paheksuttavaa."]
                  [:p "Sitoudut siihen, että et syötä REMS-demoon mitään tunnistettua tai tunnistettavissa olevaa luonnollista henkilöä koskevaa tietoa."]
                  [:h3 "Rahoittaja"]
                  [:p "CSC:n REMS-tuote on saanut rahoitusta Opetus- ja kulttuuriministeriöltä ja Suomen akatemialta (apurahat 271642 ja 263164 Biomedinfraa varten, joka on Suomen ELIXIR, BBMRI ja EATRIS-tutkimusinfrastruktuurisolmujen muodostama konsortio)."]
                  ]]}
  :actions {:applicant "Hakija"
            :application "Hakemus"
            :approve "Hyväksy"
            :approve-success "Hakemus hyväksytty"
            :cancel "Peruuta"
            :close "Poista"
            :close-success "Hakemus poistettu"
            :created "Luotu"
            :empty "Sinulla ei ole hakemuksia käsiteltäväksi."
            :export-entitlements "Lataa käyttöoikeudet csv-tiedostona"
            :handled-approvals "Käsitellyt hakemukset"
            :handled-reviews "Käsitellyt katselmoinnit"
            :last-modified "Muokattu"
            :load-application-states "Lataa hakemusten tilat"
            :no-handled-yet "Et ole käsitellyt hakemuksia vielä."
            :not-implemented "Ei vielä toteutettu"
            :open-approvals "Avoimet hakemukset"
            :open-reviews "Avoimet katselmoinnit"
            :reject "Hylkää"
            :reject-success "Hakemus hylätty"
            :resource "Kielivara"
            :return "Palauta hakijalle"
            :return-success "Hakemus palautettu"
            :review "Katselmoi"
            :review-request "Pyydä katselmointia"
            :review-request-selection "Lähetä katselmointipyyntö henkilölle/henkilöille:"
            :review-request-success "Katselmointipyyntö lähetetty"
            :review-success "Hakemus katselmoitu"
            :show-publications "Näytä julkaisut"
            :show-throughput-times "Näytä läpimenoajat"
            :state "Tila"
            :view "Näytä"
            :withdraw "Palauta muokattavaksi"
            :withdraw-success "Hakemus palautettu muokattavaksi"}
  :administration {:create-catalogue-item "Uusi kielivara"
                   :disable "Poista käytöstä"
                   :enable "Ota käyttöön"}
  :applicant-info {:applicant "Hakija"
                   :email "Sähköposti"
                   :username "Nimi"}
  :applications {:application "Hakemus"
                 :applications "Hakemukset"
                 :created "Luotu"
                 :empty "Sinulla ei ole hakemuksia."
                 :events {:apply "Lähetetty hyväksyttäväksi"
                          :approve "Hyväksytty"
                          :autoapprove "Automaattisesti hyväksytty"
                          :close "Poistettu"
                          :reject "Hylätty"
                          :return "Muutoksia pyydetty"
                          :review "Katselmoitu"
                          :review-request "Lähetetty katselmoitavaksi"
                          :third-party-review "Katselmoitu ulkoisen toimijan toimesta"
                          :unknown "Unknown"
                          :withdraw "Palautettu muokattavaksi"}
                 :resource "Kielivara"
                 :state "Tila"
                 :states {:applied "Haettu"
                          :approved "Hyväksytty"
                          :closed "Poistettu"
                          :draft "Luonnos"
                          :rejected "Hylätty"
                          :returned "Palautettu"
                          :unknown "Tuntematon"
                          :withdrawn "Palautettu takaisin"}
                 :user "Käyttäjä"
                 :view "Näytä"}
  :autocomplete {:no-results "Ei tuloksia"
                 :placeholder "Valitse tai kirjoita"}
  :cart {:add "Lisää koriin"
         :apply "Hae"
         :apply-for-bundle "Hae näitä kielivaroja (%1 kpl) yhdessä "
         :checkout "Lähetä"
         :header "%1 kielivaraa korissa"
         :remove "Poista"}
<<<<<<< HEAD
  :catalogue {:catalogue "Kielivarat"
              :header "Kielivarat"}
=======
  :catalogue {:header "Kielivarat"
              :more-info "Lisätietoja"}
>>>>>>> 68800bc3
  :collapse {:show-more "Näytä lisää"
             :show-less "Näytä vähemmän"}
  :create-catalogue-item {:cancel "Peruuta"
                          :form-selection "Lomake"
                          :resource-selection "Resurssi"
                          :save "Tallenna"
                          :title "Nimi"
                          :title-placeholder "Nimi"
                          :workflow-selection "Työvuo"}
  :email {:action-not-needed-msg "Hyvä %1,
                                  Hakijan %2 hakemus %3 ei enää vaadi huomiotanne.
                                  Älkää vastatko tähän automaattisesti luotuun viestiin."
          :action-not-needed-subject "Toimenpiteitä ei enää tarvita"
          :application-sent-msg "Hyvä %1,
                                 Hakemuksenne käyttää resursseja (%2) on lähetetty käsiteltäväksi.
                                 Saatte sähköpostitse tietoa hakemuksen etenemisestä. Voitte myös seurata sitä itse: %3
                                 Älkää vastatko tähän automaattisesti luotuun viestiin."
          :application-sent-subject "Uusi hakemus lähetetty"
          :approval-request-msg "Hyvä %1,
                                 %2 on tehnyt huomiotanne vaativan hakemuksen %3 käyttää resursseja %4.
                                 Voitte hyväksyä tai hylätä hakemuksen: %5
                                 Älkää vastatko tähän automaattisesti luotuun viestiin."
          :approval-request-subject "Hyväksymispyyntö"
          :review-request-msg "Hyvä %1,
                               %2 on tehnyt huomiotanne vaativan hakemuksen %3 käyttää resursseja %4.
                               Voitte katselmoida hakemuksen: %5
                               Älkää vastatko tähän automaattisesti luotuun viestiin."

          :review-request-subject "Katselmointi pyyntö"
          :status-changed-msg "Hyvä %1,
                               Hakemuksenne %2 käyttää resursseja (%3) on edennyt tilaan: %4.
                               Voitte seurata hakemustanne: %5
                               Älkää vastatko tähän automaattisesti luotuun viestiin."
          :status-changed-subject "Hakemuksen tila on muuttunut"}
  :footer "CSC - IT Center for Science"
  :form {:actions "Toiminnot"
         :add-comments "Lisää päätökseen kommentti (näkyy hakijalle)"
         :add-comments-applicant "Lisää päätökseen kommentti"
         :alert-disabled-items "Seuraavia resursseja ei voi enää hakea. Harkitse tämän luonnoksen sulkemista ja tee sitten uusi hakemus."
         :application "Tiedot"
         :back "Takaisin kielivaroihin"
         :back-actions "Takaisin hyväksyntiin"
         :back-reviews "Takaisin katselmointeihin"
         :comment "Kommentti"
         :date "Aika"
         :event "Tapahtuma"
         :events "Tapahtumat"
         :licenses "Käyttöehdot"
         :optional "(ei pakollinen)"
         :resources "Resurssit"
         :save "Tallenna luonnos"
         :saved "Luonnos tallennettu."
         :submit "Lähetä hakemus"
         :submitted "Hakemus lähetetty."
         :user "Käyttäjä"
         :validation {:errors "Lähetys epäonnistui. Tarkista seuraavat kentät."
                      :required "Kenttä \"%1\" on pakollinen."}}
  :header {:title "Tervetuloa REMSiin"}
  :ldap {:failed "Kirjautuminen epäonnistui"
         :login "Kirjaudu"
         :password "Salasana"
         :title "LDAP-kirjautuminen"
         :username "Käyttäjänimi"}
  :login {:alternative "Muut kirjautumisvaihtoehdot"
          :text "Kirjaudu sisään Haka-tunnuksillasi"
          :title "Kirjaudu sisään"}
  :missing "Käännös puuttuu"
  :navigation {:about "Info"
               :actions "Toiminnot"
               :administration "Ylläpito"
               :applications "Hakemukset"
               :catalogue "Kielivarat"
               :create-catalogue-item "Luo kielivara"
               :home "Etusivu"
               :login "Kirjaudu sisään"
               :logout "Kirjaudu ulos"}
  :not-found-page {:not-found "Sivua ei löytynyt"
                   :page-was-not-found "Tätä sivua ei löytynyt."}
  :phases {:apply "Hae"
           :approve "Hyväksyntä"
           :approved "Hyväksytty"
           :rejected "Hylätty"
           :review "Katselmointi"}
  :unauthorized-page {:unauthorized "Ei käyttöoikeuksia"
                      :you-are-unauthorized "Sinulla ei ole käyttöoikeuksia tähän sivuun."}}}<|MERGE_RESOLUTION|>--- conflicted
+++ resolved
@@ -122,13 +122,9 @@
          :checkout "Lähetä"
          :header "%1 kielivaraa korissa"
          :remove "Poista"}
-<<<<<<< HEAD
   :catalogue {:catalogue "Kielivarat"
-              :header "Kielivarat"}
-=======
-  :catalogue {:header "Kielivarat"
+              :header "Kielivarat"
               :more-info "Lisätietoja"}
->>>>>>> 68800bc3
   :collapse {:show-more "Näytä lisää"
              :show-less "Näytä vähemmän"}
   :create-catalogue-item {:cancel "Peruuta"
