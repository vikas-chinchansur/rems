{:t
 {:about {:text [[:div.document
                  [:h2 "REMS-demo"]
                  [:p "Tämä on demo-ympäristö, joka on tarkoitettu REMS-ohjelmiston kokeilemiseen. Demo-ympäristöön on luotu valmiiksi joitain kuvitteellisia tietoaineistoja, joihin voit hakea käyttöoikeutta. Kullekin tietoaineistolle on luotu hakulomake, jonka hakija täyttää ja lähettää, sekä työnkulku, joka määrittelee, minkälaisen käsittelypolun lähetetty lomake kulkee."]
                  [:p "Demo-ympäristöön voi kirjautua eri rooleissa alla olevilla käyttäjätunnuksilla ja salasanoilla. REMS-demo ei kontrolloi minkään todellisen tietoaineiston käyttöoikeuksia. Demo-ympäristöstä ei myöskään lähetetä sähköposti-ilmoituksia käyttöoikeuden hakijoille, kommentoijille tai hyväksyjille."]
                  [:p [:strong "Demoympäristö saatetaan nollata ajoittain "] ", jolloin kaikki tehdyt hakemukset ja käyttöoikeudet pyyhkiytyvät. Huomioi kuitenkin, että demotunnuksilla tekemäsi hakemukset ja muutokset saattavat sitä ennen näkyä muille kokeilijoille."]
                  [:p [:a {:href "http://www.csc.fi/rems"} "Lisätietoa REMS-ohjelmistosta"] "."]
                  [:p "REMS-tuki: rems@csc.fi"]
                  [:h3 "Testitilit ja roolit"]
                  [:p "Hakan testi-IdP:ltä löytyy seuraavia testitunnuksia:"]
                  [:p [:strong "1. Käyttöluvanhakija 1"] [:br]
                   "Käyttäjätunnus: RDapplicant1" [:br]
                   "Salasana: RDapplicant1" [:br]
                   "Kuvaus: Kirjaudu tällä tunnuksella hakeaksesi tietoaineiston käyttöoikeutta."]
                  [:p [:strong "2. Käyttöluvanhakija 2"] [:br]
                   "Käyttäjätunnus: RDapplicant2" [:br]
                   "Salasana: RDapplicant2" [:br]
                   "Kuvaus: Toinen tunnus tietoaineiston käyttöoikeuden hakemiseen. RDapplicant1 voi vaikkapa kutsua tämän käyttäjän käyttölupahakemuksensa toiseksi jäseneksi, jolloin käyttöoikeuksia anotaan samalla myös hänelle."]
                  [:p [:strong "3. Katselmoija"] [:br]
                   "Käyttäjätunnus: RDreview" [:br]
                   "Salasana: RDreview" [:br]
                   "Kuvaus: Katselmoija voi kommentoida saapunutta käyttölupahakemusta mutta ei voi hyväksyä tai hylätä sitä."]
                  [:p [:strong "4. Hyväksyjä 1"] [:br]
                   "Käyttäjätunnus: RDapprover1" [:br]
                   "Salasana: RDapprover1" [:br]
                   "Kuvaus: Hyväksyjä hyväksyy tai hylkää saapuneen käyttölupahakemuksen tai palauttaa sen täydennettäväksi."]
                  [:p [:strong "5. Hyväksyjä 2"] [:br]
                   "Käyttäjätunnus: RDapprover2" [:br]
                   "Salasana: RDapprover2" [:br]
                   "Kuvaus: Demon eräillä tietoaineistoilla on useita rinnakkaisia tai vaihtoehtoisia hyväksyjiä."]
                  [:p [:strong "6. Aineiston omistaja"] [:br]
                   "Käyttäjätunnus: RDowner" [:br]
                   "Salasana: RDowner" [:br]
                   "Kuvaus: Aineiston omistaja voi lisätä uusia tietoaineistoja ja muuttaa niiden ominaisuuksia, kuten hakulomaketta, hyväksymisprosessia ja hyväksyjiä."]
                  [:h3 "Aineistot"]
                  [:p [:strong "ELFA-korpus, suora hyväksyntä"] [:br]
                   "Kuvaus: Tässä aineistossa on minimi työkulku. Käyttäjä sitoutuu lisenssin ehtoihin ja saa käyttöluvan."]
                  [:p [:strong "ELFA-korpus, yksi hyväksyntä"] [:br]
                   "Kuvaus: Tässä aineistossa on yksinkertainen työkulku. Hakemus lähetetään yhdelle henkilölle (RDapprover1) hyväksyttäväksi."]
                  [:p [:strong "ELFA-korpus, katselmoinnilla"] [:br]
                   "Kuvaus: Tässä aineistossa on yksinkertainen työkulku. Katselmoija (RDreview) voi vain kommentoida hyväksyjälle (RDapprover1) menevää hakemusta."]
                  [:p [:strong "ELFA-korpus, kaksi hyväksyntäkierrosta eri hyväksyjillä"] [:br]
                   "Kuvaus: Tässä aineistossa on kaksivaiheinen hyväksyntä. Hakemuksen hyväksyy ensin käyttäjä RDapprover1 ja sitten käyttäjä RDapprover2."]
                  [:h3 "Käyttöehdot"]
                  [:p "Sitoudut siihen, että et tee REMS-demossa mitään sellaista joka loukkaa lakeja tai asetuksia tai kolmannen osapuolen oikeuksia (kuten tekijänoikeuksia) tai on säädytöntä, uhkaavaa, väkivaltaista, herjaavaa, vihamielistä, häiritsevää tai muulla tavalla paheksuttavaa."]
                  [:p "Sitoudut siihen, että et syötä REMS-demoon mitään tunnistettua tai tunnistettavissa olevaa luonnollista henkilöä koskevaa tietoa."]
                  [:h3 "Rahoittaja"]
                  [:p "CSC:n REMS-tuote on saanut rahoitusta Opetus- ja kulttuuriministeriöltä ja Suomen akatemialta (apurahat 271642 ja 263164 Biomedinfraa varten, joka on Suomen ELIXIR, BBMRI ja EATRIS-tutkimusinfrastruktuurisolmujen muodostama konsortio)."]]]}
  :actions {:applicant "Hakija"
            :application "Hakemus"
            :approve "Hyväksy"
            :approve-reject "Hyväksy tai hylkää"
            :approve-success "Hakemus hyväksytty"
            :cancel "Peruuta"
            :close "Poista"
            :close-success "Hakemus poistettu"
            :comment "Kommentoi"
            :comment-placeholder "Kommentti"
            :created "Luotu"
            :description "Kuvaus"
            :empty "Sinulla ei ole hakemuksia käsiteltäväksi."
            :export-entitlements "Lataa käyttöoikeudet csv-tiedostona"
            :handled-approvals "Käsitellyt hakemukset"
            :handled-reviews "Käsitellyt katselmoinnit"
            :last-modified "Muokattu"
            :load-application-states "Lataa hakemusten tilat"
            :no-handled-yet "Et ole käsitellyt hakemuksia vielä."
            :not-implemented "Ei vielä toteutettu"
            :ok "Ok"
            :open-approvals "Avoimet hakemukset"
            :open-reviews "Avoimet katselmoinnit"
            :reject "Hylkää"
            :reject-success "Hakemus hylätty"
            :request-comment "Pyydä kommenttia"
            :request-decision "Pyydä päätöstä"
            :request-selection "Lähetä pyyntö henkilölle/henkilöille:"
            :resource "Kielivara"
            :return "Palauta hakijalle"
            :return-success "Hakemus palautettu"
            :review "Katselmoi"
            :review-request "Pyydä katselmointia"
            :review-request-selection "Lähetä katselmointipyyntö henkilölle/henkilöille:"
            :review-request-success "Katselmointipyyntö lähetetty"
            :review-success "Hakemus katselmoitu"
            :show-publications "Näytä julkaisut"
            :show-throughput-times "Näytä läpimenoajat"
            :state "Tila"
            :view "Näytä"
            :withdraw "Palauta muokattavaksi"
            :withdraw-success "Hakemus palautettu muokattavaksi"}
  :administration {:cancel "Peruuta"
                   :create-catalogue-item "Uusi kielivara"
                   :create-form "Uusi lomake"
                   :create-license "Uusi lisenssi"
                   :create-resource "Uusi resurssi"
                   :create-workflow "Uusi työvuo"
                   :disable "Poista käytöstä"
                   :enable "Ota käyttöön"
                   :organization "Organisaatio"
                   :organization-placeholder "testorganization.org"
                   :save "Tallenna"}
  :applicant-info {:applicant "Hakija"
                   :email "Sähköposti"
                   :username "Nimi"}
  :applications {:application "Hakemus"
                 :applications "Hakemukset"
                 :created "Luotu"
                 :dynamic-events {:approved "Hyväksytty"
                                  :closed "Poistettu"
                                  :comment-requested "Pyydetty kommenttia"
                                  :commented "Kommentoitu"
                                  :decision-requested "Pyydetty päätöstä"
                                  :decided "Päätetty"
                                  :rejected "Hylätty"
                                  :returned "Palautettu muokattavaksi"
                                  :submitted "Lähtetetty hyväksyttäväksi"
                                  :member-added "Lisätty jäsen"}
                 :dynamic-states {:approved "Hyväksytty"
                                  :closed "Poistettu"
                                  :draft "Luonnos"
                                  :rejected "Hylätty"
                                  :returned "Palautettu"
                                  :submitted "Haettu"}
                 :empty "Sinulla ei ole hakemuksia."
                 :events {:add-member "Lisätty jäsen"
                          :apply "Lähetetty hyväksyttäväksi"
                          :approve "Hyväksytty"
                          :autoapprove "Automaattisesti hyväksytty"
                          :close "Poistettu"
                          :reject "Hylätty"
                          :return "Muutoksia pyydetty"
                          :review "Katselmoitu"
                          :review-request "Lähetetty katselmoitavaksi"
                          :third-party-review "Katselmoitu ulkoisen toimijan toimesta"
                          :unknown "Unknown"
                          :withdraw "Palautettu muokattavaksi"}
                 :resource "Kielivara"
                 :state "Tila"
                 :states {:applied "Haettu"
                          :approved "Hyväksytty"
                          :closed "Poistettu"
                          :draft "Luonnos"
                          :rejected "Hylätty"
                          :returned "Palautettu"
                          :unknown "Tuntematon"
                          :withdrawn "Palautettu takaisin"}
                 :latest-comment "Viimeisin kommentti"
                 :user "Käyttäjä"
                 :view "Näytä"}
  :autocomplete {:no-results "Ei tuloksia"
                 :placeholder "Valitse tai kirjoita"}
  :cart {:add "Lisää koriin"
         :apply "Hae"
         :apply-for-bundle "Hae näitä kielivaroja (%1 kpl) yhdessä "
         :checkout "Lähetä"
         :header "%1 kielivaraa korissa"
         :remove "Poista"}
  :catalogue {:catalogue "Kielivarat"
              :header "Kielivarat"
              :more-info "Lisätietoja"}
  :collapse {:show-less "Näytä vähemmän"
             :show-more "Näytä lisää"}
  :create-catalogue-item {:form-selection "Lomake"
                          :resource-selection "Resurssi"
                          :title "Nimi"
                          :title-placeholder "Nimi"
                          :workflow-selection "Työvuo"}
  :create-form {:add-form-item "Lisää kenttä"
                :input-prompt "Esimerkkiteksti"
                :item-title "Kentän otsikko"
                :move-form-item-down "Siirrä alaspäin"
                :move-form-item-up "Siirrä ylöspäin"
                :optional "Ei pakollinen"
                :options "Valinnat"
                :remove-form-item "Poista kenttä"
                :title "Lomakkeen nimi"
                :type-attachment "Liitetiedosto"
                :type-date "Päivämäärä"
                :type-description "Kuvaus"
                :type-label "Infokenttä"
                :type-option "Valintalista"
                :type-text "Tekstikenttä"
                :type-texta "Tekstialue"}
  :create-license {:external-link "Linkki"
                   :inline-text "Teksti"
                   :license-text "Lisenssin teksti"
                   :link-to-license "Linkki lisenssiin"
                   :title "Lisenssin nimi"}
  :create-resource {:licenses-selection "Käyttöehdot"
                    :resid "Resurssin tunniste"
                    :resid-placeholder "urn:test:fi:some-uuid"}
  :create-workflow {:add-round "Lisää kierros"
                    :approval-round "Hyväksymiskierros"
                    :approvers "Hyväksyjät"
                    :auto-approve-workflow "Automaattinen hyväksyntä"
                    :auto-approve-workflow-description "Hakemus hyväksytään välittömästi, keneltäkään sen kummemmin kysymättä."
                    :dynamic-workflow "Dynaaminen työvuo"
                    :dynamic-workflow-description "Hakemuksen käsittelijä päättää tapauskohtaisesti, että kenen katselmointia tai hyväksyntää hakemus tarvitsee."
                    :handlers "Käsittelijät"
                    :remove-round "Poista kierros"
                    :review-round "Katselmointikierros"
                    :reviewers "Katselmoijat"
                    :round-n "Kierros %1"
                    :rounds-workflow "Kierrospohjainen työvuo"
                    :rounds-workflow-description "Hakemus valuu ennaltapäätettyjen katselmointi- ja hyväksymiskierrosten läpi."
                    :title "Työvuon nimi"}
  :email {:action-not-needed-msg "Hyvä %1,
                                  Hakijan %2 hakemus %3 ei enää vaadi huomiotanne.
                                  Älkää vastatko tähän automaattisesti luotuun viestiin."
          :action-not-needed-subject "Toimenpiteitä ei enää tarvita"
          :application-sent-msg "Hyvä %1,
                                 Hakemuksenne käyttää resursseja (%2) on lähetetty käsiteltäväksi.
                                 Saatte sähköpostitse tietoa hakemuksen etenemisestä. Voitte myös seurata sitä itse: %3
                                 Älkää vastatko tähän automaattisesti luotuun viestiin."
          :application-sent-subject "Uusi hakemus lähetetty"
          :approval-request-msg "Hyvä %1,
                                 %2 on tehnyt huomiotanne vaativan hakemuksen %3 käyttää resursseja %4.
                                 Voitte hyväksyä tai hylätä hakemuksen: %5
                                 Älkää vastatko tähän automaattisesti luotuun viestiin."
          :approval-request-subject "Hyväksymispyyntö"
          :review-request-msg "Hyvä %1,
                               %2 on tehnyt huomiotanne vaativan hakemuksen %3 käyttää resursseja %4.
                               Voitte katselmoida hakemuksen: %5
                               Älkää vastatko tähän automaattisesti luotuun viestiin."

          :review-request-subject "Katselmointi pyyntö"
          :status-changed-msg "Hyvä %1,
                               Hakemuksenne %2 käyttää resursseja (%3) on edennyt tilaan: %4.
                               Voitte seurata hakemustanne: %5
                               Älkää vastatko tähän automaattisesti luotuun viestiin."
          :status-changed-subject "Hakemuksen tila on muuttunut"}
  :footer "CSC - IT Center for Science"
  :form {:actions "Toiminnot"
         :add-comments "Lisää kommentti"
         :add-comments-not-shown-to-applicant "Lisää kommentti (ei näy hakijalle)"
         :add-comments-shown-to-applicant "Lisää kommentti (näkyy hakijalle)"
         :alert-disabled-items "Seuraavia resursseja ei voi enää hakea. Harkitse tämän luonnoksen sulkemista ja tee sitten uusi hakemus."
         :application "Tiedot"
         :back "Takaisin kielivaroihin"
         :back-actions "Takaisin hyväksyntiin"
         :back-reviews "Takaisin katselmointeihin"
         :comment "Kommentti"
         :date "Aika"
         :diff-hide "Piilota muutokset"
         :diff-show "Näytä muutokset"
         :event "Tapahtuma"
         :events "Tapahtumat"
         :failed "Epäonnistui"
         :licenses "Käyttöehdot"
         :maxlength "(enintään %1 merkkiä)"
         :optional "(ei pakollinen)"
         :resources "Resurssit"
         :save "Tallenna luonnos"
         :saved "Luonnos tallennettu."
         :submit "Lähetä hakemus"
         :submitted "Hakemus lähetetty."
         :success "Onnistui"
         :upload "Lisää liitetiedosto"
         :user "Käyttäjä"
         :validation {:errors "Lähetys epäonnistui. Tarkista seuraavat kentät."
<<<<<<< HEAD
=======
                      :invalid-user "Käyttäjä ei kelpaa."
>>>>>>> b05274cc
                      :required "Kenttä \"%1\" on pakollinen."
                      :toolong "Kentän \"%1\" vastaus on liian pitkä."}}
  :header {:title "Tervetuloa REMSiin"}
  :ldap {:failed "Kirjautuminen epäonnistui"
         :login "Kirjaudu"
         :password "Salasana"
         :title "LDAP-kirjautuminen"
         :username "Käyttäjänimi"}
  :login {:alternative "Muut kirjautumisvaihtoehdot"
          :text "Kirjaudu sisään Haka-tunnuksillasi"
          :title "Kirjaudu sisään"}
  :missing "Käännös puuttuu %1"
  :navigation {:about "Info"
               :actions "Toiminnot"
               :administration "Ylläpito"
               :applications "Hakemukset"
               :catalogue "Kielivarat"
               :create-catalogue-item "Luo kielivara"
               :create-license "Luo lisenssi"
               :create-resource "Luo resurssi"
               :home "Etusivu"
               :login "Kirjaudu sisään"
               :logout "Kirjaudu ulos"}
  :not-found-page {:not-found "Sivua ei löytynyt"
                   :page-was-not-found "Tätä sivua ei löytynyt."}
  :phases {:apply "Hae"
           :approve "Hyväksyntä"
           :approved "Hyväksytty"
           :rejected "Hylätty"
           :review "Katselmointi"}
  :unauthorized-page {:unauthorized "Ei käyttöoikeuksia"
                      :you-are-unauthorized "Sinulla ei ole käyttöoikeuksia tähän sivuun."}}}<|MERGE_RESOLUTION|>--- conflicted
+++ resolved
@@ -258,10 +258,7 @@
          :upload "Lisää liitetiedosto"
          :user "Käyttäjä"
          :validation {:errors "Lähetys epäonnistui. Tarkista seuraavat kentät."
-<<<<<<< HEAD
-=======
                       :invalid-user "Käyttäjä ei kelpaa."
->>>>>>> b05274cc
                       :required "Kenttä \"%1\" on pakollinen."
                       :toolong "Kentän \"%1\" vastaus on liian pitkä."}}
   :header {:title "Tervetuloa REMSiin"}
