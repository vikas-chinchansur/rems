{:t
 {:actions {:accept-invitation "Accept invitation"
            :accept-invitation-already-member "You are already a member."
            :accept-invitation-success "Successfully joined the application."
            :accept-licenses "Accept the terms of use"
            :add-licenses "Add terms of use"
            :add-member "Add member"
            :approve "Approve"
            :approve-end-date "Date for access rights to expire (optional)"
            :approve-reject "Approve or reject"
            :assign-external-id "Assign external id"
            :assign-external-id-info "External id"
            :bundling-intro [:div.intro [:p "Note that only resources that have the same application workflow can be bundled together."]]
            :cancel "Cancel"
            :change-resources "Change resources"
            :clear "Clear"
            :close "Close application"
            :close-intro [:div.intro [:p "Note that if the application is closed, it cannot be modified or submitted anymore."]]
            :comment "Comment"
            :decide "Decide"
            :delete "Delete draft"
            :delete-intro [:div.intro [:p "Permanently delete this draft?"]]
            :errors {:already-member "User is already a member of this application"
                     :duplicate-id "Id is already in use."
                     ;; %1 - invitation token
                     :invalid-token [:div [:p "Joining the application failed."] [:p "Check the invitation token " [:code "%1"]]]
                     :licenses-not-accepted "Terms of use not accepted."
                     ;; %1 - organization name
                     :organization-does-not-exist "Organization \"%1\" does not exist"
                     :submission-failed "Submission failed. Check the following errors:"}
            :export-entitlements "Export entitlements as CSV"
            :handled-applications "Processed applications"
            :invite-member "Invite member"
            :licenses-selection "Add terms of use"
            :load-application-states "Load application states"
            :member "Member"
            :member-email "Email"
            :member-name "Name"
            :name-and-email-required "Name and email are required."
            :reject "Reject"
            :remark "Remark"
            :remark-public "Show to applicant"
            :remove-member "Remove member"
            :request-decision "Request decision"
            :request-decision-dropdown "Request decision"
            :request-decision-dropdown-from-user "from existing user..."
            :request-decision-dropdown-via-email "via email..."
            :request-decision-from-user "Request decision from existing user"
            :request-decision-via-email "Request decision via email"
            :request-review "Request review"
            :request-review-dropdown "Request review"
            :request-review-dropdown-from-user "from existing user..."
            :request-review-dropdown-via-email "via email..."
            :request-review-from-user "Request review from existing user"
            :request-review-via-email "Request review via email"
            :request-selections "Send requests to"
            :resources-selection "Resources included in the application:"
            :return "Return to applicant"
            :review "Review"
            :revoke "Revoke entitlement"
            :show-publications "Show publications"
            :show-throughput-times "Show throughput times"
            :todo-applications "Open applications"}
  :administration {:active "Active"
                   :add "Add"
                   :added-at "Added at"
                   :added-by "Added by"
                   :archive "Archive"
                   :back "Back"
                   :blacklist "Blacklist"
                   :change-form "Change form"
                   :cancel "Cancel"
                   :catalogue-item "Catalogue item"
                   :catalogue-items "Catalogue items"
                   :change "Change"
                   :comment "Comment"
                   :copy-as-new "Copy as new"
                   :create-catalogue-item "Create catalogue item"
                   :create-form "Create form"
                   :create-license "Create license"
                   :create-organization "Create organization"
                   :create-resource "Create resource"
                   :create-workflow "Create workflow"
                   :created "Created"
                   :disable "Disable"
                   :disabled-and-archived-explanation "Disabling hides an item from applicants. Archiving also hides it in the administration view."
                   :display-archived "Display archived"
                   :edit "Edit"
                   :edit-catalogue-item "Edit catalogue item"
                   :edit-form "Edit form"
                   :edit-organization "Edit organization"
                   :edit-workflow "Edit workflow"
                   :email "Email"
                   :enable "Enable"
                   :end "End"
                   :errors {:dependencies-archived "Archived dependencies:"
                            :in-use-by "It is in use by:"}
                   :export-applications "Export applications"
                   :external-title "Title"
                   :form "Form"
                   :forms "Forms"
                   :has-errors "Errors"
                   :id "Id"
                   :internal-name "Name"
                   :last-modified "Last modified"
                   :license "License"
                   ;; %1 - license name
                   :license-field "License \"%1\""
                   :license-name "License name"
                   :licenses "Licenses"
                   :modifier "Modifier"
                   :more-info "More info URL (optional, defaults to resource URN)"
                   :name "Name"
                   :no-licenses "No licenses"
                   :optional "(optional)"
                   :organization "Organization"
                   :organizations "Organizations"
                   :owners "Owners"
                   :preview "Preview"
                   :remove "Remove"
                   :reports "Reports"
                   :resource "Resource"
                   :resources "Resources"
                   ;; %1 - number
                   :review-email-n "Review email %1"
                   :review-emails "Review emails"
                   :save "Save"
                   :short-name "Short name"
                   :start "Start"
                   :title "Title"
                   :type "Type"
                   :unarchive "Unarchive"
                   :user "User"
                   :userid "User id"
                   :view "View"
                   :workflow "Workflow"
                   :workflows "Workflows"}
  :applicant-info {:applicant "Applicant"
                   :applicants "Applicants"
                   :email "Email (from identity provider)"
                   :invited-member "Invited member"
                   :member "Member"
                   :name "Name"
                   :notification-email "Email (set by user)"
                   :organization "Organization"
                   :researcher-status "Applicant researcher status"
                   :username "Username"}
  :applications {:all-applications "All applications"
                 :applicant "Applicant"
                 :application "Application"
                 :applications "Applications"
                 :copied-from "copied from"
                 :copied-to "copied to"
                 :created "Created"
                 ;; TODO: Once the terms have stabilized, convert db and the
                 ;;   code to match the term in UI.
                 :description "Title"
                 :empty "No applications."
                 ;; %1 - date
                 :entitlement-end "Access rights end %1."
                 ;; Format parameters for all events:
                 ;; %1 - name of event actor
                 :events {:approved "%1 approved the application."
                          :closed "%1 closed the application."
                          :copied-from "This application is a copy of an old application."
                          :copied-to "%1 copied the application to a new application."
                          :created "%1 created application %2."
                          :decided "%1 filed a decision for the application."
                          ;; %2 - name & email of decider
                          :decider-invited "%1 invited %2 to decide."
                          :decider-joined "%1 accepted the invitation to decide."
                          ;; %2 - name of decider
                          :decision-requested "%1 requested a decision from %2."
                          :deleted "%1 deleted the draft."
                          :draft-saved "%1 saved a draft."
                          ;; %2 - external id
                          :external-id-assigned "%1 assigned an external id %2."
                          :licenses-accepted "%1 accepted the terms of use."
                          :licenses-added "%1 added terms of use."
                          ;; %2 - member name
                          :member-added "%1 added %2 to the application."
                          :member-invited "%1 invited %2 to the application."
                          :member-joined "%1 joined to the application."
                          :member-removed "%1 removed %2 from the application."
                          :member-uninvited "%1 removed %2 from the application."
                          :rejected "%1 rejected the application."
                          :remarked "%1 added a remark."
                          ;; %2 - comma-separated list of catalogue item anems
                          :resources-changed "%1 changed the resources. New resources: %2."
                          :returned "%1 requested changes to the application."
                          ;; %2 - name of reviewer
                          :review-requested "%1 requested a review from %2."
                          :reviewed "%1 reviewed the application."
                          ;; %2 - name & email of reviewer
                          :reviewer-invited "%1 invited %2 to review the application."
                          :reviewer-joined "%1 accepted the invitation to review."
                          :revoked "%1 revoked the entitlement."
                          :submitted "%1 submitted the application for review."
                          :unknown "Unknown"}
                 :export {:applicant "Applicant"
                          :external-id "External id"
                          :first-submitted "Submitted"
                          :id "Id"
                          :resources "Resources"
                          :state "State"}
                 :handlers "Handlers"
                 :highlight-related-events "Show related events."
                 :id "Id"
                 :intro [:div.intro [:p "Fill out and submit the application. Several applicants can be invited as members of the application, and each applicant has to accept the terms of use to gain access."]]
                 :last-activity "Last activity"
                 :latest-activity "Latest activity"
                 :my-applications "My Applications"
                 :resource "Resource"
                 :state "State"
                 :states {:approved "Approved"
                          :closed "Closed"
                          :draft "Draft"
                          :rejected "Rejected"
                          :returned "Returned"
                          :revoked "Revoked"
                          :submitted "Applied"
                          :unknown "Unknown"}
                 :submitted "Sent"
                 :todo "Action needed"
                 :todos {:new-application "New application"
                         :no-pending-requests "All requests have been responded to"
                         :resubmitted-application "Resubmitted application"
                         :unknown "Unknown"
                         :waiting-for-decision "Waiting for a decision"
                         :waiting-for-review "Waiting for a review"
                         :waiting-for-your-decision "Waiting for your decision"
                         :waiting-for-your-review "Waiting for your review"}
                 :view "View"
                 ;; %1 - application id
                 ;; %2 - application description
                 :view-application-with-description "View application %1: %2"
                 ;; %1 - application id
                 ;; %2 - comma-separated list of catalogue item names
                 :view-application-without-description "View application %1 for resources: %2"}
  :cart {:add "Add to cart"
         :apply "Apply"
         ;; %1 - number of resources
         :apply-for-bundle "Apply for %1 resources as a bundle "
         :header "%1 resources in the cart"
         :intro [:div.intro [:p "Apply for access rights by adding resources to the cart. Resources using the same application are bundled together in the cart."]]
         :remove "Remove from cart"}
  :catalogue {:catalogue "Catalogue"
              :header "Resource"
              :intro [:p "Access to the following resources can be applied for."]
              :more-info "More info"
              :continue-existing-application "Continue application"
              :continue-existing-application-intro [:div.intro [:p "Unfinished applications:"]]
              :apply-resources "Apply for access"}
  :collapse {:hide "Hide"
             :show "Show"
             :show-less "Show less"
             :show-more "Show more"}
  :change-form {:change-form-intro "You are about to change the form of the following catalogue items. The changes will be made one at a time, so that each old item is terminated and a new copy will use the chosen form."
                :form-selection "Form"}
  :create-form {:add-column "Add column"
                :add-form-field "Add field"
                :add-option "Add option"
                :collapse-aria-label "Info about "
                ;; %1 - column number
                :column-n "Column %1"
                :column-key "ID code"
                :column-label "Label"
                ;; %1 - field number
                ;; %2 - field title
                :field-n "Field %1: %2"
                :field-title "Field title"
                :field-type "Field type"
                :info-text "Field description (optional)"
                :maxlength "Maximum length in characters (optional)"
                :option-key "ID code"
                :option-label "Label"
                ;; %1 - option number
                :option-n "Option %1"
                :optional "Optional field"
                :placeholder "Placeholder text (optional)"
                :privacy {:private "Private"
                          :public "Public"}
<<<<<<< HEAD
=======
                :required-table "Require at least one row"
                :title "Form name"
>>>>>>> fcdd265d
                :type-attachment "Attachment"
                :type-date "Date field"
                :type-description "Application title"
                :type-email "Email address"
                :type-header "Header"
                :type-label "Label"
                :type-multiselect "Multi-select list"
                :type-option "Option list"
                :type-privacy "Privacy"
                :type-table "Table"
                :type-text "Text field"
                :type-texta "Text area"
                :type-visibility "Visible"
                :visibility {:always "Always"
                             :field "Field"
                             :has-value "Has value"
                             :hidden "Hidden"
                             :only-if "Only if"}}
  :create-license {:external-link "External link"
                   :inline-text "Inline text"
                   :license-attachment "Attachment"
                   :license-text "License text"
                   :license-type "License type"
                   :link-to-license "License link"
                   :title "License name"}
  :create-resource {:licenses-selection "Licenses"
                    :resid "Resource identifier"
                    :resid-placeholder "urn:test:fi:some-uuid"}
  :create-workflow {:decider-workflow "Decider workflow"
                    :decider-workflow-description "The handler does not have the authority to approve or reject, but only a separate decider has."
                    :default-workflow "Default workflow"
                    :default-workflow-description "The handler is in full control of the application process. The handler may request reviews and decisions from others as needed."
                    :handlers "Handlers"
                    :master-workflow "Master workflow"
                    :master-workflow-description "ONLY FOR TESTING. Union of all possible workflows."
                    :title "Title"}
  :dropdown {:no-results "No results"
             :placeholder "Select..."}
  ;; Format parameters for all emails (unless otherwise noted):
  ;; %1 - name of recipient
  ;; %2 - name of event actor
  ;; %3 - id of application (+ description of application if available)
  ;; %4 - name of applicant
  ;; %5 - catalogue items of application, comma separated list
  ;; %6 - link to application
  :email {:application-approved {:subject-to-applicant "Your application %3 has been approved"
                                 :message-to-applicant "Dear %1,\n\nYour application %3 has been approved.\n\nYou can view the application and the decision at %6"
                                 :subject-to-handler "(%3) Application has been approved"
                                 :message-to-handler "Dear %1,\n\n%2 has approved the application %3 from %4.\n\nYou can view the application and the decision at %6"}
          :application-rejected {:subject-to-applicant "Your application %3 has been rejected"
                                 :message-to-applicant "Dear %1,\n\nYour application %3 has been rejected.\n\nYou can view the application and the decision at %6"
                                 :subject-to-handler "(%3) Application has been rejected"
                                 :message-to-handler "Dear %1,\n\n%2 has rejected the application %3 from %4.\n\nYou can view the application and the decision at %6"}
          :application-closed {:subject-to-applicant "Your application %3 has been closed"
                               :message-to-applicant "Dear %1,\n\nYour application %3 has been closed.\n\nYou can still view the application at %6"
                               :subject-to-handler "(%3) Application has been closed"
                               :message-to-handler "Dear %1,\n\n%2 has closed the application %3 from %4.\n\nYou can view the application at %6"}
          :application-returned {:subject-to-applicant "Your application %3 needs to be amended"
                                 :message-to-applicant "Dear %1,\n\nYour application %3 has been returned for your consideration. Please, amend according to requests and resubmit.\n\nYou can view and edit the application at %6"
                                 :subject-to-handler "(%3) Application has been returned to applicant"
                                 :message-to-handler "Dear %1,\n\n%2 has returned the application %3 to the applicant %4 for modifications.\n\nYou can view the application at %6"}
          :application-revoked {:subject-to-applicant "Entitlements related to your application %3 have been revoked"
                                :message-to-applicant "Dear %1,\n\nEntitlements related to your application %3 have been revoked.\n\nYou can view the application at %6"
                                :subject-to-handler "(%3) Entitlements have been revoked"
                                :message-to-handler "Dear %1,\n\n%2 has revoked the entitlements related to application %3 from %4.\n\nYou can view the application at %6"}
          :application-licenses-added {:subject "Your application's %3 terms of use have changed"
                                       :message "Dear %1,\n\n%2 has requested your approval for changed terms of use to application %3.\n\nYou can view the application and approve the changed terms of use at %6"}
          :application-resubmitted {:subject-to-handler "(%3) Application has been resubmitted"
                                    :message-to-handler "Dear %1,\n\nApplication %3 has been resubmitted by %4.\n\nYou can review the application at %6"}
          :application-submitted {:subject-to-applicant "Your application %3 has been submitted"
                                  :message-to-applicant "Dear %1,\n\nYour application %3 has been submitted. You will be notified by email when the application has been handled.\n\nYou can view the application at %6"
                                  :subject-to-handler "(%3) A new application has been submitted"
                                  :message-to-handler "Dear %1,\n\n%4 has submitted a new application %3 to access resource(s) %5.\n\nYou can review the application at %6"}
          :decided {:subject "(%3) Application decision notification"
                    :message "Dear %1,\n\n%2 has filed a decision on application %3, submitted by %4.\n\nYou can review the application at %6"}
          ;; generic text shared by decider-invited and reviewer-invited at the moment
          ;; %1 - name of invited person, as entered in application
          ;; %2 - applicant name
          ;; %3 - application id (+ description if available)
          ;; %4 - invitation link
          :decider-invited {:subject "Invitation to participate in handling application %3"
                            :message "Dear %1,\n\nYou have been invited to participate in handling application %3, by %2.\n\nYou can view the application at %4"}
          :decision-requested {:subject "(%3) Decision request"
                               :message "Dear %1,\n\n%2 has requested your decision on application %3, submitted by %4.\n\nYou can review application at %6"}
          :footer "\n\nPlease do not reply to this automatically generated message."
          :handler-reminder {:application "%1, submitted by %2"
                             :message "Dear %1,\n\nThe following applications are in progress and may require your actions:\n\n%2\n\nYou can view the applications at %3"
                             :subject "Applications in progress"}
          :member-added {:subject "Added as a member of an application %3"
                         :message "Dear %1,\n\nYou've been added as a member of application %3, submitted by %4.\n\nYou can view application and accept the terms of use at %6"}
          ;; %1 - name of member, as entered in application
          ;; %2 - applicant name
          ;; %3 - application id (+ description if available)
          ;; %4 - invitation link
          :member-invited {:subject "Invitation to participate in application %3"
                           :message "Dear %1,\n\nYou have been invited to participate in application %3, by %2.\n\nYou can view the application and accept the terms of use at %4"}
          :regards "\n\nKind regards,\n\nREMS\n"
          :remarked {:subject "(%3) Application has been commented"
                     :message "Dear %1,\n\n%2 has commented your application %3, submitted by %4.\n\nYou can view the application and the comment at %6"}
          :review-requested {:subject "(%3) Review request"
                             :message "Dear %1,\n\n%2 has requested your review on application %3, submitted by %4.\n\nYou can review the application at %6"}
          :reviewed {:subject "(%3) Application has been reviewed"
                     :message "Dear %1,\n\n%2 has reviewed the application %3, submitted by %4.\n\nYou can review the application at %6"}
          :reviewer-invited {:subject "Invitation to participate in handling application %3"
                             :message "Dear %1,\n\nYou have been invited to participate in handling application %3, by %2.\n\nYou can view the application at %4"}
          :reviewer-reminder {:application "%1, submitted by %2"
                              :message "Dear %1,\n\nThe following applications are waiting for a review from you:\n\n%2\n\nYou can view the applications at %3"
                              :subject "Applications pending review"}}
  :footer "CSC – IT Center for Science"
  :form {:accepted-licenses "Accepted terms of use"
         :actions "Actions"
         :add-comments-not-shown-to-applicant "Add comment (not shown to applicant)"
         :add-comments-shown-to-applicant "Add comment (shown to applicant)"
         :add-remark "Add remark (shown or hidden to applicant)"
         :add-row "Add row"
         :alert-blacklisted-users "These members of the application are blacklisted for some of the applied resources:"
         :alert-disabled-resources "Application contains disabled catalogue items:"
         :application "Application"
         :attachment-remove "Remove"
         :attachments "Attachments"
         :attachments-as-zip "All attachments (zip)"
         :checkbox-checked "Yes"
         :checkbox-unchecked "No"
         :comment "Comment"
         :copy-as-new "Copy as a new application"
         :current-value "Current"
         :diff-hide "Hide changes"
         :diff-show "Show changes"
         :events "Events"
         :failed "Failed"
         :has-accepted-licenses "Terms of use accepted."
         :invalid-attachment "Attachment file type not allowed."
         :licenses "Terms of use"
         ;; %1 - number
         :maxlength "(max %1 characters)"
         :must-accept-licenses "Each member is required to accept the terms of use to access the resources."
         :optional "(optional)"
         :please-wait "Please wait"
         :previous-applications "Applicant's previous applications"
         :previous-value "Previous"
         :required "*"
         :resources "Resources"
         :save "Save as draft"
         :submit "Send application"
         :success "Success"
         :upload "Upload an attachment"
         :upload-extensions "Allowed file types"
         ;; %1 - field name
         :validation {:column-values-missing "All columns must have values."
                      :invalid-email "Invalid email address."
                      :invalid-user "Invalid user."
                      :invalid-value "Invalid value."
                      :required "Field \"%1\" is required."
                      :toolong "Text in field \"%1\" too long."
                      :unsupported "Field \"%1\" is not supported."}}
  :header {:title "REMS"}
  :item-lists {:move-down "Move down"
               :move-up "Move up"
               :remove "Remove"}
  :link {:download-file "Download file"
         :opens-in-new-window "Opens in a new window"}
  :login {:alternative "Other login options"
          :alternative-text ""
          :fake-text ""
          :fake-title ""
          :intro [:div [:h1 "Welcome to REMS"] [:p "This is a demo environment for testing the REMS software. The demo environment has a couple of fictional datasets to which you can apply for access. More information is available on " [:a {:href "/extra-pages/about"} "About"] " page."]]
          :intro2 ""
          :login "Login"
          :oidc-text ""
          :oidc-title ""
          :text [:p "Please, login to access REMS."]
          :title ""}
  :missing "Missing translation %1"
  :navigation {:actions "Actions"
               :administration "Administration"
               :applications "Applications"
               :catalogue "Catalogue"
               ;; %1 - name of language
               :change-language "Change language to %1"
               :home "Home"
               :logout "Sign out"
               :profile "Profile"
               :skip-navigation "Skip to main content"}
  :not-found-page {:not-found "Not found"
                   :page-was-not-found "This page was not found."}
  :pdf {:generated "This PDF generated at"}
  :phases {:apply "Apply"
           :approve "Approval"
           :approved "Approved"
           :phase-active "Phase active:"
           :phase-closed "Phase closed:"
           :phase-completed "Phase completed:"
           :phase-pending "Phase pending:"
           :phase-rejected "Phase rejected:"
           :phase-revoked "Phase revoked:"
           :rejected "Rejected"
           :revoked "Revoked"}
  :profile {:idp-email "Email address from identity provider"
            :no-email "(no email address)"
            :notification-email "Use another email address for notifications"
            :save "Save"
            :settings "Settings"
            :warning-about-missing-email [:<> "You will need to " [:a {:href "/profile"} "add an email address to your settings"] ", so that you can receive notifications about your applications."]
            :your-details "Your user details"}
  :search {:clear-search "Clear search"
           :example-searches "Example searches"
           :learn-more "Learn more"
           :search "Search"}
  :table {:ascending-order "Ascending order"
          :descending-order "Descending order"
          :all-rows-selected "All rows selected"
          :no-rows-selected "No rows selected"
          :some-rows-selected "Some rows selected"
          ;; %1 - number
          :show-all-n-rows "Show all %1 rows"}
  :unauthorized-page {:unauthorized "Unauthorized"
                      :you-are-unauthorized "You're unauthorized to access this page."}
  :forbidden-page {:forbidden "Forbidden"
                   :you-are-forbidden "Access to the page is forbidden."}}}<|MERGE_RESOLUTION|>--- conflicted
+++ resolved
@@ -280,11 +280,7 @@
                 :placeholder "Placeholder text (optional)"
                 :privacy {:private "Private"
                           :public "Public"}
-<<<<<<< HEAD
-=======
                 :required-table "Require at least one row"
-                :title "Form name"
->>>>>>> fcdd265d
                 :type-attachment "Attachment"
                 :type-date "Date field"
                 :type-description "Application title"
