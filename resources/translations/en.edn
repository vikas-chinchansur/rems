--- conflicted
+++ resolved
@@ -258,10 +258,7 @@
          :upload "Upload an attachment"
          :user "User"
          :validation {:errors "There were problems. Check the following fields."
-<<<<<<< HEAD
-=======
                       :invalid-user "Invalid user."
->>>>>>> b05274cc
                       :required "Field \"%1\" is required."
                       :toolong "Answer to field \"%1\" is too long."}}
   :header {:title "Welcome to REMS"}
