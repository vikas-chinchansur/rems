;; This file contains the default values of all config options supported by REMS.
;; Details of the the config options are also documented here.
;; REMS will log a warning if you use a config option not listed in this file.
;; See docs/configuration.md for more info.

{;; HTTP server port.
 :port 3000

 ;; Url for this REMS installation. Should end with a /.
 ;; Used for generating links in emails, in OpenId authentication (:oidc),
 ;; and in the `iss` and `source` of generated GA4GH visas (see /api/permissions).
 :public-url nil

 ;; When :nrepl-port is set, the application starts an nREPL server on load.
 :nrepl-port nil

 ;; When true, enables experimental and unfinished features.
 :dev false

 ;; Uses :database-url if it's defined. Otherwise :database-jndi-name is used.
 :database-url nil
 :database-jndi-name "java:comp/env/jdbc/rems"

 ;; Value for PostgreSQL lock_timeout
 :database-lock-timeout "10s"
 ;; Value for PostgreSQL idle_in_transaction_session_timeout
 :database-idle-in-transaction-session-timeout "20s"

 ;; Path to a writable directory where to store the Lucene search index files.
 :search-index-path "search-index"

 ;; Supported authentication methods: :oidc, :fake
 :authentication :fake

 ;; Log additional details about authentication
 :log-authentication-details false

 ;; Show link to an alternative login service
 :alternative-login-url nil

<<<<<<< HEAD
 ;; For :oidc authentication
 ;; DEPRECATED, prefer :oidc-configuration-url instead
=======
 ;; For :oidc authentication, see docs/configuration.md for more details
>>>>>>> e2e1c8ae
 :oidc-domain nil
 ;; URL to OAuth Server Metadata metadata JSON, e.g.
 ;;  :oidc-metadata-url "https://my.oidc.service/.well-known/openid-configuration"
 :oidc-metadata-url nil
 :oidc-client-id nil
 :oidc-client-secret nil
 ;; Which scopes to pass to the authorization endpoint
 :oidc-scopes "openid profile email"
 ;; Which id-token attribute to use as the rems userid. Can be either
 ;; single attribute or ["multiple" "attributes"] that are searched in
 ;; order and the first non-empty one used.
 :oidc-userid-attribute "sub"
 ;; Additional query parameters to add to the OIDC authorization_endpoint url when logging in
 ;; Example:
 ;;   :oidc-additional-authorization-parameters "&acr_values=foo&ui_locales=sv"
 :oidc-additional-authorization-parameters nil
 ;; List of additional attributes to read from OIDC claims. Each attribute can have keys:
 ;;   :attribute (mandatory) - the name of the attribute as in the OIDC claim, a string
 ;;   :name (optional) - a map with languages as keys and the localized name for the attribute as values
 ;;
 ;; Example:
 ;;
 ;;   :oidc-extra-attributes [{:attribute "groups"
 ;;                            :name {:en "Groups" :fi "Ryhmät"}}
 ;;                           {:attribute "employeeNumber"}]
 :oidc-extra-attributes []

 ;; Sending email.
 :smtp-host nil
 :smtp-port 25
 :mail-from nil
 :email-retry-period "P3D" ;; in ISO 8601 duration format https://en.wikipedia.org/wiki/ISO_8601#Durations

 ;; URLs to notify about granted and revoked entitlements.
 :entitlements-target {:add nil
                       :remove nil
                       :ga4gh nil} ;; Url where entitlements are pushed in ga4gh format, see https://github.com/ga4gh-duri/ga4gh-duri.github.io/

 ;; Default length for entitlements, in days. This only affects the UI of the approve command.
 ;; The default, nil, means indefinite entitlements.
 :entitlement-default-length-days nil

 ;; URLs to notify about new events. An array of targets. Targets can have keys:
 ;;   :url (mandatory) - the url to send HTTP PUT requests to
 ;;   :event-types (optional) - an array of event types to send. A missing value means "send everything".
 ;;   :timeout (optional) - timeout for the PUT in seconds. Defaults to 60s.
 ;;   :headers (optional) - a map of additional HTTP headers to send.
 ;;
 ;; See also: docs/event-notification.md
 ;;
 ;; Example:
 ;;
 ;; :event-notification-targets [{:url "http://events/everything"}
 ;;                              {:url "http://events/filtered"
 ;;                               :event-types [:application.event/created :application.event/submitted]
 ;;                               :timeout 120
 ;;                               :headers {"Authorization" "abc123"
 ;;                                         "X-Header" "value"}}]
 :event-notification-targets []

 ;; Which database column to show as the application id.
 ;; Options: :id, :external-id
 :application-id-column :external-id

 ;; List of supported languages. They will be selectable in the UI.
 :languages [:en :fi]
 :default-language :en

 ;; Path to a directory with translations for additional languages.
 :translations-directory "translations/"

 ;; Path to an external theme file to override variables in :theme.
 ;; Will automatically set :theme-static-resources to a 'public' directory
 ;; next to the theme file.
 :theme-path nil

 ;; Optional static resources directory for theme files.
 :theme-static-resources nil

 ;; UI theme variables.
 :theme {:color1 "#eee"
         :color2 "#555"
         :color3 "#000"
         :color4 "#000"}

 ;; Optional extra static resources directory.
 :extra-static-resources nil

 ;; Optional extra script files loaded when UI loads
 :extra-scripts {:root "/dev/null" :files []}

 ;; Optional extra pages shown in the navigation bar.
 ;;
 ;; Example: define two pages
 ;;
 ;; :extra-pages [;; This is a page that's hosted at an external URL
 ;;               {:id "hello"
 ;;                :url "http://example.org/hello.html"
 ;;                :translations {:fi {:title "Hei"}
 ;;                               :en {:title "Hello"}}}
 ;;               ;; This is a page that's a markdown file, localized into two languages.
 ;;               ;; The files are searched under :extra-pages-path (see below).
 ;;               {:id "about"
 ;;                :translations {:fi {:title "Info"
 ;;                                    :file "about-fi.md"}
 ;;                               :en {:title "About"
 ;;                                    :file "about-en.md"}}}]
 :extra-pages []

 ;; Path to the markdown files for the extra pages.
 :extra-pages-path nil

 ;; The character used as the separator in csv files.
 :csv-separator ","

 ;; Optional, the number of days until the deadline for making a decision
 ;; on an application, starting from the first submission.
 :application-deadline-days nil

 ;; List of commands to disable. See the swagger model of
 ;; /api/applications/{application-id} field application/permissions
 ;; for all possible values.
 ;;
 ;; Example:
 ;; :disable-commands [:application.command/assign-external-id :application.command/change-resources]
 :disable-commands []

 ;; Experimental features

 ;; enable /api/applications/:id/experimental/pdf
 :enable-pdf-api false

 ;; enable /api/permissions/:user
 ;; see also docs/ga4gh-visas.md
 :enable-permissions-api false
 ;; Keys for signing GA4GH Visas produced by permissions api.
 ;; Format: path to file containing key in JWK (Json Web Key) format
 :ga4gh-visa-private-key nil
 :ga4gh-visa-public-key nil

 ;; Should the catalogue be public and visible to everyone, i.e. also to not logged-in users.
 :catalogue-is-public false

 ;; Options used only for development
 :render-css-file? false
 :test-database-url nil
 :accessibility-report false} ; should the axe accessibility tooling be included?<|MERGE_RESOLUTION|>--- conflicted
+++ resolved
@@ -38,12 +38,8 @@
  ;; Show link to an alternative login service
  :alternative-login-url nil
 
-<<<<<<< HEAD
  ;; For :oidc authentication
  ;; DEPRECATED, prefer :oidc-configuration-url instead
-=======
- ;; For :oidc authentication, see docs/configuration.md for more details
->>>>>>> e2e1c8ae
  :oidc-domain nil
  ;; URL to OAuth Server Metadata metadata JSON, e.g.
  ;;  :oidc-metadata-url "https://my.oidc.service/.well-known/openid-configuration"
