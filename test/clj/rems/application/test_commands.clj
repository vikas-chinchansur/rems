--- conflicted
+++ resolved
@@ -642,39 +642,7 @@
                        {:type :application.command/revoke
                         :actor handler-user-id
                         :comment "license violated"}
-<<<<<<< HEAD
-                       injections)))
-
-    (testing "adds the applicant and all members to blacklist"
-      (is (= (set [[:add-to-blacklist! {:userid applicant-user-id
-                                        :resource/ext-id "urn.fi/1"
-                                        :actor handler-user-id
-                                        :comment "license violated"}]
-                   [:add-to-blacklist! {:userid "member1"
-                                        :resource/ext-id "urn.fi/1"
-                                        :actor handler-user-id
-                                        :comment "license violated"}]
-                   [:add-to-blacklist! {:userid "member2"
-                                        :resource/ext-id "urn.fi/1"
-                                        :actor handler-user-id
-                                        :comment "license violated"}]
-
-                   [:add-to-blacklist! {:userid applicant-user-id
-                                        :resource/ext-id "urn.fi/2"
-                                        :actor handler-user-id
-                                        :comment "license violated"}]
-                   [:add-to-blacklist! {:userid "member1"
-                                        :resource/ext-id "urn.fi/2"
-                                        :actor handler-user-id
-                                        :comment "license violated"}]
-                   [:add-to-blacklist! {:userid "member2"
-                                        :resource/ext-id "urn.fi/2"
-                                        :actor handler-user-id
-                                        :comment "license violated"}]])
-             (set @injection-calls))))))
-=======
                        injections)))))
->>>>>>> 44168a7f
 
 (deftest test-decision
   (let [application (apply-events nil
