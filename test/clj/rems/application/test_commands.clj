(ns rems.application.test-commands
  (:require [clojure.test :refer :all]
            [rems.application.commands :as commands]
            [rems.application.events :as events]
            [rems.application.model :as model]
            [rems.common-util :refer [distinct-by]]
            [rems.form-validation :as form-validation]
            [rems.permissions :as permissions]
            [rems.util :refer [assert-ex getx]])
  (:import [clojure.lang ExceptionInfo]
           [java.util UUID]
           [org.joda.time DateTime]))

(def ^:private test-time (DateTime. 1000))
(def ^:private app-id 123)
(def ^:private applicant-user-id "applicant")
(def ^:private handler-user-id "assistant")
(def ^:private dummy-created-event {:event/type :application.event/created
                                    :event/time test-time
                                    :event/actor applicant-user-id
                                    :application/id app-id
                                    :application/external-id "2000/123"
                                    :application/resources []
                                    :application/licenses []
                                    :form/id 1
                                    :workflow/id 1
                                    :workflow/type :workflow/default})
(def ^:private dummy-licenses {1 {:id 1
                                  :licensetype "link"
                                  :localizations {:en {:title "en title"
                                                       :textcontent "en link"
                                                       :attachment-id 1}
                                                  :fi {:title "fi title"
                                                       :textcontent "fi link"
                                                       :attachment-id 2}}}})
(def ^:private dummy-workflows {1 {:workflow {:handlers [{:userid handler-user-id
                                                          :name "user"
                                                          :email "user@example.com"}]}}})
(def ^:private dummy-forms {1 {:form/fields [{:field/id 1
                                              :field/optional true
                                              :field/type :options
                                              :field/options [{:key "foo" :label "Foo"}
                                                              {:key "bar" :label "Bar"}]}
                                             {:field/id 2
                                              :field/optional false
                                              :field/visibility {                                                                 :visibility/type :only-if
                                                                 :visibility/field {:field/id 1}
                                                                 :visibility/value ["foo"]}}]}})

(defn- dummy-get-catalogue-item [id]
  {:enabled true :archived false :expired false
   :id id :wfid 1 :formid 1})

(defn- dummy-get-config []
  {})

(def ^:private injections
  {:blacklisted? (constantly false)
   :get-workflow dummy-workflows
   :get-form-template dummy-forms
   :get-catalogue-item dummy-get-catalogue-item
   :get-config dummy-get-config
   :get-license dummy-licenses
   :get-user (fn [userid] {:userid userid})
   :get-users-with-role (constantly nil)
   :get-attachments-for-application (constantly nil)})

;; could rework tests to use model/build-application-view instead of this
(defn apply-events [application events]
  (events/validate-events events)
  (-> (reduce model/application-view application events)
      (model/enrich-with-injections injections)))

(defn- set-command-defaults [cmd]
  (-> cmd
      (assoc :time test-time)
      (cond-> (not= :application.command/create (:type cmd))
              (assoc :application-id app-id))))

(defn- fail-command
  ([application cmd]
   (fail-command application cmd nil))
  ([application cmd injections]
   (let [cmd (set-command-defaults cmd)
         result (commands/handle-command cmd application injections)]
     (assert-ex (:errors result) {:cmd cmd :result result})
     result)))

(defn- ok-command
  ([application cmd]
   (ok-command application cmd nil))
  ([application cmd injections]
   (let [cmd (set-command-defaults cmd)
         result (commands/handle-command cmd application injections)]
     (assert-ex (not (:errors result)) {:cmd cmd :result result})
     (let [events (:events result)]
       (events/validate-events events)
       ;; most tests expect only one event, so this avoids having to wrap the expectation to a list
       (if (= 1 (count events))
         (first events)
         events)))))

(defn- apply-command
  ([application cmd]
   (apply-command application cmd nil))
  ([application cmd injections]
   (apply-events application [(ok-command application cmd injections)])))

(defn- apply-commands
  ([application commands]
   (apply-commands application commands nil))
  ([application commands injections]
   (reduce (fn [app cmd] (apply-command app cmd injections))
           application commands)))

;;; Tests

(deftest test-create
  (let [cat-id 10
        cat-id2 20
        licence-id 30
        licence-id2 40
        form-id 50
        wf-id 60
        injections {:get-catalogue-item {cat-id {:id cat-id
                                                 :resid "res1"
                                                 :formid form-id
                                                 :wfid wf-id}
                                         cat-id2 {:id cat-id2
                                                  :resid "res2"
                                                  :formid form-id
                                                  :wfid wf-id}}
                    :get-catalogue-item-licenses {cat-id [{:id licence-id}]
                                                  cat-id2 [{:id licence-id2}]}
                    :get-workflow {wf-id {:workflow {:type :workflow/default}}}
                    :allocate-application-ids! (fn [^DateTime time]
                                                 {:application/id app-id
                                                  :application/external-id (str (.getYear time) "/1")})}]
    (testing "one resource"
      (is (= {:event/type :application.event/created
              :event/actor applicant-user-id
              :event/time (DateTime. 1000)
              :application/id app-id
              :application/external-id "1970/1"
              :application/resources [{:catalogue-item/id cat-id
                                       :resource/ext-id "res1"}]
              :application/licenses [{:license/id licence-id}]
              :form/id form-id
              :workflow/id wf-id
              :workflow/type :workflow/default}
             (ok-command nil {:type :application.command/create
                              :actor applicant-user-id
                              :catalogue-item-ids [cat-id]}
                         injections))))

    (testing "multiple resources"
      (is (= {:event/type :application.event/created
              :event/actor applicant-user-id
              :event/time (DateTime. 1000)
              :application/id app-id
              :application/external-id "1970/1"
              :application/resources [{:catalogue-item/id cat-id
                                       :resource/ext-id "res1"}
                                      {:catalogue-item/id cat-id2
                                       :resource/ext-id "res2"}]
              :application/licenses [{:license/id licence-id}
                                     {:license/id licence-id2}]
              :form/id form-id
              :workflow/id wf-id
              :workflow/type :workflow/default}
             (ok-command nil {:type :application.command/create
                              :actor applicant-user-id
                              :catalogue-item-ids [cat-id cat-id2]}
                         injections))))

    (testing "error: zero catalogue items"
      (is (= {:errors [{:type :must-not-be-empty
                        :key :catalogue-item-ids}]}
             (fail-command nil {:type :application.command/create
                                :actor applicant-user-id
                                :catalogue-item-ids []}
                           injections))))

    (testing "error: non-existing catalogue items"
      (is (= {:errors [{:type :invalid-catalogue-item
                        :catalogue-item-id 999999}]}
             (fail-command nil {:type :application.command/create
                                :actor applicant-user-id
                                :catalogue-item-ids [999999]}
                           injections))))

    (testing "error: catalogue items with different forms"
      (let [injections (assoc-in injections [:get-catalogue-item cat-id2 :formid] 666)]
        (is (= {:errors [{:type :unbundlable-catalogue-items
                          :catalogue-item-ids [10 20]}]}
               (fail-command nil {:type :application.command/create
                                  :actor applicant-user-id
                                  :catalogue-item-ids [cat-id cat-id2]}
                             injections)))))

    (testing "error: catalogue items with different workflows"
      (let [injections (assoc-in injections [:get-catalogue-item cat-id2 :wfid] 666)]
        (is (= {:errors [{:type :unbundlable-catalogue-items
                          :catalogue-item-ids [10 20]}]}
               (fail-command nil {:type :application.command/create
                                  :actor applicant-user-id
                                  :catalogue-item-ids [cat-id cat-id2]}
                             injections)))))

    (testing "cannot execute the create command for an existing application"
      (let [allocated-new-ids? (atom false)
            injections (assoc injections :allocate-application-ids! (fn [_]
                                                                      (reset! allocated-new-ids? true)))
            application (apply-events nil [dummy-created-event])]
        (is (= {:errors [{:type :forbidden}]}
               (fail-command application {:type :application.command/create
                                          :actor applicant-user-id
                                          :catalogue-item-ids [cat-id]}
                             injections)))
        (is (false? @allocated-new-ids?)
            "should not allocate new IDs")))))

(deftest test-save-draft
  (let [application (apply-events nil [dummy-created-event])]
    (testing "saves a draft"
      (is (= {:event/type :application.event/draft-saved
              :event/time test-time
              :event/actor applicant-user-id
              :application/id app-id
              :application/field-values {"1" "foo" "2" "bar"}}
             (ok-command application
                         {:type :application.command/save-draft
                          :actor applicant-user-id
                          :field-values [{:field "1" :value "foo"}
                                         {:field "2" :value "bar"}]}))))
    (testing "only the applicant can save a draft"
      (is (= {:errors [{:type :forbidden}]}
             (fail-command application
                           {:type :application.command/save-draft
                            :actor "non-applicant"
                            :field-values [{:field "1" :value "foo"}
                                           {:field "2" :value "bar"}]})
             (fail-command application
                           {:type :application.command/save-draft
                            :actor handler-user-id
                            :field-values [{:field "1" :value "foo"}
                                           {:field "2" :value "bar"}]}))))
    (testing "draft cannot be updated after submitting"
      (let [application (apply-events application
                                      [{:event/type :application.event/submitted
                                        :event/time test-time
                                        :event/actor applicant-user-id
                                        :application/id app-id}])]
        (is (= {:errors [{:type :forbidden}]}
               (fail-command application
                             {:type :application.command/save-draft
                              :actor applicant-user-id
                              :field-values [{:field "1" :value "updated"}]})))))
    (testing "draft can be updated after returning it to applicant"
      (let [application (apply-events application
                                      [{:event/type :application.event/submitted
                                        :event/time test-time
                                        :event/actor applicant-user-id
                                        :application/id app-id}
                                       {:event/type :application.event/returned
                                        :event/time test-time
                                        :event/actor handler-user-id
                                        :application/id app-id
                                        :application/comment ""}])]
        (is (= {:event/type :application.event/draft-saved
                :event/time test-time
                :event/actor applicant-user-id
                :application/id app-id
                :application/field-values {"1" "updated"}}
               (ok-command application
                           {:type :application.command/save-draft
                            :actor applicant-user-id
                            :field-values [{:field "1" :value "updated"}]})))))))

(deftest test-accept-licenses
  (let [application (apply-events nil [dummy-created-event])]
    (is (= {:event/type :application.event/licenses-accepted
            :event/time test-time
            :event/actor applicant-user-id
            :application/id app-id
            :application/accepted-licenses #{1 2}}
           (ok-command application
                       {:type :application.command/accept-licenses
                        :actor applicant-user-id
                        :accepted-licenses [1 2]})))))

(deftest test-add-licenses
  (let [application (apply-events nil [dummy-created-event
                                       {:event/type :application.event/submitted
                                        :event/time test-time
                                        :event/actor applicant-user-id
                                        :application/id app-id}])]
    (is (= {:event/type :application.event/licenses-added
            :event/time test-time
            :event/actor handler-user-id
            :application/id app-id
            :application/comment "comment"
            :application/licenses [{:license/id 1} {:license/id 2}]}
           (ok-command application
                       {:type :application.command/add-licenses
                        :actor handler-user-id
                        :comment "comment"
                        :licenses [1 2]})))
    (is (= {:errors [{:type :must-not-be-empty :key :licenses}]}
           (fail-command application
                         {:type :application.command/add-licenses
                          :actor handler-user-id
                          :comment "comment"
                          :licenses []})))))

(deftest test-change-resources
  (let [cat-1 1
        cat-2-other-license 2
        cat-3-other-workflow 3
        cat-4-other-form 4
        form-1 1
        form-2 2
        wf-1 1
        wf-2 2
        license-1 1
        license-2 2
        application (apply-events nil [dummy-created-event])
        submitted-application (apply-events application
                                            [{:event/type :application.event/submitted
                                              :event/time test-time
                                              :event/actor applicant-user-id
                                              :application/id app-id}])
        approved-application (apply-events submitted-application
                                           [{:event/type :application.event/approved
                                             :event/time test-time
                                             :event/actor handler-user-id
                                             :application/comment "This is good"
                                             :application/id app-id}])
        injections {:get-catalogue-item
                    {cat-1 {:id cat-1 :resid "res1" :formid form-1 :wfid wf-1}
                     cat-2-other-license {:id cat-2-other-license :resid "res2" :formid form-1 :wfid wf-1}
                     cat-3-other-workflow {:id cat-3-other-workflow :resid "res3" :formid form-1 :wfid wf-2}
                     cat-4-other-form {:id cat-4-other-form :resid "res4" :formid form-2 :wfid wf-1}}
                    :get-catalogue-item-licenses
                    {cat-1 [{:id license-1}]
                     cat-2-other-license [{:id license-2}]
                     cat-3-other-workflow [{:id license-1}]
                     cat-4-other-form [{:id license-1}]}}]

    (testing "applicant can add resources to a draft application"
      (is (= {:event/type :application.event/resources-changed
              :event/time test-time
              :event/actor applicant-user-id
              :application/id app-id
              :application/resources [{:catalogue-item/id cat-1 :resource/ext-id "res1"}
                                      {:catalogue-item/id cat-2-other-license :resource/ext-id "res2"}]
              :application/licenses [{:license/id license-1}
                                     {:license/id license-2}]}
             (ok-command application
                         {:type :application.command/change-resources
                          :actor applicant-user-id
                          :catalogue-item-ids [cat-1 cat-2-other-license]}
                         injections))))

    (testing "applicant cannot add resources to a submitted application"
      (is (= {:errors [{:type :forbidden}]}
             (fail-command submitted-application
                           {:type :application.command/change-resources
                            :actor applicant-user-id
                            :catalogue-item-ids [cat-1 cat-2-other-license]}
                           injections))))

    (testing "applicant cannot add resources with different workflow"
      (is (= {:errors [{:type :unbundlable-catalogue-items
                        :catalogue-item-ids [cat-1 cat-3-other-workflow]}]}
             (fail-command application
                           {:type :application.command/change-resources
                            :actor applicant-user-id
                            :catalogue-item-ids [cat-1 cat-3-other-workflow]}
                           injections))))

    (testing "applicant cannot add resources with different form"
      (is (= {:errors [{:type :unbundlable-catalogue-items
                        :catalogue-item-ids [cat-1 cat-4-other-form]}]}
             (fail-command application
                           {:type :application.command/change-resources
                            :actor applicant-user-id
                            :catalogue-item-ids [cat-1 cat-4-other-form]}
                           injections))))

    (testing "applicant can replace resources"
      (is (= {:event/type :application.event/resources-changed
              :event/time test-time
              :event/actor applicant-user-id
              :application/id app-id
              :application/resources [{:catalogue-item/id cat-2-other-license :resource/ext-id "res2"}]
              :application/licenses [{:license/id license-2}]}
             (ok-command application
                         {:type :application.command/change-resources
                          :actor applicant-user-id
                          :catalogue-item-ids [cat-2-other-license]}
                         injections))))

    (testing "applicant cannot replace resources with different workflow"
      (is (= {:errors [{:type :changes-original-workflow :workflow/id wf-1 :ids [wf-2]}]}
             (fail-command application
                           {:type :application.command/change-resources
                            :actor applicant-user-id
                            :catalogue-item-ids [cat-3-other-workflow]}
                           injections))))

    (testing "applicant cannot replace resources with different form"
      (is (= {:errors [{:type :changes-original-form :form/id form-1 :ids [form-2]}]}
             (fail-command application
                           {:type :application.command/change-resources
                            :actor applicant-user-id
                            :catalogue-item-ids [cat-4-other-form]}
                           injections))))

    (testing "handler can add resources to a submitted application"
      (is (= {:event/type :application.event/resources-changed
              :event/time test-time
              :event/actor handler-user-id
              :application/id app-id
              :application/comment "Changed these for you"
              :application/resources [{:catalogue-item/id cat-1 :resource/ext-id "res1"}
                                      {:catalogue-item/id cat-2-other-license :resource/ext-id "res2"}]
              :application/licenses [{:license/id license-1}
                                     {:license/id license-2}]}
             (ok-command submitted-application
                         {:type :application.command/change-resources
                          :actor handler-user-id
                          :comment "Changed these for you"
                          :catalogue-item-ids [cat-1 cat-2-other-license]}
                         injections)))

      (testing "- even with a different workflow or form"
        (is (= {:event/type :application.event/resources-changed
                :event/time test-time
                :event/actor handler-user-id
                :application/id app-id
                :application/comment "Changed these for you"
                :application/resources [{:catalogue-item/id cat-1 :resource/ext-id "res1"}
                                        {:catalogue-item/id cat-3-other-workflow :resource/ext-id "res3"}
                                        {:catalogue-item/id cat-4-other-form :resource/ext-id "res4"}]
                :application/licenses [{:license/id license-1}]}
               (ok-command submitted-application
                           {:type :application.command/change-resources
                            :actor handler-user-id
                            :comment "Changed these for you"
                            :catalogue-item-ids [cat-1 cat-3-other-workflow cat-4-other-form]}
                           injections)))))

    (testing "handler can add resources to an approved application"
      (is (= {:event/type :application.event/resources-changed
              :event/time test-time
              :event/actor handler-user-id
              :application/id app-id
              :application/comment "Changed these for you"
              :application/resources [{:catalogue-item/id cat-1 :resource/ext-id "res1"}
                                      {:catalogue-item/id cat-2-other-license :resource/ext-id "res2"}]
              :application/licenses [{:license/id license-1}
                                     {:license/id license-2}]}
             (ok-command approved-application
                         {:type :application.command/change-resources
                          :actor handler-user-id
                          :comment "Changed these for you"
                          :catalogue-item-ids [cat-1 cat-2-other-license]}
                         injections)))

      (testing "- even with different workflow or form"
        (is (= {:event/type :application.event/resources-changed
                :event/time test-time
                :event/actor handler-user-id
                :application/id app-id
                :application/comment "Changed these for you"
                :application/resources [{:catalogue-item/id cat-1 :resource/ext-id "res1"}
                                        {:catalogue-item/id cat-3-other-workflow :resource/ext-id "res3"}
                                        {:catalogue-item/id cat-4-other-form :resource/ext-id "res4"}]
                :application/licenses [{:license/id license-1}]}
               (ok-command approved-application
                           {:type :application.command/change-resources
                            :actor handler-user-id
                            :comment "Changed these for you"
                            :catalogue-item-ids [cat-1 cat-3-other-workflow cat-4-other-form]}
                           injections)))))

    (testing "the catalogue item must exist"
      (is (= {:errors [{:type :invalid-catalogue-item :catalogue-item-id 42}]}
             (fail-command application
                           {:type :application.command/change-resources
                            :actor applicant-user-id
                            :catalogue-item-ids [42]}
                           injections))))

    (testing "there must be at least one catalogue item"
      (is (= {:errors [{:type :must-not-be-empty :key :catalogue-item-ids}]}
             (fail-command application
                           {:type :application.command/change-resources
                            :actor applicant-user-id
                            :catalogue-item-ids []}))))))

(deftest test-submit
  (let [injections {:validate-fields form-validation/validate-fields
                    :get-form-template dummy-forms}
        created-event {:event/type :application.event/created
                       :event/time test-time
                       :event/actor applicant-user-id
                       :application/id app-id
                       :application/external-id "2000/123"
                       :application/resources [{:catalogue-item/id 10
                                                :resource/ext-id "urn:11"}
                                               {:catalogue-item/id 20
                                                :resource/ext-id "urn:21"}]
                       :application/licenses [{:license/id 1}]
                       :form/id 1
                       :workflow/id 50
                       :workflow/type :workflow/default}
        draft-saved-event {:event/type :application.event/draft-saved
                           :event/time test-time
                           :event/actor applicant-user-id
                           :application/id app-id
<<<<<<< HEAD
                           :application/field-values {1 "foo"
                                                      2 "bar"}}
=======
                           :application/field-values {"41" "foo"
                                                      "42" "bar"}}
>>>>>>> 5eb9941f
        licenses-accepted-event {:event/type :application.event/licenses-accepted
                                 :event/time test-time
                                 :event/actor applicant-user-id
                                 :application/id app-id
                                 :application/accepted-licenses #{1}}
        submit-command {:type :application.command/submit
                        :actor applicant-user-id}
        application-no-licenses (apply-events nil [created-event draft-saved-event])
        application (apply-events application-no-licenses [licenses-accepted-event])]

    (testing "cannot submit a valid form if licenses are not accepted"
      (is (= {:errors [{:type :t.actions.errors/licenses-not-accepted}]}
             (fail-command application-no-licenses submit-command injections))))

    (testing "can submit a valid form when licenses are accepted"
      (is (= {:event/type :application.event/submitted
              :event/time test-time
              :event/actor applicant-user-id
              :application/id app-id}
             (ok-command application submit-command injections))))

    (testing "cannot submit when required fields are empty"
<<<<<<< HEAD
      (testing "1st field is optional and empty, 2nd field is required but invisible"
        (is (= {:event/type :application.event/submitted
                :event/time test-time
                :event/actor applicant-user-id
                :application/id app-id}
               (-> application
                   (apply-events [(-> draft-saved-event
                                      (assoc-in [:application/field-values 1] "")
                                      (assoc-in [:application/field-values 2] ""))])
                   (ok-command submit-command injections)))))
      (testing "1st field is given, 2nd field is required and visible but empty"
        (is (= {:errors [{:type :t.form.validation/required
                          :field-id 2}]}
               (-> application
                   (apply-events [(assoc-in draft-saved-event [:application/field-values 2] "")])
                   (fail-command submit-command injections)))))
      (testing "1st field is given, 2nd field is given"
        (is (= {:event/type :application.event/submitted
                :event/time test-time
                :event/actor applicant-user-id
                :application/id app-id}
               (-> application
                   (ok-command submit-command injections))))))
=======
      (is (= {:errors [{:type :t.form.validation/required
                        :field-id "41"}]}
             (-> application
                 (apply-events [(assoc-in draft-saved-event [:application/field-values "41"] "")])
                 (fail-command submit-command injections)))))
>>>>>>> 5eb9941f

    (testing "cannot submit if catalogue item is disabled"
      (let [disabled (assoc-in application [:application/resources 1 :catalogue-item/enabled] false)]
        (is (= {:errors [{:type :t.actions.errors/disabled-catalogue-item, :catalogue-item-id 20}]}
               (fail-command disabled submit-command injections)))))

    (testing "non-applicant cannot submit"
      (let [application (apply-events application [(assoc licenses-accepted-event :event/actor "non-applicant")])]
        (is (= {:errors [{:type :forbidden}]}
               (fail-command application
                             (assoc submit-command :actor "non-applicant")
                             injections)))))

    (testing "cannot submit twice"
      (is (= {:errors [{:type :forbidden}]}
             (-> application
                 (apply-events [{:event/type :application.event/submitted
                                 :event/time test-time
                                 :event/actor applicant-user-id
                                 :application/id app-id}])
                 (fail-command submit-command injections)))))))

(deftest test-assign-external-id
  (let [application (apply-events nil
                                  [dummy-created-event
                                   {:event/type :application.event/submitted
                                    :event/time test-time
                                    :event/actor applicant-user-id
                                    :application/id app-id}])]
    (testing "handler can assign id"
      (is (= {:event/type :application.event/external-id-assigned
              :event/time test-time
              :event/actor handler-user-id
              :application/id app-id
              :application/external-id "ext123"}
             (ok-command application
                         {:type :application.command/assign-external-id
                          :actor handler-user-id
                          :external-id "ext123"}))))
    (testing "applicant can't assign id"
      (is (= {:errors [{:type :forbidden}]}
             (fail-command application
                           {:type :application.command/assign-external-id
                            :actor applicant-user-id
                            :external-id "ext123"}))))))

(deftest test-approve-or-reject
  (let [application (apply-events nil
                                  [dummy-created-event
                                   {:event/type :application.event/submitted
                                    :event/time test-time
                                    :event/actor applicant-user-id
                                    :application/id app-id}])]
    (testing "approved successfully"
      (is (= {:event/type :application.event/approved
              :event/time test-time
              :event/actor handler-user-id
              :application/id app-id
              :application/comment "fine"}
             (ok-command application
                         {:type :application.command/approve
                          :actor handler-user-id
                          :comment "fine"}))))
    (testing "rejected successfully"
      (is (= {:event/type :application.event/rejected
              :application/comment "bad"
              :event/time test-time
              :event/actor handler-user-id
              :application/id app-id}
             (ok-command application
                         {:type :application.command/reject
                          :actor handler-user-id
                          :comment "bad"}))))))

(deftest test-return
  (let [application (apply-events nil
                                  [dummy-created-event
                                   {:event/type :application.event/submitted
                                    :event/time test-time
                                    :event/actor applicant-user-id
                                    :application/id app-id}])]
    (is (= {:event/type :application.event/returned
            :event/time test-time
            :event/actor handler-user-id
            :application/id app-id
            :application/comment "ret"}
           (ok-command application
                       {:type :application.command/return
                        :actor handler-user-id
                        :comment "ret"})))))

(deftest test-close
  (let [application (apply-events nil
                                  [dummy-created-event
                                   {:event/type :application.event/submitted
                                    :event/time test-time
                                    :event/actor applicant-user-id
                                    :application/id app-id}
                                   {:event/type :application.event/approved
                                    :event/time test-time
                                    :event/actor handler-user-id
                                    :application/id app-id
                                    :application/comment ""}])]
    (is (= {:event/type :application.event/closed
            :event/time test-time
            :event/actor handler-user-id
            :application/id app-id
            :application/comment "outdated"}
           (ok-command application
                       {:type :application.command/close
                        :actor handler-user-id
                        :comment "outdated"})))))

(deftest test-revoke
  (let [application (apply-events nil [dummy-created-event
                                       {:event/type :application.event/submitted
                                        :event/time test-time
                                        :event/actor applicant-user-id
                                        :application/id app-id}
                                       {:event/type :application.event/approved
                                        :event/time test-time
                                        :event/actor handler-user-id
                                        :application/id app-id
                                        :application/comment ""}])]
    (is (= {:event/type :application.event/revoked
            :event/time test-time
            :event/actor handler-user-id
            :application/id app-id
            :application/comment "license violated"}
           (ok-command application
                       {:type :application.command/revoke
                        :actor handler-user-id
                        :comment "license violated"}
                       injections)))))

(deftest test-decision
  (let [application (apply-events nil
                                  [dummy-created-event
                                   {:event/type :application.event/submitted
                                    :event/time test-time
                                    :event/actor applicant-user-id
                                    :application/id app-id}])
        injections {:valid-user? #{"deity"}}]
    (testing "required :valid-user? injection"
      (is (= {:errors [{:type :missing-injection :injection :valid-user?}]}
             (fail-command application
                           {:type :application.command/request-decision
                            :actor handler-user-id
                            :deciders ["deity"]
                            :comment "pls"}
                           {}))))
    (testing "decider must be a valid user"
      (is (= {:errors [{:type :t.form.validation/invalid-user :userid "deity2"}]}
             (fail-command application
                           {:type :application.command/request-decision
                            :actor handler-user-id
                            :deciders ["deity2"]
                            :comment "pls"}
                           injections))))
    (testing "deciding before ::request-decision should fail"
      (is (= {:errors [{:type :forbidden}]}
             (fail-command application
                           {:type :application.command/decide
                            :actor "deity"
                            :decision :approved
                            :comment "pls"}
                           injections))))
    (let [event (ok-command application
                            {:type :application.command/request-decision
                             :actor handler-user-id
                             :deciders ["deity"]
                             :comment ""}
                            injections)
          request-id (:application/request-id event)
          requested (apply-events application [event])]
      (testing "decision requested successfully"
        (is (instance? UUID request-id))
        (is (= {:event/type :application.event/decision-requested
                :event/time test-time
                :event/actor handler-user-id
                :application/id app-id
                :application/request-id request-id
                :application/deciders ["deity"]
                :application/comment ""}
               event)))
      (testing "only the requested user can decide"
        (is (= {:errors [{:type :forbidden}]}
               (fail-command requested
                             {:type :application.command/decide
                              :actor "deity2"
                              :decision :approved
                              :comment ""}
                             injections))))
      (let [event (ok-command requested
                              {:type :application.command/decide
                               :actor "deity"
                               :decision :approved
                               :comment ""}
                              injections)
            approved (apply-events requested [event])]
        (testing "decided approved successfully"
          (is (= {:event/type :application.event/decided
                  :event/time test-time
                  :event/actor "deity"
                  :application/id app-id
                  :application/request-id request-id
                  :application/decision :approved
                  :application/comment ""}
                 event)))
        (testing "cannot approve twice"
          (is (= {:errors [{:type :forbidden}]}
                 (fail-command approved
                               {:type :application.command/decide
                                :actor "deity"
                                :decision :approved
                                :comment ""}
                               injections)))))
      (let [event (ok-command requested
                              {:type :application.command/decide
                               :actor "deity"
                               :decision :rejected
                               :comment ""}
                              injections)
            rejected (apply-events requested [event])]
        (testing "decided rejected successfully"
          (is (= {:event/type :application.event/decided
                  :event/time test-time
                  :event/actor "deity"
                  :application/id app-id
                  :application/request-id request-id
                  :application/decision :rejected
                  :application/comment ""}
                 event)))
        (testing "cannot reject twice"
          (is (= {:errors [{:type :forbidden}]}
                 (fail-command rejected
                               {:type :application.command/decide
                                :actor "deity"
                                :decision :rejected
                                :comment ""}
                               injections)))))
      (testing "other decisions are not possible"
        (is (thrown-with-msg? clojure.lang.ExceptionInfo #"Value does not match schema"
                              (fail-command requested
                                            {:type :application.command/decide
                                             :actor "deity"
                                             :decision :foobar
                                             :comment ""}
                                            injections)))))))

(deftest test-add-member
  (let [application (apply-events nil
                                  [dummy-created-event
                                   {:event/type :application.event/submitted
                                    :event/time test-time
                                    :event/actor applicant-user-id
                                    :application/id app-id}
                                   {:event/type :application.event/member-added
                                    :event/time test-time
                                    :event/actor applicant-user-id
                                    :application/id app-id
                                    :application/member {:userid "somebody"}}])
        injections {:valid-user? #{"member1" "member2" "somebody" applicant-user-id}}]
    (testing "handler can add members"
      (is (= {:event/type :application.event/member-added
              :event/time test-time
              :event/actor handler-user-id
              :application/id app-id
              :application/member {:userid "member1"}}
             (ok-command application
                         {:type :application.command/add-member
                          :actor handler-user-id
                          :member {:userid "member1"}}
                         injections))))
    (testing "only handler can add members"
      (is (= {:errors [{:type :forbidden}]}
             (fail-command application
                           {:type :application.command/add-member
                            :actor applicant-user-id
                            :member {:userid "member1"}}
                           injections)
             (fail-command application
                           {:type :application.command/add-member
                            :actor "member1"
                            :member {:userid "member2"}}
                           injections))))
    (testing "only valid users can be added"
      (is (= {:errors [{:type :t.form.validation/invalid-user :userid "member3"}]}
             (fail-command application
                           {:type :application.command/add-member
                            :actor handler-user-id
                            :member {:userid "member3"}}
                           injections))))
    (testing "added members can see the application"
      (is (-> (apply-commands application
                              [{:type :application.command/add-member
                                :actor handler-user-id
                                :member {:userid "member1"}}]
                              injections)
              (model/see-application? "member1"))))))

(deftest test-invite-member
  (let [application (apply-events nil [dummy-created-event])
        injections {:valid-user? #{"somebody" applicant-user-id}
                    :secure-token (constantly "very-secure")}]
    (testing "applicant can invite members"
      (is (= {:event/type :application.event/member-invited
              :event/time test-time
              :event/actor applicant-user-id
              :application/id app-id
              :application/member {:name "Member Applicant 1"
                                   :email "member1@applicants.com"}
              :invitation/token "very-secure"}
             (ok-command application
                         {:type :application.command/invite-member
                          :actor applicant-user-id
                          :member {:name "Member Applicant 1"
                                   :email "member1@applicants.com"}}
                         injections))))
    (testing "handler can invite members"
      (let [application (apply-events application [{:event/type :application.event/submitted
                                                    :event/time test-time
                                                    :event/actor applicant-user-id
                                                    :application/id app-id}])]
        (is (= {:event/type :application.event/member-invited
                :event/time test-time
                :event/actor handler-user-id
                :application/id app-id
                :application/member {:name "Member Applicant 1"
                                     :email "member1@applicants.com"}
                :invitation/token "very-secure"}
               (ok-command application
                           {:type :application.command/invite-member
                            :actor handler-user-id
                            :member {:name "Member Applicant 1"
                                     :email "member1@applicants.com"}}
                           injections)))))
    (testing "other users cannot invite members"
      (is (= {:errors [{:type :forbidden}]}
             (fail-command application
                           {:type :application.command/invite-member
                            :actor "member1"
                            :member {:name "Member Applicant 1"
                                     :email "member1@applicants.com"}}
                           injections))))
    (let [submitted (apply-events application
                                  [{:event/type :application.event/submitted
                                    :event/time test-time
                                    :event/actor applicant-user-id
                                    :application/id app-id}])]
      (testing "applicant can't invite members to submitted application"
        (is (= {:errors [{:type :forbidden}]}
               (fail-command submitted
                             {:type :application.command/invite-member
                              :actor applicant-user-id
                              :member {:name "Member Applicant 1"
                                       :email "member1@applicants.com"}}
                             injections))))
      (testing "handler can invite members to submitted application"
        (is (ok-command submitted
                        {:type :application.command/invite-member
                         :actor handler-user-id
                         :member {:name "Member Applicant 1"
                                  :email "member1@applicants.com"}}
                        injections))))))

(deftest test-accept-invitation
  (let [application (apply-events nil
                                  [dummy-created-event
                                   {:event/type :application.event/member-invited
                                    :event/time test-time
                                    :event/actor applicant-user-id
                                    :application/id app-id
                                    :application/member {:name "Some Body" :email "somebody@applicants.com"}
                                    :invitation/token "very-secure"}])
        injections {:valid-user? #{"somebody" "somebody2" applicant-user-id}}]

    (testing "invited member can join draft"
      (is (= {:event/type :application.event/member-joined
              :event/time test-time
              :event/actor "somebody"
              :application/id app-id
              :invitation/token "very-secure"}
             (ok-command application
                         {:type :application.command/accept-invitation
                          :actor "somebody"
                          :token "very-secure"}
                         injections))))

    (testing "invited member can't join if they are already a member"
      (let [application (apply-events application
                                      [{:event/type :application.event/member-added
                                        :event/time test-time
                                        :event/actor applicant-user-id
                                        :application/id app-id
                                        :application/member {:userid "somebody"}}])]
        (is (= {:errors [{:type :already-member :application-id app-id}]}
               (fail-command application
                             {:type :application.command/accept-invitation
                              :actor "somebody"
                              :token "very-secure"}
                             injections)))))

    (testing "invalid token can't be used to join"
      (is (= {:errors [{:type :t.actions.errors/invalid-token :token "wrong-token"}]}
             (fail-command application
                           {:type :application.command/accept-invitation
                            :actor "somebody"
                            :token "wrong-token"}
                           injections))))

    (testing "token can't be used twice"
      (let [application (apply-events application
                                      [{:event/type :application.event/member-joined
                                        :event/time test-time
                                        :event/actor "somebody"
                                        :application/id app-id
                                        :invitation/token "very-secure"}])]
        (is (= {:errors [{:type :t.actions.errors/invalid-token :token "very-secure"}]}
               (fail-command application
                             {:type :application.command/accept-invitation
                              :actor "somebody2"
                              :token "very-secure"}
                             injections)))))

    (let [submitted (apply-events application
                                  [{:event/type :application.event/submitted
                                    :event/time test-time
                                    :event/actor applicant-user-id
                                    :application/id app-id}])]
      (testing "invited member can join submitted application"
        (is (= {:event/type :application.event/member-joined
                :event/actor "somebody"
                :event/time test-time
                :application/id app-id
                :invitation/token "very-secure"}
               (ok-command application
                           {:type :application.command/accept-invitation
                            :actor "somebody"
                            :token "very-secure"}
                           injections))))

      (let [closed (apply-events submitted
                                 [{:event/type :application.event/closed
                                   :event/time test-time
                                   :event/actor applicant-user-id
                                   :application/id app-id
                                   :application/comment ""}])]
        (testing "invited member can't join a closed application"
          (is (= {:errors [{:type :forbidden}]}
                 (fail-command closed
                               {:type :application.command/accept-invitation
                                :actor "somebody"
                                :token "very-secure"}
                               injections))))))))

(deftest test-remove-member
  (let [application (apply-events nil
                                  [dummy-created-event
                                   {:event/type :application.event/submitted
                                    :event/time test-time
                                    :event/actor applicant-user-id
                                    :application/id app-id}
                                   {:event/type :application.event/member-added
                                    :event/time test-time
                                    :event/actor handler-user-id
                                    :application/id app-id
                                    :application/member {:userid "somebody"}}])
        injections {:valid-user? #{"somebody" applicant-user-id handler-user-id}}]
    (testing "applicant can remove members"
      (is (= {:event/type :application.event/member-removed
              :event/time test-time
              :event/actor applicant-user-id
              :application/id app-id
              :application/member {:userid "somebody"}
              :application/comment "some comment"}
             (ok-command application
                         {:type :application.command/remove-member
                          :actor applicant-user-id
                          :member {:userid "somebody"}
                          :comment "some comment"}
                         injections))))
    (testing "handler can remove members"
      (is (= {:event/type :application.event/member-removed
              :event/time test-time
              :event/actor handler-user-id
              :application/id app-id
              :application/member {:userid "somebody"}
              :application/comment ""}
             (ok-command application
                         {:type :application.command/remove-member
                          :actor handler-user-id
                          :member {:userid "somebody"}
                          :comment ""}
                         injections))))
    (testing "applicant cannot be removed"
      (is (= {:errors [{:type :cannot-remove-applicant}]}
             (fail-command application
                           {:type :application.command/remove-member
                            :actor applicant-user-id
                            :member {:userid applicant-user-id}
                            :comment ""}
                           injections)
             (fail-command application
                           {:type :application.command/remove-member
                            :actor handler-user-id
                            :member {:userid applicant-user-id}
                            :comment ""}
                           injections))))
    (testing "non-members cannot be removed"
      (is (= {:errors [{:type :user-not-member :user {:userid "notamember"}}]}
             (fail-command application
                           {:type :application.command/remove-member
                            :actor handler-user-id
                            :member {:userid "notamember"}
                            :comment ""}
                           injections))))
    (testing "removed members cannot see the application"
      (is (-> application
              (model/see-application? "somebody")))
      (is (not (-> application
                   (apply-commands [{:type :application.command/remove-member
                                     :actor applicant-user-id
                                     :member {:userid "somebody"}
                                     :comment ""}]
                                   injections)
                   (model/see-application? "somebody")))))))


(deftest test-uninvite-member
  (let [application (apply-events nil
                                  [dummy-created-event
                                   {:event/type :application.event/member-invited
                                    :event/time test-time
                                    :event/actor applicant-user-id
                                    :application/id app-id
                                    :application/member {:name "Some Body" :email "some@body.com"}
                                    :invitation/token "123456"}
                                   {:event/type :application.event/submitted
                                    :event/time test-time
                                    :event/actor applicant-user-id
                                    :application/id app-id}])
        injections {}]
    (testing "uninvite member by applicant"
      (is (= {:event/type :application.event/member-uninvited
              :event/time test-time
              :event/actor applicant-user-id
              :application/id app-id
              :application/member {:name "Some Body" :email "some@body.com"}
              :application/comment ""}
             (ok-command application
                         {:type :application.command/uninvite-member
                          :actor applicant-user-id
                          :member {:name "Some Body" :email "some@body.com"}
                          :comment ""}
                         injections))))
    (testing "uninvite member by handler"
      (is (= {:event/type :application.event/member-uninvited
              :event/time test-time
              :event/actor handler-user-id
              :application/id app-id
              :application/member {:name "Some Body" :email "some@body.com"}
              :application/comment ""}
             (ok-command application
                         {:type :application.command/uninvite-member
                          :actor handler-user-id
                          :member {:name "Some Body" :email "some@body.com"}
                          :comment ""}
                         injections))))
    (testing "only invited members can be uninvited"
      (is (= {:errors [{:type :user-not-member :user {:name "Not Member" :email "not@member.com"}}]}
             (fail-command application
                           {:type :application.command/uninvite-member
                            :actor handler-user-id
                            :member {:name "Not Member" :email "not@member.com"}
                            :comment ""}
                           injections))))))

(deftest test-review
  (let [reviewer "reviewer"
        reviewer2 "reviewer2"
        reviewer3 "reviewer3"
        application (apply-events nil
                                  [dummy-created-event
                                   {:event/type :application.event/submitted
                                    :event/time test-time
                                    :event/actor applicant-user-id
                                    :application/id app-id}])
        injections {:valid-user? #{reviewer reviewer2 reviewer3}}]
    (testing "required :valid-user? injection"
      (is (= {:errors [{:type :missing-injection :injection :valid-user?}]}
             (fail-command application
                           {:type :application.command/request-review
                            :actor handler-user-id
                            :reviewers [reviewer]
                            :comment ""}
                           {}))))
    (testing "reviewers must not be empty"
      (is (= {:errors [{:type :must-not-be-empty :key :reviewers}]}
             (fail-command application
                           {:type :application.command/request-review
                            :actor handler-user-id
                            :reviewers []
                            :comment ""}
                           {}))))
    (testing "reviewers must be a valid users"
      (is (= {:errors [{:type :t.form.validation/invalid-user :userid "invaliduser"}
                       {:type :t.form.validation/invalid-user :userid "invaliduser2"}]}
             (fail-command application
                           {:type :application.command/request-review
                            :actor handler-user-id
                            :reviewers ["invaliduser" reviewer "invaliduser2"]
                            :comment ""}
                           injections))))
    (testing "reviewing before ::request-review should fail"
      (is (= {:errors [{:type :forbidden}]}
             (fail-command application
                           {:type :application.command/review
                            :actor reviewer
                            :comment ""}
                           injections))))
    (let [event-1 (ok-command application
                              {:type :application.command/request-review
                               :actor handler-user-id
                               :reviewers [reviewer reviewer2]
                               :comment ""}
                              injections)
          request-id-1 (:application/request-id event-1)
          application (apply-events application [event-1])
          ;; Make a new request that should partly override previous
          event-2 (ok-command application
                              {:type :application.command/request-review
                               :actor handler-user-id
                               :reviewers [reviewer]
                               :comment ""}
                              injections)
          request-id-2 (:application/request-id event-2)
          application (apply-events application [event-2])]
      (testing "review requested successfully"
        (is (instance? UUID request-id-1))
        (is (= {:event/type :application.event/review-requested
                :application/request-id request-id-1
                :application/reviewers [reviewer reviewer2]
                :application/comment ""
                :event/time test-time
                :event/actor handler-user-id
                :application/id app-id}
               event-1))
        (is (instance? UUID request-id-2))
        (is (= {:event/type :application.event/review-requested
                :application/request-id request-id-2
                :application/reviewers [reviewer]
                :application/comment ""
                :event/time test-time
                :event/actor handler-user-id
                :application/id app-id}
               event-2)))
      (testing "only the requested reviewer can review"
        (is (= {:errors [{:type :forbidden}]}
               (fail-command application
                             {:type :application.command/review
                              :actor reviewer3
                              :comment "..."}
                             injections))))
      (testing "reviews are linked to different requests"
        (is (= request-id-2
               (:application/request-id
                (ok-command application
                            {:type :application.command/review
                             :actor reviewer
                             :comment "..."}
                            injections))))
        (is (= request-id-1
               (:application/request-id
                (ok-command application
                            {:type :application.command/review
                             :actor reviewer2
                             :comment "..."}
                            injections)))))
      (let [event (ok-command application
                              {:type :application.command/review
                               :actor reviewer
                               :comment "..."}
                              injections)
            application (apply-events application [event])]
        (testing "reviewed succesfully"
          (is (= {:event/type :application.event/reviewed
                  :event/time test-time
                  :event/actor reviewer
                  :application/id app-id
                  :application/request-id request-id-2
                  :application/comment "..."}
                 event)))
        (testing "cannot review twice"
          (is (= {:errors [{:type :forbidden}]}
                 (fail-command application
                               {:type :application.command/review
                                :actor reviewer
                                :comment "..."}
                               injections))))
        (testing "other reviewer can still review"
          (is (= {:event/type :application.event/reviewed
                  :event/time test-time
                  :event/actor reviewer2
                  :application/id app-id
                  :application/request-id request-id-1
                  :application/comment "..."}
                 (ok-command application
                             {:type :application.command/review
                              :actor reviewer2
                              :comment "..."}
                             injections))))))))

(deftest test-remark
  (let [reviewer "reviewer"
        application (apply-events nil
                                  [dummy-created-event
                                   {:event/type :application.event/submitted
                                    :event/time test-time
                                    :event/actor applicant-user-id
                                    :application/id app-id}])
        injections {:valid-user? #{reviewer}}]
    (testing "handler can remark"
      (let [event (ok-command application
                              {:type :application.command/remark
                               :actor handler-user-id
                               :comment "handler's remark"
                               :public false}
                              injections)
            application (apply-events application [event])]
        (is (= {:event/type :application.event/remarked
                :event/time test-time
                :event/actor handler-user-id
                :application/id app-id
                :application/comment "handler's remark"
                :application/public false}
               event))))
    (testing "applicants cannot remark"
      (is (= {:errors [{:type :forbidden}]}
             (fail-command application
                           {:type :application.command/remark
                            :actor applicant-user-id
                            :comment ""
                            :public false}
                           injections))))
    (testing "reviewer cannot remark before becoming reviewer"
      (is (= {:errors [{:type :forbidden}]}
             (fail-command application
                           {:type :application.command/remark
                            :actor reviewer
                            :comment ""
                            :public false}
                           injections))))
    (let [event-1 (ok-command application
                              {:type :application.command/request-review
                               :actor handler-user-id
                               :reviewers [reviewer]
                               :comment ""}
                              injections)
          application (apply-events application [event-1])
          event-2 (ok-command application
                              {:type :application.command/remark
                               :actor reviewer
                               :comment "first remark"
                               :public false}
                              injections)
          application (apply-events application [event-2])]
      (testing "reviewer can remark before"
        (is (= {:event/type :application.event/remarked
                :event/time test-time
                :event/actor reviewer
                :application/id app-id
                :application/comment "first remark"
                :application/public false}
               event-2))
        (let [event-1 (ok-command application
                                  {:type :application.command/review
                                   :actor reviewer
                                   :comment "..."}
                                  injections)
              application (apply-events application [event-1])
              event-2 (ok-command application
                                  {:type :application.command/remark
                                   :actor reviewer
                                   :comment "second remark"
                                   :public false}
                                  injections)
              application (apply-events application [event-2])]
          (testing "and after reviewing"
            (is (= {:event/type :application.event/remarked
                    :event/time test-time
                    :event/actor reviewer
                    :application/id app-id
                    :application/comment "second remark"
                    :application/public false}
                   event-2))))))))

(deftest test-copy-as-new
  (let [old-app-id 100
        new-app-id 200
        created-event {:event/type :application.event/created
                       :event/time test-time
                       :event/actor applicant-user-id
                       :application/id old-app-id
                       :application/external-id "2018/55"
                       :application/resources [{:catalogue-item/id 10
                                                :resource/ext-id "urn:11"}
                                               {:catalogue-item/id 20
                                                :resource/ext-id "urn:21"}]
                       :application/licenses []
                       :form/id 40
                       :workflow/id 50
                       :workflow/type :workflow/default}
        injections {:get-catalogue-item {10 {:id 10
                                             :resid "urn:11"
                                             :formid 40
                                             :wfid 50}
                                         20 {:id 20
                                             :resid "urn:21"
                                             :formid 40
                                             :wfid 50}}
                    :get-catalogue-item-licenses {10 []
                                                  20 []}
                    :get-workflow {50 {:workflow {:type :workflow/default}}}
                    :allocate-application-ids! (fn [_time]
                                                 {:application/id new-app-id
                                                  :application/external-id "2019/66"})}
        application (apply-events nil [created-event
                                       {:event/type :application.event/draft-saved
                                        :event/time test-time
                                        :event/actor applicant-user-id
                                        :application/id old-app-id
                                        :application/field-values {"1" "foo" "2" "bar"}}])]
    (testing "creates a new application with the same form answers"
      (is (= [{:event/type :application.event/created
               :event/time test-time
               :event/actor applicant-user-id
               :application/id new-app-id
               :application/external-id "2019/66"
               :application/resources [{:catalogue-item/id 10
                                        :resource/ext-id "urn:11"}
                                       {:catalogue-item/id 20
                                        :resource/ext-id "urn:21"}]
               :application/licenses []
               :form/id 40
               :workflow/id 50
               :workflow/type :workflow/default}
              {:event/type :application.event/draft-saved
               :event/time test-time
               :event/actor applicant-user-id
               :application/id new-app-id
               :application/field-values {"1" "foo" "2" "bar"}}
              {:event/type :application.event/copied-from
               :event/time test-time
               :event/actor applicant-user-id
               :application/id new-app-id
               :application/copied-from {:application/id old-app-id
                                         :application/external-id "2018/55"}}
              {:event/type :application.event/copied-to
               :event/time test-time
               :event/actor applicant-user-id
               :application/id old-app-id
               :application/copied-to {:application/id new-app-id
                                       :application/external-id "2019/66"}}]
             (ok-command application
                         {:type :application.command/copy-as-new
                          :actor applicant-user-id}
                         injections))))))

(deftest test-handle-command
  (let [application (model/application-view nil {:event/type :application.event/created
                                                 :event/actor "applicant"
                                                 :workflow/type :workflow/default})
        command {:application-id 123 :time (DateTime. 1000)
                 :type :application.command/save-draft
                 :field-values []
                 :actor "applicant"}]
    (testing "executes command when user is authorized"
      (is (not (:errors (commands/handle-command command application {})))))
    (testing "fails when command fails validation"
      (is (thrown-with-msg? ExceptionInfo #"Value does not match schema"
                            (commands/handle-command (assoc command :time 3) application {}))))
    (testing "fails when user is not authorized"
      ;; the permission checks should happen before executing the command handler
      ;; and only depend on the roles and permissions
      (let [application (permissions/remove-role-from-user application :applicant "applicant")
            result (commands/handle-command command application {})]
        (is (= {:errors [{:type :forbidden}]} result))))))<|MERGE_RESOLUTION|>--- conflicted
+++ resolved
@@ -520,13 +520,8 @@
                            :event/time test-time
                            :event/actor applicant-user-id
                            :application/id app-id
-<<<<<<< HEAD
-                           :application/field-values {1 "foo"
-                                                      2 "bar"}}
-=======
-                           :application/field-values {"41" "foo"
-                                                      "42" "bar"}}
->>>>>>> 5eb9941f
+                           :application/field-values {"1" "foo"
+                                                      "2" "bar"}}
         licenses-accepted-event {:event/type :application.event/licenses-accepted
                                  :event/time test-time
                                  :event/actor applicant-user-id
@@ -549,7 +544,6 @@
              (ok-command application submit-command injections))))
 
     (testing "cannot submit when required fields are empty"
-<<<<<<< HEAD
       (testing "1st field is optional and empty, 2nd field is required but invisible"
         (is (= {:event/type :application.event/submitted
                 :event/time test-time
@@ -557,14 +551,14 @@
                 :application/id app-id}
                (-> application
                    (apply-events [(-> draft-saved-event
-                                      (assoc-in [:application/field-values 1] "")
-                                      (assoc-in [:application/field-values 2] ""))])
+                                      (assoc-in [:application/field-values "1"] "")
+                                      (assoc-in [:application/field-values "2"] ""))])
                    (ok-command submit-command injections)))))
       (testing "1st field is given, 2nd field is required and visible but empty"
         (is (= {:errors [{:type :t.form.validation/required
                           :field-id 2}]}
                (-> application
-                   (apply-events [(assoc-in draft-saved-event [:application/field-values 2] "")])
+                   (apply-events [(assoc-in draft-saved-event [:application/field-values "2"] "")])
                    (fail-command submit-command injections)))))
       (testing "1st field is given, 2nd field is given"
         (is (= {:event/type :application.event/submitted
@@ -573,13 +567,6 @@
                 :application/id app-id}
                (-> application
                    (ok-command submit-command injections))))))
-=======
-      (is (= {:errors [{:type :t.form.validation/required
-                        :field-id "41"}]}
-             (-> application
-                 (apply-events [(assoc-in draft-saved-event [:application/field-values "41"] "")])
-                 (fail-command submit-command injections)))))
->>>>>>> 5eb9941f
 
     (testing "cannot submit if catalogue item is disabled"
       (let [disabled (assoc-in application [:application/resources 1 :catalogue-item/enabled] false)]
