--- conflicted
+++ resolved
@@ -1050,14 +1050,9 @@
                                             :field/placeholder {:en "en placeholder" :fi "fi placeholder"}
                                             :field/optional false
                                             :field/options []
-<<<<<<< HEAD
                                             :field/max-length 100
                                             :field/visible true}
-                                           {:field/id 42
-=======
-                                            :field/max-length 100}
                                            {:field/id "42"
->>>>>>> 5eb9941f
                                             :field/value "bar"
                                             :field/type :text
                                             :field/title {:en "en title" :fi "fi title"}
