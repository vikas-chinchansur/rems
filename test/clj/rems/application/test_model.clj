--- conflicted
+++ resolved
@@ -1174,7 +1174,6 @@
            (model/enrich-answers {:rems.application.model/previous-submitted-answers {1 "a" 2 "b"}
                                   :rems.application.model/submitted-answers {1 "aa" 2 "bb"}})))))
 
-<<<<<<< HEAD
 (deftest test-enrich-active-handlers
   (let [application {:application/workflow {:workflow/id 1}
                      :application/events [{:event/actor "applicant"} ; should ignore active non-handlers
@@ -1192,7 +1191,7 @@
                                                                 :handler/active? true}]}}
            (-> (model/enrich-workflow-handlers application get-workflow)
                (select-keys [:application/workflow]))))))
-=======
+
 (deftest test-enrich-past-deadline
   (testing "non-submitted application"
     (is (= {:application/created (DateTime. 3000)}
@@ -1230,7 +1229,6 @@
                                         {:application-deadline-days nil})
                                        (constantly
                                         (.plusDays (DateTime. 5000) 1)))))))
->>>>>>> 9e73daad
 
 (deftest test-apply-user-permissions
   (let [application (-> (model/application-view nil {:event/type :application.event/created
