--- conflicted
+++ resolved
@@ -150,11 +150,7 @@
       (testing "pdf rendering succeeds"
         (is (some?
              (with-language :en
-<<<<<<< HEAD
-               #(pdf/application-to-pdf-bytes (applications/get-application-for-user handler application-id))))))))
-=======
                #(do
                   ;; uncomment this to get a pdf file to look at
-                  #_(pdf/application-to-pdf (applications/get-application handler application-id) "/tmp/example-application.pdf")
-                  (pdf/application-to-pdf-bytes (applications/get-application handler application-id)))))))))
->>>>>>> 0628b49a
+                  #_(pdf/application-to-pdf (applications/get-application-for-user handler application-id) "/tmp/example-application.pdf")
+                  (pdf/application-to-pdf-bytes (applications/get-application-for-user handler application-id)))))))))