--- conflicted
+++ resolved
@@ -112,32 +112,14 @@
         external-id (:application/external-id (applications/get-application app-id))
         get-application #(applications/get-application app-id)]
 
-<<<<<<< HEAD
-    (testing "draft applications not included as default"
-      (is (= ""
-             (csv/applications-to-csv [(get-application)] form-id "owner"))))
-
-    (testing "draft applications included when explicitly set"
-      (is (= (str "\"Id\",\"External id\",\"Applicant\",\"Submitted\",\"State\",\"Resources\",\"Application title\",\"Description\"\r\n"
-                  app-id ",\"" external-id "\",\"Alice Applicant\",,\"Draft\",\"Test resource, Other resource\",\"\",\"\"\r\n")
-             (csv/applications-to-csv [(get-application)] form-id "owner" :include-drafts true))))
-
-=======
->>>>>>> 8989661f
     (test-data/fill-form! {:application-id app-id
                            :actor applicant
                            :field-value "test\nvalue"})
 
     (testing "form filled out"
-<<<<<<< HEAD
       (is (= (str "\"Id\",\"External id\",\"Applicant\",\"Submitted\",\"State\",\"Resources\",\"Application title\",\"Description\"\r\n"
                   app-id ",\"" external-id "\",\"Alice Applicant\",,\"Draft\",\"Test resource, Other resource\",\"test value\",\"\"\r\n")
-             (csv/applications-to-csv [(get-application)] form-id "owner" :include-drafts true))))
-=======
-      (is (= (str "\"Id\",\"External id\",\"Applicant\",\"Submitted\",\"State\",\"Resources\",\"Application title\",\"Description\"\n"
-                  app-id ",\"" external-id "\",\"Alice Applicant\",,\"Draft\",\"Test resource, Other resource\",\"test value\",\"\"\n")
              (csv/applications-to-csv [(get-application)] form-id "owner"))))
->>>>>>> 8989661f
 
     (test-data/accept-licenses! {:application-id app-id
                                  :actor applicant})
