(ns ^:integration rems.test.api.applications
  (:require [clojure.string :as str]
            [clojure.test :refer :all]
            [rems.db.test-data :as test-data]
            [rems.handler :refer [app]]
            [rems.test.api :refer :all]
            [ring.mock.request :refer :all]))

(use-fixtures
  :once
  api-fixture)

(deftest applications-api-test
  (testing "fetch applications"
    (let [api-key "42"
          user-id "developer"]
      (testing "regular fetch"
        (let [response (-> (request :get "/api/applications")
                           (authenticate api-key user-id)
                           (header "Accept" "application/json")
                           app
                           assert-response-is-ok)
              data (read-body response)]
          (is (= "application/json; charset=utf-8" (get-in response [:headers "Content-Type"])))
          (is (= [1 2 3 4 5 6 7] (map :id (sort-by :id data))))))
      (testing "transit support"
        (let [response (-> (request :get "/api/applications")
                           (authenticate api-key user-id)
                           (header "Accept" "application/transit+json")
                           app
                           assert-response-is-ok)
              data (read-body response)]
          (is (= "application/transit+json; charset=utf-8" (get-in response [:headers "Content-Type"])))
          (is (= 7 (count data))))))))

(deftest applications-api-command-test
  (let [api-key "42"
        user-id "alice"
        another-user "alice_smith"
        catid 2]
    (let [response (-> (request :post (str "/api/applications/save"))
                       (authenticate api-key user-id)
                       (json-body {:command "save"
                                   :catalogue-items [catid]
                                   :items {1 "REST-Test"}})
                       app)
          cmd-response (read-body response)
          application-id (:id cmd-response)]

      (testing "saving"
        (is (:success cmd-response))
        (is (not (:errors cmd-response)))
        (is (= "draft" (:state cmd-response)))
        (is (not (:valid cmd-response)))
        (is (= [{:type "t.form.validation/required" :field-id 2}
                {:type "t.form.validation/required" :license-id 1}
                {:type "t.form.validation/required" :license-id 2}]
               (:validation cmd-response))))
      (testing "retrieving"
        (let [response (-> (request :get (str "/api/applications/" application-id))
                           (authenticate api-key user-id)
                           app)
              application (read-body response)]
          (is (not (:errors application)))
          (is (= application-id (:id (:application application))))
          (is (= "draft" (:state (:application application))))
          (is (= 2 (count (:licenses application))))
          (is (< 6 (count (:items application))))))
      (testing "retrieving as other user"
        (let [response (-> (request :get (str "/api/applications/" application-id))
                           (authenticate api-key another-user)
                           app)]
          (is (response-is-forbidden? response))))
      (testing "saving as other user"
        (let [response (-> (request :post (str "/api/applications/save"))
                           (authenticate api-key another-user)
                           (json-body {:command "save"
                                       :application-id application-id
                                       :items {1 "REST-Test"}})
                           app)]
          (is (response-is-forbidden? response))))
      (testing "submitting"
        (let [response (-> (request :post (str "/api/applications/save"))
                           (authenticate api-key user-id)
                           (json-body {:command "submit"
                                       :application-id application-id
                                       :items {1 "REST-Test"
                                               2 "2017-2018"
                                               3 "The purpose is to test this REST service.}"}
                                       :licenses {1 "approved" 2 "approved"}})
                           app)
              cmd-response (read-body response)]
          (is (:success cmd-response))
          (is (not (:errors cmd-response)))
          (is (= application-id (:id cmd-response)))
          (is (= "applied" (:state cmd-response)))
          (is (:valid cmd-response))
          (is (empty? (:validation cmd-response)))))
      (testing "approving"
        (let [response (-> (request :post (str "/api/applications/judge"))
                           (authenticate api-key "developer")
                           (json-body {:command "approve"
                                       :application-id application-id
                                       :round 0
                                       :comment "msg"})
                           app)
              cmd-response (read-body response)
              application-response (-> (request :get (str "/api/applications/" application-id))
                                       (authenticate api-key user-id)
                                       app)
              application (:application (read-body application-response))]
          (is (:success cmd-response))
          (is (= "approved" (:state application)))
          (is (= [nil nil "msg"] (map :comment (:events application)))))))))

(deftest application-validation-test
  (let [api-key "42"
        user-id "alice"
        catid 2]
    (let [response (-> (request :post (str "/api/applications/save"))
                       (authenticate api-key user-id)
                       (json-body {:command "save"
                                   :catalogue-items [catid]
                                   ;; "" should fail validation just like nil
                                   :items {1 ""}})
                       app)
          cmd-response (read-body response)
          validations (:validation cmd-response)
          application-id (:id cmd-response)]
      (testing "empty draft"
        (is (:success cmd-response))
        ;; 2 fields, 2 licenses
        (is (= [{:type "t.form.validation/required" :field-id 1}
                {:type "t.form.validation/required" :field-id 2}
                {:type "t.form.validation/required" :license-id 1}
                {:type "t.form.validation/required" :license-id 2}]
               validations)))
      (testing "add one field"
        (let [response (-> (request :post (str "/api/applications/save"))
                           (authenticate api-key user-id)
                           (json-body {:command "save"
                                       :application-id application-id
                                       :items {1 "FOO"}})
                           app)
              cmd-response (read-body response)
              validations (:validation cmd-response)]
          (is (:success cmd-response))
          (is (not (:valid cmd-response)))
          (is (= 3 (count validations)))))
      (testing "add one license"
        (let [response (-> (request :post (str "/api/applications/save"))
                           (authenticate api-key user-id)
                           (json-body {:command "save"
                                       :application-id application-id
                                       :items {1 "FOO"}
                                       :licenses {1 "approved"}})
                           app)
              cmd-response (read-body response)
              validations (:validation cmd-response)]
          (is (:success cmd-response))
          (is (not (:valid cmd-response)))
          (is (= 2 (count validations)))))
      (testing "submit partial form"
        (let [response (-> (request :post (str "/api/applications/save"))
                           (authenticate api-key user-id)
                           (json-body {:command "submit"
                                       :application-id application-id
                                       :items {1 "FOO"}
                                       :licenses {1 "approved"}})
                           app)
              cmd-response (read-body response)
              validations (:validation cmd-response)]
          (is (not (:success cmd-response)))
          (is (not (:valid cmd-response)))
          (is (= 2 (count validations)))))
      (testing "save full form"
        (let [response (-> (request :post (str "/api/applications/save"))
                           (authenticate api-key user-id)
                           (json-body {:command "save"
                                       :application-id application-id
                                       :items {1 "FOO" 2 "ding" 3 "plong"}
                                       :licenses {1 "approved" 2 "approved"}})
                           app)
              cmd-response (read-body response)
              validations (:validation cmd-response)]
          (is (:success cmd-response))
          (is (:valid cmd-response))
          (is (empty? validations))))
      (testing "submit full form"
        (let [response (-> (request :post (str "/api/applications/save"))
                           (authenticate api-key user-id)
                           (json-body {:command "submit"
                                       :application-id application-id
                                       :items {1 "FOO" 2 "ding" 3 "plong"}
                                       :licenses {1 "approved" 2 "approved"}})
                           app)
              cmd-response (read-body response)
              validations (:validation cmd-response)]
          (is (:success cmd-response))
          (is (:valid cmd-response))
          (is (empty? validations)))))))

(deftest disabled-catalogue-item
  (let [api-key "42"
        user-id "developer"
        catid 6]
    (testing "save draft for disabled item"
      (let [response (-> (request :post (str "/api/applications/save"))
                         (authenticate api-key user-id)
                         (json-body {:command "save"
                                     :catalogue-items [catid]
                                     :items {1 ""}})
                         app)]
        ;; TODO should we actually return a nice error message here?
        (is (= 400 (:status response)) "should not be able to save draft with disbled item")))
    (testing "submit for application with disabled item"
      (let [response (-> (request :post (str "/api/applications/save"))
                         (authenticate api-key user-id)
                         (json-body {:application-id 6 ;; application-id 6 is already created, but catalogue-item was disabled later
                                     :command "submit"
                                     :catalogue-items [catid]
                                     :items {1 "x" 2 "y" 3 "z"}
                                     :licenses {1 "approved" 2 "approved"}})
                         app)]
        (is (= 400 (:status response)) "should not be possible to submit with disabled item")))))

(deftest application-api-roles
  (let [api-key "42"
        applicant "alice"
        approver "developer"
        catid 2]
    (let [response (-> (request :post (str "/api/applications/save"))
                       (authenticate api-key applicant)
                       (json-body {:command "submit"
                                   :catalogue-items [catid]
                                   :items {1 "x" 2 "y" 3 "z"}
                                   :licenses {1 "approved" 2 "approved"}})
                       app
                       assert-response-is-ok)
          cmd-response (read-body response)
          app-id (:id cmd-response)]
      (is (number? app-id))
      (testing "get application as applicant"
        (let [application (-> (request :get (str "/api/applications/" app-id))
                              (authenticate api-key applicant)
                              app
                              read-body
                              :application)]
          (is (:can-withdraw? application))
          (is (:can-close? application))
          (is (not (:can-approve? application)))))
      (testing "get application as approver"
        (let [application (-> (request :get (str "/api/applications/" app-id))
                              (authenticate api-key approver)
                              app
                              read-body
                              :application)]
          (is (not (:can-close? application)))
          (is (:can-approve? application))))
      ;; TODO tests for :review-type
      (testing "approve application"
        (-> (request :post (str "/api/applications/judge"))
            (authenticate api-key approver)
            (json-body {:command "approve"
                        :application-id app-id
                        :round 0
                        :comment "msg"})
            app
            assert-response-is-ok))
      (testing "get approved application as applicant"
        (let [application (-> (request :get (str "/api/applications/" app-id))
                              (authenticate api-key applicant)
                              app
                              read-body
                              :application)]
          (is (:can-close? application))
          (is (not (:can-approve? application)))))
      (testing "get approved application as approver"
        (let [application (-> (request :get (str "/api/applications/" app-id))
                              (authenticate api-key approver)
                              app
                              read-body
                              :application)]
          (is (:can-close? application))
          (is (not (:can-approve? application))))))))

(deftest application-api-action-test
  ;; Run through all the application actions that are available
  (let [api-key "42"
        user "developer"
        catid 2
        app-id (-> (request :post (str "/api/applications/save"))
                   (authenticate api-key user)
                   (json-body {:command "save"
                               :catalogue-items [catid]
                               :items {1 "x" 2 "y" 3 "z"}
                               :licenses {1 "approved" 2 "approved"}})
                   app
                   read-body
                   :id)
        submit (fn []
                 (-> (request :post (str "/api/applications/save"))
                     (authenticate api-key user)
                     (json-body {:command "submit"
                                 :application-id app-id
                                 :items {1 "x" 2 "y" 3 "z"}
                                 :licenses {1 "approved" 2 "approved"}})
                     app
                     assert-response-is-ok))
        action (fn [body]
                 (-> (request :post (str "/api/applications/judge"))
                     (authenticate api-key user)
                     (json-body (merge {:application-id app-id
                                        :round 0}
                                       body))
                     app
                     assert-response-is-ok))]
    (submit)
    (action {:command "return"
             :comment "returned"})
    (submit)
    (action {:command "withdraw"
             :comment "withdrawn"})
    (submit)
    (action {:command "approve"
             :comment "approved"})
    (action {:command "close"
             :comment "closed"})
    (let [response (-> (request :get (str "/api/applications/" app-id))
                       (authenticate api-key user)
                       app
                       assert-response-is-ok)
          events (-> response
                     read-body
                     :application
                     :events)]
      (is (= [["save" nil]
              ["apply" nil]
              ["return" "returned"]
              ["apply" nil]
              ["withdraw" "withdrawn"]
              ["apply" nil]
              ["approve" "approved"]
              ["close" "closed"]]
             (map (juxt :event :comment) events))))))

(deftest application-api-third-party-review-test
  (let [api-key "42"
        applicant "alice"
        approver "developer"
        reviewer "carl"
        catid 2
        app-id (-> (request :post (str "/api/applications/save"))
                   (authenticate api-key applicant)
                   (json-body {:command "submit"
                               :catalogue-items [catid]
                               :items {1 "x" 2 "y" 3 "z"}
                               :licenses {1 "approved" 2 "approved"}})
                   app
                   read-body
                   :id)]
    (testing "fetch reviewers"
      (let [reviewers (-> (request :get (str "/api/applications/reviewers"))
                          (authenticate api-key approver)
                          app
                          read-body)]
        (is (= ["alice" "bob" "carl" "developer" "malice" "owner"] (sort (map :userid reviewers))))
        (is (not (contains? (set (map :userid reviewers)) "invalid")))))
    (testing "reviews is not open without authentication"
      (let [response (-> (request :get (str "/api/applications/reviewers"))
                         app)]
        (is (= 401 (:status response)))))
    (testing "reviews is not open with applicant"
      (let [response (-> (request :get (str "/api/applications/reviewers"))
                         (authenticate api-key applicant)
                         app)]
        (is (= 403 (:status response)))))
    (testing "send review request"
      (-> (request :post (str "/api/applications/review_request"))
          (authenticate api-key approver)
          (json-body {:application-id app-id
                      :round 0
                      :comment "pls revu"
                      :recipients [reviewer]})
          app
          assert-response-is-ok))
    (testing "check review event"
      (let [events (-> (request :get (str "/api/applications/" app-id))
                       (authenticate api-key reviewer)
                       app
                       read-body
                       :application
                       :events)]
        (is (= [{:userid applicant :comment nil :event "apply"}
                {:userid reviewer :comment "pls revu" :event "review-request"}]
               (map #(select-keys % [:userid :comment :event]) events)))))
    (testing "send review"
      (-> (request :post (str "/api/applications/judge"))
          (authenticate api-key reviewer)
          (json-body {:command "third-party-review"
                      :application-id app-id
                      :round 0
                      :comment "is ok"})
          app
          assert-response-is-ok))
    (testing "approve"
      (-> (request :post (str "/api/applications/judge"))
          (authenticate api-key approver)
          (json-body {:command "approve"
                      :application-id app-id
                      :round 0
                      :comment "I approve this"})
          app
          assert-response-is-ok))
    (testing "events of approver"
      (let [events (-> (request :get (str "/api/applications/" app-id))
                       (authenticate api-key approver)
                       app
                       read-body
                       :application
                       :events)]
        (is (= [{:userid applicant :comment nil :event "apply"}
                {:userid reviewer :comment "pls revu" :event "review-request"}
                {:userid reviewer :comment "is ok" :event "third-party-review"}
                {:userid approver :comment "I approve this" :event "approve"}]
               (map #(select-keys % [:userid :comment :event]) events)))))
    (testing "events of reviewer"
      (let [events (-> (request :get (str "/api/applications/" app-id))
                       (authenticate api-key reviewer)
                       app
                       read-body
                       :application
                       :events)]
        (is (= [{:userid applicant :comment nil :event "apply"}
                {:userid reviewer :comment "pls revu" :event "review-request"}
                {:userid reviewer :comment "is ok" :event "third-party-review"}
                {:userid approver :comment "I approve this" :event "approve"}]
               (map #(select-keys % [:userid :comment :event]) events)))))
    (testing "events of applicant"
      (let [events (-> (request :get (str "/api/applications/" app-id))
                       (authenticate api-key applicant)
                       app
                       read-body
                       :application
                       :events)]
        (is (= [{:userid nil :comment nil :event "apply"}
                {:userid nil :comment "I approve this" :event "approve"}]
               (map #(select-keys % [:userid :comment :event]) events))
            "does not see review events nor users, but sees approval comment")))))
;; TODO non-happy path tests for review?

;; TODO test for event filtering when it gets implemented

(defn- strip-cookie-attributes [cookie]
  (re-find #"[^;]*" cookie))

(defn- get-csrf-token [response]
  (let [token-regex #"var csrfToken = '([^\']*)'"
        [_ token] (re-find token-regex (:body response))]
    token))

(deftest application-api-session-test
  (let [username "alice"
        login-headers (-> (request :get "/Shibboleth.sso/Login" {:username username})
                          app
                          :headers)
        cookie (-> (get login-headers "Set-Cookie")
                   first
                   strip-cookie-attributes)
        csrf (-> (request :get "/")
                 (header "Cookie" cookie)
                 app
                 get-csrf-token)]
    (is cookie)
    (is csrf)
    (testing "submit with session"
      (let [body (-> (request :post (str "/api/applications/save"))
                     (header "Cookie" cookie)
                     (header "x-csrf-token" csrf)
                     (json-body {:command "submit"
                                 :catalogue-items [2]
                                 :items {1 "x" 2 "y" 3 "z"}
                                 :licenses {1 "approved" 2 "approved"}})
                     app
                     assert-response-is-ok
                     read-body)]
        (is (:success body))))
    (testing "submit with session but without csrf"
      (let [response (-> (request :post (str "/api/applications/save"))
                         (header "Cookie" cookie)
                         (json-body {:command "submit"
                                     :catalogue-items [2]
                                     :items {1 "x" 2 "y" 3 "z"}
                                     :licenses {1 "approved" 2 "approved"}})
                         app)]
        (is (response-is-unauthorized? response))))
    (testing "submit with session and csrf and wrong api-key"
      (let [response (-> (request :post (str "/api/applications/save"))
                         (header "Cookie" cookie)
                         (header "x-csrf-token" csrf)
                         (header "x-rems-api-key" "WRONG")
                         (json-body {:command "submit"
                                     :catalogue-items [2]
                                     :items {1 "x" 2 "y" 3 "z"}
                                     :licenses {1 "approved" 2 "approved"}})
                         app)
            body (read-body response)]
        (is (response-is-unauthorized? response))
        (is (= "invalid api key" body))))))

(def testfile (clojure.java.io/file "./test-data/test.txt"))

(def malicious-file (clojure.java.io/file "./test-data/malicious_test.html"))

(def filecontent {:tempfile testfile
                  :content-type "text/plain"
                  :filename "test.txt"
                  :size (.length testfile)})

(def malicious-content {:tempfile malicious-file
                        :content-type "text/html"
                        :filename "malicious_test.html"
                        :size (.length malicious-file)})

(deftest application-api-attachments-test
  (let [api-key "42"
        user-id "alice"
        catid 2
        field-id 5
        response (-> (request :post (str "/api/applications/save"))
                     (authenticate api-key user-id)
                     (json-body {:command "save"
                                 :catalogue-items [catid]
                                 :items {1 ""}})
                     app
                     read-body)
        app-id (:id response)]
    (testing "uploading attachment for a draft"
      (-> (request :post (str "/api/applications/add_attachment?application-id=" app-id "&field-id=" field-id))
          (assoc :params {"file" filecontent})
          (assoc :multipart-params {"file" filecontent})
          (authenticate api-key user-id)
          app
          assert-response-is-ok))
    (testing "uploading malicious file for a draft"
      (let [response (-> (request :post (str "/api/applications/add_attachment?application-id=" app-id "&field-id=" field-id))
                         (assoc :params {"file" malicious-content})
                         (assoc :multipart-params {"file" malicious-content})
                         (authenticate api-key user-id)
                         app)]
        (is (= 400 (:status response)))))
    (testing "retrieving attachment for a draft"
      (let [response (-> (request :get (str "/api/applications/attachments/") {:application-id app-id :field-id field-id})
                         (authenticate api-key user-id)
                         app
                         assert-response-is-ok)]
        (is (= (slurp testfile) (slurp (:body response))))))
    (testing "uploading attachment as non-applicant"
      (let [response (-> (request :post (str "/api/applications/add_attachment?application-id=" app-id "&field-id=" field-id))
                         (assoc :params {"file" filecontent})
                         (assoc :multipart-params {"file" filecontent})
                         (authenticate api-key "carl")
                         app)]
        (is (response-is-forbidden? response))))
    (testing "retrieving attachment as non-applicant"
      (let [response (-> (request :get (str "/api/applications/attachments/") {:application-id app-id :field-id field-id})
                         (authenticate api-key "carl")
                         app)]
        (is (response-is-forbidden? response))))
    (testing "uploading attachment for a submitted application"
      (let [body (-> (request :post (str "/api/applications/save"))
                     (authenticate api-key user-id)
                     (json-body {:application-id app-id
                                 :command "submit"
                                 :catalogue-items [catid]
                                 :items {1 "x" 2 "y" 3 "z"}
                                 :licenses {1 "approved" 2 "approved"}})
                     app
                     read-body)]
        (is (= "applied" (:state body)))
        (let [response (-> (request :post (str "/api/applications/add_attachment?application-id=" app-id "&field-id=" field-id))
                           (assoc :params {"file" filecontent})
                           (assoc :multipart-params {"file" filecontent})
                           (authenticate api-key user-id)
                           app)]
          (is (response-is-forbidden? response)))))))

(deftest applications-api-security-test
  (testing "listing without authentication"
    (let [response (-> (request :get (str "/api/applications"))
                       app)
          body (read-body response)]
      (is (= "unauthorized" body))))

  (testing "fetch application without authentication"
    (let [response (-> (request :get (str "/api/applications/1"))
                       app)
          body (read-body response)]
      (is (= body "unauthorized"))))
  (testing "fetch reviewers without authentication"
    (let [response (-> (request :get (str "/api/applications/reviewers"))
                       app)
          body (read-body response)]
      (is (= body "unauthorized"))))
  (testing "save without authentication"
    (let [response (-> (request :post (str "/api/applications/save"))
                       (json-body {:command "save"
                                   :catalogue-items [2]
                                   :items {1 "REST-Test"}})
                       app)
          body (read-body response)]
      (is (str/includes? body "Invalid anti-forgery token"))))
  (testing "save with wrong API-Key"
    (let [response (-> (request :post (str "/api/applications/save"))
                       (assoc-in [:headers "x-rems-api-key"] "invalid-api-key")
                       (json-body {:command "save"
                                   :catalogue-items [2]
                                   :items {1 "REST-Test"}})
                       app)
          body (read-body response)]
      (is (= "invalid api key" body))))
  (testing "judge without authentication"
    (let [body (-> (request :post (str "/api/applications/judge"))
                   (json-body {:command "approve"
                               :application-id 2
                               :round 0
                               :comment "msg"})
                   app
                   read-body)]
      (is (str/includes? body "Invalid anti-forgery token"))))
  (testing "judge with wrong API-Key"
    (let [body (-> (request :post (str "/api/applications/judge"))
                   (authenticate "invalid-api-key" "developer")
                   (json-body {:command "approve"
                               :application-id 2
                               :round 0
                               :comment "msg"})
                   app
                   read-body)]
      (is (= "invalid api key" body))))
  (testing "upload attachment without authentication"
    (let [body (-> (request :post (str "/api/applications/add_attachment"))
                   (assoc :params {"file" filecontent})
                   (assoc :multipart-params {"file" filecontent})
                   app
                   read-body)]
      (is (str/includes? body "Invalid anti-forgery token"))))
  (testing "upload attachment with wrong API-Key"
    (let [body (-> (request :post (str "/api/applications/add_attachment"))
                   (assoc :params {"file" filecontent})
                   (assoc :multipart-params {"file" filecontent})
                   (authenticate "invalid-api-key" "developer")
                   app
                   read-body)]
      (is (= "invalid api key" body)))))

(deftest pdf-smoke-test
  (testing "not found"
    (let [response (-> (request :get (str "/api/applications/9999999/pdf"))
                       (authenticate "42" "developer")
                       app)]
      (is (= 404 (:status response)))))
  (testing "forbidden"
    (let [response (-> (request :get (str "/api/applications/2/pdf"))
                       (authenticate "42" "alice")
                       app)]
      (is (response-is-forbidden? response))))
  (testing "success"
    (let [response (-> (request :get (str "/api/applications/2/pdf"))
                       (authenticate "42" "developer")
                       app
                       assert-response-is-ok)]
      (is (= "application/pdf" (get-in response [:headers "Content-Type"])))
      (is (.startsWith (slurp (:body response)) "%PDF-1.")))))

(defn- create-form-with-fields [form-items]
  (-> (request :post "/api/forms/create")
      (authenticate "42" "owner")
      (json-body {:organization "abc"
                  :title ""
                  :items form-items})
      app
      read-ok-body
      :id))

(defn- create-catalogue-item-with-form [form-id]
  (-> (request :post "/api/catalogue-items/create")
      (authenticate "42" "owner")
      (json-body {:title ""
                  :form form-id
                  :resid 1
                  :wfid 1
                  :state "enabled"})
      app
      read-ok-body
      :id))

(defn- create-application-draft-for-catalogue-item [cat-item-id]
  (-> (request :get (str "/api/applications/draft?catalogue-items=" cat-item-id))
      (authenticate "42" "alice")
      app
      read-ok-body))

(defn- save-application [command]
  (-> (request :post (str "/api/applications/save"))
      (authenticate "42" "alice")
      (json-body command)
      app
      read-ok-body
      :id))

(defn- get-application-description-through-api-1 [app-id]
  (get-in (-> (request :get (str "/api/applications/" app-id))
              (authenticate "42" "alice")
              app
              read-ok-body)
          [:application :description]))

(defn- get-application-description-through-api-2 [app-id]
  (get-in (-> (request :get (str "/api/applications/"))
              (authenticate "42" "alice")
              app
              read-ok-body
              (->> (filter #(= app-id (:id %))))
              first)
          [:description]))

(deftest application-description-test
  (testing "applications without description field have no description"
    (let [form-id (create-form-with-fields [])
          cat-item-id (create-catalogue-item-with-form form-id)
          app-id (save-application {:command "save"
                                    :catalogue-items [cat-item-id]
                                    :items {}
                                    :licenses {}})]
      (is (= nil
             (get-application-description-through-api-1 app-id)
             (get-application-description-through-api-2 app-id)))))

  (testing "applications with description field have a description"
    (let [form-id (create-form-with-fields [{:title {:en ""}
                                             :optional false
                                             :type "description"
                                             :input-prompt {:en ""}}])
          cat-item-id (create-catalogue-item-with-form form-id)
          draft (create-application-draft-for-catalogue-item cat-item-id)
          app-id (save-application {:command "save"
                                    :catalogue-items [cat-item-id]
                                    :items {(get-in draft [:items 0 :id]) "some description text"}
                                    :licenses {}})]
      (is (= "some description text"
             (get-application-description-through-api-1 app-id)
             (get-application-description-through-api-2 app-id))))))

(defn- send-dynamic-command [actor cmd]
  (-> (request :post (str "/api/applications/command"))
      (authenticate "42" actor)
      (json-body cmd)
      app
      read-body))

(defn- get-application [actor id]
  (-> (request :get (str "/api/applications/" id))
      (authenticate "42" actor)
      app
      read-body))

(deftest dynamic-applications-test
  (let [api-key "42"
        user-id "alice"
        handler-id "developer"
        decider-id "bob"
        application-id 13] ;; submitted dynamic application from test data

    (testing "getting dynamic application as applicant"
      (let [data (get-application user-id application-id)]
        (is (= "workflow/dynamic" (get-in data [:application :workflow :type])))
<<<<<<< HEAD
        (is (= ["application.event/created"
                "application.event/draft-saved"
                "application.event/submitted"]
               (map :event/type (get-in data [:application :dynamic-events]))))
        (is (= ["rems.workflow.dynamic/add-member"] (get-in data [:application :possible-commands])))))
=======
        (is (= [{:event/type "application.event/submitted"
                 :event/time (str (.getMillis test-data/creation-time))
                 :event/actor user-id
                 :application/id application-id}]
               (get-in data [:application :dynamic-events])))
        (is (= [] (get-in data [:application :possible-commands])))))
>>>>>>> 499b0ecf

    (testing "getting dynamic application as handler"
      (let [data (get-application handler-id application-id)]
        (is (= "workflow/dynamic" (get-in data [:application :workflow :type])))
        (is (= #{"rems.workflow.dynamic/request-comment"
                 "rems.workflow.dynamic/request-decision"
                 "rems.workflow.dynamic/reject"
                 "rems.workflow.dynamic/approve"
                 "rems.workflow.dynamic/return"
                 "rems.workflow.dynamic/add-member"
                 "rems.workflow.dynamic/invite-member"}
               (set (get-in data [:application :possible-commands]))))))

    (testing "send command without user"
      (is (= {:success false
              :errors ["forbidden"]}
             (send-dynamic-command "" {:type :rems.workflow.dynamic/approve
                                       :application-id application-id}))
          "user should be forbidden to send command"))

    (testing "send command with a user that is not a handler"
      (is (= {:success false
              :errors ["forbidden"]}
             (send-dynamic-command user-id {:type :rems.workflow.dynamic/approve
                                            :application-id application-id
                                            :comment ""}))
          "user should be forbidden to send command"))

    (testing "send commands with authorized user"
      (testing "request-decision"
        (is (= {:success true} (send-dynamic-command handler-id
                                                     {:type :rems.workflow.dynamic/request-decision
                                                      :application-id application-id
                                                      :decider decider-id
                                                      :comment ""})))
        (let [data (get-application handler-id application-id)]
          (is (= {:id application-id
                  :decider decider-id
                  :state "rems.workflow.dynamic/submitted"}
                 (select-keys (:application data) [:id :decider :state])))))
      (testing "decide"
        (is (= {:success true} (send-dynamic-command decider-id
                                                     {:type :rems.workflow.dynamic/decide
                                                      :application-id application-id
                                                      :decision :approved
                                                      :comment ""})))
        (let [data (get-application handler-id application-id)]
          (is (= {:id application-id
                  :decision "approved"
                  :state "rems.workflow.dynamic/submitted"}
                 (select-keys (:application data) [:id :decider :decision :state])))))
      (testing "approve"
        (is (= {:success true} (send-dynamic-command handler-id {:type :rems.workflow.dynamic/approve
                                                                 :application-id application-id
                                                                 :comment ""})))
        (let [data (get-application handler-id application-id)]
          (is (= {:id application-id
                  :state "rems.workflow.dynamic/approved"}
                 (select-keys (:application data) [:id :state])))
          (is (= ["application.event/created"
                  "application.event/draft-saved"
                  "application.event/submitted"
                  "application.event/decision-requested"
                  "application.event/decided"
                  "application.event/approved"]
                 (map :event/type (get-in data [:application :dynamic-events])))))))))

(deftest dynamic-application-create-test
  (let [api-key "42"
        user-id "alice"
        catid 9 ;; catalogue item with dynamic workflow in test-data
        draft (create-application-draft-for-catalogue-item 9)]
    (testing "get draft"
      (is (< 6 (count (:items draft)))))
    (let [response (-> (request :post (str "/api/applications/save"))
                       (authenticate api-key user-id)
                       (json-body {:command "save"
                                   :catalogue-items [catid]
                                   :items {1 "dynamic test"}})
                       app
                       read-body)
          application-id (:id response)]
      (testing "create application"
        (is (some? application-id))
        (let [saved (get-application user-id application-id)]
          (is (= "workflow/dynamic" (get-in saved [:application :workflow :type])))
          (is (= "rems.workflow.dynamic/draft" (get-in saved [:application :state])))
          (is (= "dynamic test" (get-in saved [:items 0 :value])))))
      (testing "can't submit with missing required fields"
        (is (= {:success false :errors [{:type "t.form.validation/required" :field-id 2}
                                        {:type "t.form.validation/required" :license-id 1}
                                        {:type "t.form.validation/required" :license-id 2}]}
               (send-dynamic-command user-id {:type :rems.workflow.dynamic/submit
                                              :application-id application-id}))))
      (testing "add missing fields"
        (let [save-again (-> (request :post (str "/api/applications/save"))
                             (authenticate api-key user-id)
                             (json-body {:command "save"
                                         :application-id application-id
                                         :items {1 "dynamic test2"
                                                 2 "purpose"}
                                         :licenses {1 "approved" 2 "approved"}})
                             app
                             read-body)
              saved (get-application user-id application-id)]
          (is (true? (:success save-again)))
          (is (= application-id (:id save-again)))
          (is (= "dynamic test2" (get-in saved [:items 0 :value])))))
      (testing "old-style submit fails"
        (let [try-submit (-> (request :post (str "/api/applications/save"))
                             (authenticate api-key user-id)
                             (json-body {:command "submit"
                                         :application-id application-id
                                         :items {}
                                         :licenses {1 "approved" 2 "approved"}})
                             app)]
          (is (= 400 (:status try-submit)))
          (is (= "Can not submit dynamic application via /save" (read-body try-submit)))))
      (testing "submitting"
        (is (= {:success true} (send-dynamic-command user-id {:type :rems.workflow.dynamic/submit
                                                              :application-id application-id})))
        (let [submitted (get-application user-id application-id)]
          (is (= "rems.workflow.dynamic/submitted" (get-in submitted [:application :state])))
          (is (= ["application.event/created"
                  "application.event/draft-saved"
                  "application.event/draft-saved"
                  "application.event/submitted"]
                 (map :event/type (get-in submitted [:application :dynamic-events])))))))))<|MERGE_RESOLUTION|>--- conflicted
+++ resolved
@@ -775,20 +775,11 @@
     (testing "getting dynamic application as applicant"
       (let [data (get-application user-id application-id)]
         (is (= "workflow/dynamic" (get-in data [:application :workflow :type])))
-<<<<<<< HEAD
         (is (= ["application.event/created"
                 "application.event/draft-saved"
                 "application.event/submitted"]
                (map :event/type (get-in data [:application :dynamic-events]))))
-        (is (= ["rems.workflow.dynamic/add-member"] (get-in data [:application :possible-commands])))))
-=======
-        (is (= [{:event/type "application.event/submitted"
-                 :event/time (str (.getMillis test-data/creation-time))
-                 :event/actor user-id
-                 :application/id application-id}]
-               (get-in data [:application :dynamic-events])))
         (is (= [] (get-in data [:application :possible-commands])))))
->>>>>>> 499b0ecf
 
     (testing "getting dynamic application as handler"
       (let [data (get-application handler-id application-id)]
