(ns ^:integration rems.test.api.applications
  (:require [clojure.string :as str]
            [clojure.test :refer :all]
            [rems.handler :refer [app]]
            [rems.test.api :refer :all]
            [ring.mock.request :refer :all]))

(use-fixtures
  :once
  api-fixture)

(deftest applications-api-test
  (testing "fetch applications"
    (let [api-key "42"
          user-id "developer"]
      (testing "regular fetch"
        (let [response (-> (request :get "/api/applications")
                           (authenticate api-key user-id)
                           (header "Accept" "application/json")
                           app)
              data (read-body response)]
          (assert-response-is-ok response)
          (is (= "application/json; charset=utf-8" (get-in response [:headers "Content-Type"])))
          (is (= [1 2 3 4 5 6 7] (map :id (sort-by :id data))))))
      (testing "transit support"
        (let [response (-> (request :get "/api/applications")
                           (authenticate api-key user-id)
                           (header "Accept" "application/transit+json")
                           app)
              data (read-body response)]
          (assert-response-is-ok response)
          (is (= "application/transit+json; charset=utf-8" (get-in response [:headers "Content-Type"])))
          (is (= 7 (count data))))))))

(deftest applications-api-command-test
  (let [api-key "42"
        user-id "alice"
        another-user "alice_smith"
        catid 2]
    (let [response (-> (request :post (str "/api/applications/save"))
                       (authenticate api-key user-id)
                       (json-body {:command "save"
                                   :catalogue-items [catid]
                                   :items {1 "REST-Test"}})
                       app)
          cmd-response (read-body response)
          application-id (:id cmd-response)]

      (testing "saving"
        (is (:success cmd-response))
        (is (not (:errors cmd-response)))
        (is (= "draft" (:state cmd-response)))
        (is (not (:valid cmd-response)))
        (is (= [{:type "t.form.validation/required" :field-id 2}
                {:type "t.form.validation/required" :license-id 1}
                {:type "t.form.validation/required" :license-id 2}]
               (:validation cmd-response))))
      (testing "retrieving"
        (let [response (-> (request :get (str "/api/applications/" application-id))
                           (authenticate api-key user-id)
                           app)
              application (read-body response)]
          (is (not (:errors application)))
          (is (= application-id (:id (:application application))))
          (is (= "draft" (:state (:application application))))
          (is (= 2 (count (:licenses application))))
          (is (= 6 (count (:items application))))))
      (testing "retrieving as other user"
        (let [response (-> (request :get (str "/api/applications/" application-id))
                           (authenticate api-key another-user)
                           app)]
          (is (response-is-unauthorized? response))))
      (testing "saving as other user"
        (let [response (-> (request :post (str "/api/applications/save"))
                           (authenticate api-key another-user)
                           (json-body {:command "save"
                                       :application-id application-id
                                       :items {1 "REST-Test"}})
                           app)]
          (is (response-is-unauthorized? response))))
      (testing "submitting"
        (let [response (-> (request :post (str "/api/applications/save"))
                           (authenticate api-key user-id)
                           (json-body {:command "submit"
                                       :application-id application-id
                                       :items {1 "REST-Test"
                                               2 "2017-2018"
                                               3 "The purpose is to test this REST service.}"}
                                       :licenses {1 "approved" 2 "approved"}})
                           app)
              cmd-response (read-body response)]
          (is (:success cmd-response))
          (is (not (:errors cmd-response)))
          (is (= application-id (:id cmd-response)))
          (is (= "applied" (:state cmd-response)))
          (is (:valid cmd-response))
          (is (empty? (:validation cmd-response)))))
      (testing "approving"
        (let [response (-> (request :post (str "/api/applications/judge"))
                           (authenticate api-key "developer")
                           (json-body {:command "approve"
                                       :application-id application-id
                                       :round 0
                                       :comment "msg"})
                           app)
              cmd-response (read-body response)
              application-response (-> (request :get (str "/api/applications/" application-id))
                                       (authenticate api-key user-id)
                                       app)
              application (:application (read-body application-response))]
          (is (:success cmd-response))
          (is (= "approved" (:state application)))
          (is (= [nil "msg"] (map :comment (:events application)))))))))

(deftest application-validation-test
  (let [api-key "42"
        user-id "alice"
        catid 2]
    (let [response (-> (request :post (str "/api/applications/save"))
                       (authenticate api-key user-id)
                       (json-body {:command "save"
                                   :catalogue-items [catid]
                                   ;; "" should fail validation just like nil
                                   :items {1 ""}})
                       app)
          cmd-response (read-body response)
          validations (:validation cmd-response)
          application-id (:id cmd-response)]
      (testing "empty draft"
        (is (:success cmd-response))
        ;; 2 fields, 2 licenses
        (is (= [{:type "t.form.validation/required" :field-id 1}
                {:type "t.form.validation/required" :field-id 2}
                {:type "t.form.validation/required" :license-id 1}
                {:type "t.form.validation/required" :license-id 2}]
               validations)))
      (testing "add one field"
        (let [response (-> (request :post (str "/api/applications/save"))
                           (authenticate api-key user-id)
                           (json-body {:command "save"
                                       :application-id application-id
                                       :items {1 "FOO"}})
                           app)
              cmd-response (read-body response)
              validations (:validation cmd-response)]
          (is (:success cmd-response))
          (is (not (:valid cmd-response)))
          (is (= 3 (count validations)))))
      (testing "add one license"
        (let [response (-> (request :post (str "/api/applications/save"))
                           (authenticate api-key user-id)
                           (json-body {:command "save"
                                       :application-id application-id
                                       :items {1 "FOO"}
                                       :licenses {1 "approved"}})
                           app)
              cmd-response (read-body response)
              validations (:validation cmd-response)]
          (is (:success cmd-response))
          (is (not (:valid cmd-response)))
          (is (= 2 (count validations)))))
      (testing "submit partial form"
        (let [response (-> (request :post (str "/api/applications/save"))
                           (authenticate api-key user-id)
                           (json-body {:command "submit"
                                       :application-id application-id
                                       :items {1 "FOO"}
                                       :licenses {1 "approved"}})
                           app)
              cmd-response (read-body response)
              validations (:validation cmd-response)]
          (is (not (:success cmd-response)))
          (is (not (:valid cmd-response)))
          (is (= 2 (count validations)))))
      (testing "save full form"
        (let [response (-> (request :post (str "/api/applications/save"))
                           (authenticate api-key user-id)
                           (json-body {:command "save"
                                       :application-id application-id
                                       :items {1 "FOO" 2 "ding" 3 "plong"}
                                       :licenses {1 "approved" 2 "approved"}})
                           app)
              cmd-response (read-body response)
              validations (:validation cmd-response)]
          (is (:success cmd-response))
          (is (:valid cmd-response))
          (is (empty? validations))))
      (testing "submit full form"
        (let [response (-> (request :post (str "/api/applications/save"))
                           (authenticate api-key user-id)
                           (json-body {:command "submit"
                                       :application-id application-id
                                       :items {1 "FOO" 2 "ding" 3 "plong"}
                                       :licenses {1 "approved" 2 "approved"}})
                           app)
              cmd-response (read-body response)
              validations (:validation cmd-response)]
          (is (:success cmd-response))
          (is (:valid cmd-response))
          (is (empty? validations)))))))

(deftest disabled-catalogue-item
  (let [api-key "42"
        user-id "developer"
        catid 6]
    (testing "save draft for disabled item"
      (let [response (-> (request :post (str "/api/applications/save"))
                         (authenticate api-key user-id)
                         (json-body {:command "save"
                                     :catalogue-items [catid]
                                     :items {1 ""}})
                         app)]
        ;; TODO should we actually return a nice error message here?
        (is (= 400 (:status response)) "should not be able to save draft with disbled item")))
    (testing "submit for application with disabled item"
      (let [response (-> (request :post (str "/api/applications/save"))
                         (authenticate api-key user-id)
                         (json-body {:application-id 6 ;; application-id 6 is already created, but catalogue-item was disabled later
                                     :command "submit"
                                     :catalogue-items [catid]
                                     :items {1 "x" 2 "y" 3 "z"}
                                     :licenses {1 "approved" 2 "approved"}})
                         app)]
        (is (= 400 (:status response)) "should not be possible to submit with disabled item")))))

(deftest application-api-roles
  (let [api-key "42"
        applicant "alice"
        approver "developer"
        catid 2]
    (let [response (-> (request :post (str "/api/applications/save"))
                       (authenticate api-key applicant)
                       (json-body {:command "submit"
                                   :catalogue-items [catid]
                                   :items {1 "x" 2 "y" 3 "z"}
                                   :licenses {1 "approved" 2 "approved"}})
                       app)
          cmd-response (read-body response)
          app-id (:id cmd-response)]
      (assert-response-is-ok response)
      (is (number? app-id))
      (testing "get application as applicant"
        (let [application (-> (request :get (str "/api/applications/" app-id))
                              (authenticate api-key applicant)
                              app
                              read-body
                              :application)]
          (is (:can-withdraw? application))
          (is (:can-close? application))
          (is (not (:can-approve? application)))))
      (testing "get application as approver"
        (let [application (-> (request :get (str "/api/applications/" app-id))
                              (authenticate api-key approver)
                              app
                              read-body
                              :application)]
          (is (not (:can-close? application)))
          (is (:can-approve? application))))
      ;; TODO tests for :review-type
      (testing "approve application"
        (assert-response-is-ok (-> (request :post (str "/api/applications/judge"))
                                   (authenticate api-key approver)
                                   (json-body {:command "approve"
                                               :application-id app-id
                                               :round 0
                                               :comment "msg"})
                                   app)))
      (testing "get approved application as applicant"
        (let [application (-> (request :get (str "/api/applications/" app-id))
                              (authenticate api-key applicant)
                              app
                              read-body
                              :application)]
          (is (:can-close? application))
          (is (not (:can-approve? application)))))
      (testing "get approved application as approver"
        (let [application (-> (request :get (str "/api/applications/" app-id))
                              (authenticate api-key approver)
                              app
                              read-body
                              :application)]
          (is (:can-close? application))
          (is (not (:can-approve? application))))))))

(deftest application-api-action-test
  ;; Run through all the application actions that are available
  (let [api-key "42"
        user "developer"
        catid 2
        app-id (-> (request :post (str "/api/applications/save"))
                   (authenticate api-key user)
                   (json-body {:command "save"
                               :catalogue-items [catid]
                               :items {1 "x" 2 "y" 3 "z"}
                               :licenses {1 "approved" 2 "approved"}})
                   app
                   read-body
                   :id)
        submit (fn []
                 (assert-response-is-ok (-> (request :post (str "/api/applications/save"))
                                            (authenticate api-key user)
                                            (json-body {:command "submit"
                                                        :application-id app-id
                                                        :items {1 "x" 2 "y" 3 "z"}
                                                        :licenses {1 "approved" 2 "approved"}})
                                            app)))
        action (fn [body]
                 (assert-response-is-ok (-> (request :post (str "/api/applications/judge"))
                                            (authenticate api-key user)
                                            (json-body (merge {:application-id app-id
                                                               :round 0}
                                                              body))
                                            app)))]
    (submit)
    (action {:command "return"
             :comment "returned"})
    (submit)
    (action {:command "withdraw"
             :comment "withdrawn"})
    (submit)
    (action {:command "approve"
             :comment "approved"})
    (action {:command "close"
             :comment "closed"})
    (let [response (-> (request :get (str "/api/applications/" app-id))
                       (authenticate api-key user)
                       app)
          events (-> response
                     read-body
                     :application
                     :events)]
      (assert-response-is-ok response)
      (is (= [["apply" nil]
              ["return" "returned"]
              ["apply" nil]
              ["withdraw" "withdrawn"]
              ["apply" nil]
              ["approve" "approved"]
              ["close" "closed"]]
             (map (juxt :event :comment) events))))))

(deftest application-api-third-party-review-test
  (let [api-key "42"
        applicant "alice"
        approver "developer"
        reviewer "carl"
        catid 2
        app-id (-> (request :post (str "/api/applications/save"))
                   (authenticate api-key applicant)
                   (json-body {:command "submit"
                               :catalogue-items [catid]
                               :items {1 "x" 2 "y" 3 "z"}
                               :licenses {1 "approved" 2 "approved"}})
                   app
                   read-body
                   :id)]
    (testing "fetch reviewers"
      (let [reviewers (-> (request :get (str "/api/applications/reviewers"))
                          (authenticate api-key approver)
                          app
                          read-body)]
        (is (= ["alice" "bob" "carl" "developer" "owner"] (sort (map :userid reviewers))))
        (is (not (contains? (set (map :userid reviewers)) "invalid")))))
    (testing "reviews is not open without authentication"
      (let [response (-> (request :get (str "/api/applications/reviewers"))
                         app)]
        (is (= 401 (:status response)))))
    (testing "reviews is not open with applicant"
      (let [response (-> (request :get (str "/api/applications/reviewers"))
                         (authenticate api-key applicant)
                         app)]
        (is (= 401 (:status response))))) ; TODO should be 403?
    (testing "send review request"
      (assert-response-is-ok (-> (request :post (str "/api/applications/review_request"))
                                 (authenticate api-key approver)
                                 (json-body {:application-id app-id
                                             :round 0
                                             :comment "pls revu"
                                             :recipients [reviewer]})
                                 app)))
    (testing "check review event"
      (let [events (-> (request :get (str "/api/applications/" app-id))
                       (authenticate api-key reviewer)
                       app
                       read-body
                       :application
                       :events)]
        (is (= [{:userid applicant :comment nil :event "apply"}
                {:userid reviewer :comment "pls revu" :event "review-request"}]
               (map #(select-keys % [:userid :comment :event]) events)))))
    (testing "send review"
      (assert-response-is-ok (-> (request :post (str "/api/applications/judge"))
                                 (authenticate api-key reviewer)
                                 (json-body {:command "third-party-review"
                                             :application-id app-id
                                             :round 0
                                             :comment "is ok"})
                                 app)))
    (testing "approve"
      (assert-response-is-ok (-> (request :post (str "/api/applications/judge"))
                                 (authenticate api-key approver)
                                 (json-body {:command "approve"
                                             :application-id app-id
                                             :round 0
                                             :comment "I approve this"})
                                 app)))
    (testing "events of approver"
      (let [events (-> (request :get (str "/api/applications/" app-id))
                       (authenticate api-key approver)
                       app
                       read-body
                       :application
                       :events)]
        (is (= [{:userid applicant :comment nil :event "apply"}
                {:userid reviewer :comment "pls revu" :event "review-request"}
                {:userid reviewer :comment "is ok" :event "third-party-review"}
                {:userid approver :comment "I approve this" :event "approve"}]
               (map #(select-keys % [:userid :comment :event]) events)))))
    (testing "events of reviewer"
      (let [events (-> (request :get (str "/api/applications/" app-id))
                       (authenticate api-key reviewer)
                       app
                       read-body
                       :application
                       :events)]
        (is (= [{:userid applicant :comment nil :event "apply"}
                {:userid reviewer :comment "pls revu" :event "review-request"}
                {:userid reviewer :comment "is ok" :event "third-party-review"}
                {:userid approver :comment "I approve this" :event "approve"}]
               (map #(select-keys % [:userid :comment :event]) events)))))
    (testing "events of applicant"
      (let [events (-> (request :get (str "/api/applications/" app-id))
                       (authenticate api-key applicant)
                       app
                       read-body
                       :application
                       :events)]
        (is (= [{:userid nil :comment nil :event "apply"}
                {:userid nil :comment "I approve this" :event "approve"}]
               (map #(select-keys % [:userid :comment :event]) events))
            "does not see review events nor users, but sees approval comment")))))
;; TODO non-happy path tests for review?

;; TODO test for event filtering when it gets implemented

(deftest application-api-add-member-test
  (let [api-key "42"
        user-id "alice"
        another-user "bob"
        catid 2
        app-id (-> (request :post (str "/api/applications/save"))
                   (authenticate api-key user-id)
                   (json-body {:command "save"
                               :catalogue-items [catid]
                               :items {1 "REST-Test"}})
                   app
                   assert-response-is-ok
                   read-body
                   :id)]
    (testing "happy path"
      (let [response (-> (request :post "/api/applications/add_member")
                         (authenticate api-key user-id)
                         (json-body {:application-id app-id
                                     :member another-user})
                         app)]
        (assert-response-is-ok response)
        (let [members (-> (request :get (str "/api/applications/" app-id))
                          (authenticate api-key user-id)
                          app
                          assert-response-is-ok
                          read-body
                          :application
                          :members)]
          (is (= ["bob"] members)))))
    (testing "adding nonexistant user"
      (let [response (-> (request :post "/api/applications/add_member")
                         (authenticate api-key user-id)
                         (json-body {:application-id app-id
                                     :member "nonexistant"})
                         app)]
        ;; TODO: should be a bad request?
        (is (= 500 (:status response)))))
    (testing "adding as non-applicant"
      (let [response (-> (request :post "/api/applications/add_member")
                         (authenticate api-key "developer")
                         (json-body {:application-id app-id
                                     :member "developer"})
                         app)]
        (is (response-is-unauthorized? response))))))

(defn- strip-cookie-attributes [cookie]
  (re-find #"[^;]*" cookie))

(defn- get-csrf-token [response]
  (let [token-regex #"var csrfToken = '([^\']*)'"
        [_ token] (re-find token-regex (:body response))]
    token))

(deftest application-api-session-test
  (let [username "alice"
        login-headers (-> (request :get "/Shibboleth.sso/Login" {:username username})
                          app
                          :headers)
        cookie (-> (get login-headers "Set-Cookie")
                   first
                   strip-cookie-attributes)
        csrf (-> (request :get "/")
                 (header "Cookie" cookie)
                 app
                 get-csrf-token)]
    (is cookie)
    (is csrf)
    (testing "submit with session"
      (let [response (-> (request :post (str "/api/applications/save"))
                         (header "Cookie" cookie)
                         (header "x-csrf-token" csrf)
                         (json-body {:command "submit"
                                     :catalogue-items [2]
                                     :items {1 "x" 2 "y" 3 "z"}
                                     :licenses {1 "approved" 2 "approved"}})
                         app)
            body (read-body response)]
        (assert-response-is-ok response)
        (is (:success body))))
    (testing "submit with session but without csrf"
      (let [response (-> (request :post (str "/api/applications/save"))
                         (header "Cookie" cookie)
                         (json-body {:command "submit"
                                     :catalogue-items [2]
                                     :items {1 "x" 2 "y" 3 "z"}
                                     :licenses {1 "approved" 2 "approved"}})
                         app)]
        (is (response-is-forbidden? response))))
    (testing "submit with session and csrf and wrong api-key"
      (let [response (-> (request :post (str "/api/applications/save"))
                         (header "Cookie" cookie)
                         (header "x-csrf-token" csrf)
                         (header "x-rems-api-key" "WRONG")
                         (json-body {:command "submit"
                                     :catalogue-items [2]
                                     :items {1 "x" 2 "y" 3 "z"}
                                     :licenses {1 "approved" 2 "approved"}})
                         app)
            body (read-body response)]
        (is (response-is-unauthorized? response))
        (is (= "invalid api key" body))))))

(def testfile (clojure.java.io/file "./test-data/test.txt"))

(def malicious-file (clojure.java.io/file "./test-data/malicious_test.html"))

(def filecontent {:tempfile testfile
                  :content-type "text/plain"
                  :filename "test.txt"
                  :size (.length testfile)})

(def malicious-content {:tempfile malicious-file
                        :content-type "text/html"
                        :filename "malicious_test.html"
                        :size (.length malicious-file)})

(deftest application-api-attachments-test
  (let [api-key "42"
        user-id "alice"
        catid 2
        field-id 5
        response (-> (request :post (str "/api/applications/save"))
                     (authenticate api-key user-id)
                     (json-body {:command "save"
                                 :catalogue-items [catid]
                                 :items {1 ""}})
                     app
                     read-body)
        app-id (:id response)]
    (testing "uploading attachment for a draft"
      (let [response (-> (request :post (str "/api/applications/add_attachment?application-id=" app-id "&field-id=" field-id))
                         (assoc :params {"file" filecontent})
                         (assoc :multipart-params {"file" filecontent})
                         (authenticate api-key user-id)
                         app)]
        (assert-response-is-ok response)))
    (testing "uploading malicious file for a draft"
      (let [response (-> (request :post (str "/api/applications/add_attachment?application-id=" app-id "&field-id=" field-id))
                         (assoc :params {"file" malicious-content})
                         (assoc :multipart-params {"file" malicious-content})
                         (authenticate api-key user-id)
                         app)]
        (is (= 400 (:status response)))))
    (testing "retrieving attachment for a draft"
      (let [response (-> (request :get (str "/api/applications/attachments/") {:application-id app-id :field-id field-id})
                         (authenticate api-key user-id)
                         app)]
        (assert-response-is-ok response)
        (is (= (slurp testfile) (slurp (:body response))))))
    (testing "uploading attachment as non-applicant"
      (let [response (-> (request :post (str "/api/applications/add_attachment?application-id=" app-id "&field-id=" field-id))
                         (assoc :params {"file" filecontent})
                         (assoc :multipart-params {"file" filecontent})
                         (authenticate api-key "carl")
                         app)]
        (is (response-is-unauthorized? response))))
    (testing "retrieving attachment as non-applicant"
      (let [response (-> (request :get (str "/api/applications/attachments/") {:application-id app-id :field-id field-id})
                         (authenticate api-key "carl")
                         app)]
        (is (response-is-unauthorized? response))))
    (testing "uploading attachment for a submitted application"
      (let [body (-> (request :post (str "/api/applications/save"))
                     (authenticate api-key user-id)
                     (json-body {:application-id app-id
                                 :command "submit"
                                 :catalogue-items [catid]
                                 :items {1 "x" 2 "y" 3 "z"}
                                 :licenses {1 "approved" 2 "approved"}})
                     app
                     read-body)]
        (is (= "applied" (:state body)))
        (let [response (-> (request :post (str "/api/applications/add_attachment?application-id=" app-id "&field-id=" field-id))
                           (assoc :params {"file" filecontent})
                           (assoc :multipart-params {"file" filecontent})
                           (authenticate api-key user-id)
                           app)]
          (is (response-is-unauthorized? response)))))))

(deftest applications-api-security-test
  (testing "listing without authentication"
    (let [response (-> (request :get (str "/api/applications"))
                       app)
          body (read-body response)]
      (is (= "unauthorized" body))))

  (testing "fetch application without authentication"
    (let [response (-> (request :get (str "/api/applications/1"))
                       app)
          body (read-body response)]
      (is (= body "unauthorized"))))
  (testing "fetch reviewers without authentication"
    (let [response (-> (request :get (str "/api/applications/reviewers"))
                       app)
          body (read-body response)]
      (is (= body "unauthorized"))))
  (testing "save without authentication"
    (let [response (-> (request :post (str "/api/applications/save"))
                       (json-body {:command "save"
                                   :catalogue-items [2]
                                   :items {1 "REST-Test"}})
                       app)
          body (read-body response)]
      (is (str/includes? body "Invalid anti-forgery token"))))
  (testing "save with wrong API-Key"
    (let [response (-> (request :post (str "/api/applications/save"))
                       (assoc-in [:headers "x-rems-api-key"] "invalid-api-key")
                       (json-body {:command "save"
                                   :catalogue-items [2]
                                   :items {1 "REST-Test"}})
                       app)
          body (read-body response)]
      (is (= "invalid api key" body))))
  (testing "judge without authentication"
    (let [body (-> (request :post (str "/api/applications/judge"))
                   (json-body {:command "approve"
                               :application-id 2
                               :round 0
                               :comment "msg"})
                   app
                   read-body)]
      (is (str/includes? body "Invalid anti-forgery token"))))
  (testing "judge with wrong API-Key"
    (let [body (-> (request :post (str "/api/applications/judge"))
                   (authenticate "invalid-api-key" "developer")
                   (json-body {:command "approve"
                               :application-id 2
                               :round 0
                               :comment "msg"})
                   app
                   read-body)]
      (is (= "invalid api key" body))))
  (testing "upload attachment without authentication"
    (let [body (-> (request :post (str "/api/applications/add_attachment"))
                   (assoc :params {"file" filecontent})
                   (assoc :multipart-params {"file" filecontent})
                   app
                   read-body)]
      (is (str/includes? body "Invalid anti-forgery token"))))
  (testing "upload attachment with wrong API-Key"
    (let [body (-> (request :post (str "/api/applications/add_attachment"))
                   (assoc :params {"file" filecontent})
                   (assoc :multipart-params {"file" filecontent})
                   (authenticate "invalid-api-key" "developer")
                   app
                   read-body)]
      (is (= "invalid api key" body)))))

(deftest pdf-smoke-test
  (testing "not found"
    (let [response (-> (request :get (str "/api/applications/9999999/pdf"))
                       (authenticate "42" "developer")
                       app)]
      (is (= 404 (:status response)))))
  (testing "not authorized"
    (let [response (-> (request :get (str "/api/applications/2/pdf"))
                       (authenticate "42" "alice")
                       app)]
      (is (response-is-unauthorized? response))))
  (testing "success"
    (let [response (-> (request :get (str "/api/applications/2/pdf"))
                       (authenticate "42" "developer")
                       app)]
      (assert-response-is-ok response)
      (is (= "application/pdf" (get-in response [:headers "Content-Type"])))
      (is (.startsWith (slurp (:body response)) "%PDF-1.")))))

(defn- create-form-with-fields [form-items]
  (-> (request :post "/api/forms/create")
      (authenticate "42" "owner")
      (json-body {:organization "abc"
                  :title ""
                  :items form-items})
      app
      read-ok-body
      :id))

(defn- create-catalogue-item-with-form [form-id]
  (-> (request :post "/api/catalogue-items/create")
      (authenticate "42" "owner")
      (json-body {:title ""
                  :form form-id
                  :resid 1
                  :wfid 1})
      app
      read-ok-body
      :id))

(defn- create-application-draft-for-catalogue-item [cat-item-id]
  (-> (request :get (str "/api/applications/draft?catalogue-items=" cat-item-id))
      (authenticate "42" "alice")
      app
      read-ok-body))

(defn- save-application [command]
  (-> (request :post (str "/api/applications/save"))
      (authenticate "42" "alice")
      (json-body command)
      app
      read-ok-body
      :id))

(defn- get-application-description-through-api-1 [app-id]
  (get-in (-> (request :get (str "/api/applications/" app-id))
              (authenticate "42" "alice")
              app
              read-ok-body)
          [:application :description]))

(defn- get-application-description-through-api-2 [app-id]
  (get-in (-> (request :get (str "/api/applications/"))
              (authenticate "42" "alice")
              app
              read-ok-body
              (->> (filter #(= app-id (:id %))))
              first)
          [:description]))

(deftest application-description-test
  (testing "applications without description field have no description"
    (let [form-id (create-form-with-fields [])
          cat-item-id (create-catalogue-item-with-form form-id)
          app-id (save-application {:command "save"
                                    :catalogue-items [cat-item-id]
                                    :items {}
                                    :licenses {}})]
      (is (= nil
             (get-application-description-through-api-1 app-id)
             (get-application-description-through-api-2 app-id)))))

  (testing "applications with description field have a description"
    (let [form-id (create-form-with-fields [{:title {:en ""}
                                             :optional false
                                             :type "description"
                                             :input-prompt {:en ""}}])
          cat-item-id (create-catalogue-item-with-form form-id)
          draft (create-application-draft-for-catalogue-item cat-item-id)
          app-id (save-application {:command "save"
                                    :catalogue-items [cat-item-id]
                                    :items {(get-in draft [:items 0 :id]) "some description text"}
                                    :licenses {}})]
      (is (= "some description text"
             (get-application-description-through-api-1 app-id)
             (get-application-description-through-api-2 app-id))))))

(defn- send-dynamic-command [actor cmd]
  (-> (request :post (str "/api/applications/command"))
      (authenticate "42" actor)
      (json-body cmd)
      app
      read-body))

(defn- get-application [actor id]
  (-> (request :get (str "/api/applications/" id))
      (authenticate "42" actor)
      app
      read-body))

(deftest dynamic-applications-test
  (let [api-key "42"
        user-id "alice"
        handler-id "developer"
        decider-id "bob"
        application-id 12] ;; submitted dynamic application from test data

    (testing "getting dynamic application as applicant"
      (let [data (get-application user-id application-id)]
        (is (= "workflow/dynamic" (get-in data [:application :workflow :type])))
        (is (= [{:actor user-id
                 :application-id application-id
                 :event "event/submitted"
                 :time nil}]
               (get-in data [:application :dynamic-events])))
        (is (= ["rems.workflow.dynamic/add-member"] (get-in data [:application :possible-commands])))))

    (testing "getting dynamic application as handler"
      (let [data (get-application handler-id application-id)]
        (is (= "workflow/dynamic" (get-in data [:application :workflow :type])))
        (is (= #{"rems.workflow.dynamic/request-comment"
                 "rems.workflow.dynamic/request-decision"
                 "rems.workflow.dynamic/reject"
                 "rems.workflow.dynamic/approve"
                 "rems.workflow.dynamic/return"}
               (set (get-in data [:application :possible-commands]))))))

    (testing "send command with non-authorized user"
      (is (= {:success false
              :errors ["unauthorized"]}
             (send-dynamic-command user-id {:type :rems.workflow.dynamic/approve
                                            :application-id application-id}))))

    (testing "send commands with authorized user:"
      (testing "request-decision"
        (is (= {:success true} (send-dynamic-command handler-id
                                                     {:type :rems.workflow.dynamic/request-decision
                                                      :application-id application-id
                                                      :decider decider-id})))
        (let [data (get-application handler-id application-id)]
          (is (= {:id application-id
                  :decider decider-id
                  :state "rems.workflow.dynamic/submitted"}
                 (select-keys (:application data) [:id :decider :state])))))
      (testing "decide"
        (is (= {:success true} (send-dynamic-command decider-id
                                                     {:type :rems.workflow.dynamic/decide
                                                      :application-id application-id
                                                      :decision :approved})))
        (let [data (get-application handler-id application-id)]
          (is (= {:id application-id
                  :decision "approved"
                  :state "rems.workflow.dynamic/submitted"}
                 (select-keys (:application data) [:id :decider :decision :state])))))
      (testing "approve"
        (is (= {:success true} (send-dynamic-command handler-id {:type :rems.workflow.dynamic/approve
                                                                 :application-id application-id})))
        (let [data (get-application handler-id application-id)]
          (is (= {:id application-id
                  :state "rems.workflow.dynamic/approved"}
                 (select-keys (:application data) [:id :state])))
          (is (= ["event/submitted"
                  "event/decision-requested"
                  "event/decided"
                  "event/approved"]
                 (map :event (get-in data [:application :dynamic-events])))))))))

(deftest dynamic-application-create-test
  (let [api-key "42"
        user-id "alice"
        catid 9 ;; catalogue item with dynamic workflow in test-data
        draft (create-application-draft-for-catalogue-item 9)]
    (testing "get draft"
      (is (= 6 (count (:items draft)))))
    (let [response (-> (request :post (str "/api/applications/save"))
                       (authenticate api-key user-id)
                       (json-body {:command "save"
                                   :catalogue-items [catid]
                                   :items {1 "dynamic test"}})
                       app
                       read-body)
          application-id (:id response)]
      (testing "create application"
        (is (some? application-id))
        (let [saved (get-application user-id application-id)]
          (is (= "workflow/dynamic" (get-in saved [:application :workflow :type])))
          (is (= "rems.workflow.dynamic/draft" (get-in saved [:application :state])))
          (is (= "dynamic test" (get-in saved [:items 0 :value])))))
      (testing "can't submit with missing required fields"
<<<<<<< HEAD
        (is (= {:success false :errors [{:type "item" :id 2 :key "t.form.validation/required"}]}
=======
        (is (= {:success false :errors [{:type "t.form.validation/required" :field-id 2}]}
>>>>>>> b05274cc
               (send-dynamic-command user-id {:type :rems.workflow.dynamic/submit
                                              :application-id application-id}))))
      (testing "add missing fields"
        (let [save-again (-> (request :post (str "/api/applications/save"))
                             (authenticate api-key user-id)
                             (json-body {:command "save"
                                         :application-id application-id
                                         :items {1 "dynamic test2"
                                                 2 "purpose"}})
                             app
                             read-body)
              saved (get-application user-id application-id)]
          (is (true? (:success save-again)))
          (is (= application-id (:id save-again)))
          (is (= "dynamic test2" (get-in saved [:items 0 :value])))))
      (testing "old-style submit fails"
        (let [try-submit (-> (request :post (str "/api/applications/save"))
                             (authenticate api-key user-id)
                             (json-body {:command "submit"
                                         :application-id application-id
                                         :items {}})
                             app)]
          (is (= 400 (:status try-submit)))
          (is (= "Can not submit dynamic application via /save" (read-body try-submit)))))
      (testing "submitting"
        (is (= {:success true} (send-dynamic-command user-id {:type :rems.workflow.dynamic/submit
                                                              :application-id application-id})))
        (let [submitted (get-application user-id application-id)]
          (is (= "rems.workflow.dynamic/submitted" (get-in submitted [:application :state])))
          (is (= ["event/submitted"]
                 (map :event (get-in submitted [:application :dynamic-events])))))))))<|MERGE_RESOLUTION|>--- conflicted
+++ resolved
@@ -890,11 +890,7 @@
           (is (= "rems.workflow.dynamic/draft" (get-in saved [:application :state])))
           (is (= "dynamic test" (get-in saved [:items 0 :value])))))
       (testing "can't submit with missing required fields"
-<<<<<<< HEAD
-        (is (= {:success false :errors [{:type "item" :id 2 :key "t.form.validation/required"}]}
-=======
         (is (= {:success false :errors [{:type "t.form.validation/required" :field-id 2}]}
->>>>>>> b05274cc
                (send-dynamic-command user-id {:type :rems.workflow.dynamic/submit
                                               :application-id application-id}))))
       (testing "add missing fields"
