--- conflicted
+++ resolved
@@ -12,18 +12,12 @@
   (fn [f]
     (mount/start
       #'rems.config/env
-<<<<<<< HEAD
       #'rems.env/*db*)
-    (migrations/migrate ["reset"] (select-keys env [:database-url]))
-    (f)))
-=======
-      #'rems.db.core/*db*)
     (db/assert-test-database!)
     (migrations/migrate ["reset"] (select-keys env [:database-url]))
     (db/create-test-data!)
     (f)
     (mount/stop)))
->>>>>>> 0ce5f87c
 
 (deftest ^:integration test-get-catalogue-items
   (is (= ["A" "B"] (sort (map :title (db/get-catalogue-items))))))