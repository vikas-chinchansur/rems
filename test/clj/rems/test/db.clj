--- conflicted
+++ resolved
@@ -941,50 +941,20 @@
                      body)))))))))
 
 (deftest test-dynamic-workflow
-<<<<<<< HEAD
-  (binding [context/*user* {"eppn" "alice"}]
-    (db/add-user! {:user "alice" :userattrs "{}"})
-    (db/add-user! {:user "bob" :userattrs "{}"})
-    (db/add-user! {:user "handler" :userattrs "{}"})
-    (let [workflow {:type :workflow/dynamic
-                    :handlers ["handler"]}
-          wfid (:id (db/create-workflow! {:organization "abc" :modifieruserid "owner" :owneruserid "owner" :title "dynamic" :fnlround -1 :workflow (cheshire/generate-string workflow)}))
-          form (:id (db/create-form! {:organization "abc" :title "internal-title" :user "owner"}))
-          form-item (:id (db/create-form-item! {:type "text" :user "owner" :value 0}))
-          _ (db/link-form-item! {:form form :itemorder 1 :item form-item :user "owner" :optional false})
-          ci (:id (db/create-catalogue-item! {:title "dynamic" :resid nil :wfid wfid :form form}))
-          app-id (applications/create-new-draft wfid)]
-      (db/add-application-item! {:application app-id :item ci})
-      (db/save-field-value! {:application app-id :form form :item form-item :user "alice" :value "X"})
-
-      (is (= {:applicantuserid "alice"
-              :state :rems.workflow.dynamic/draft
-              :workflow workflow}
-             (select-keys (applications/get-dynamic-application-state app-id) [:applicantuserid :state :workflow])))
-      (is (nil? (applications/dynamic-command! {:type :rems.workflow.dynamic/submit
-                                                :actor "alice"
-                                                :application-id app-id})))
-      (is (= :rems.workflow.dynamic/submitted
-             (:state (applications/get-dynamic-application-state app-id))))
-      (is (nil? (applications/dynamic-command! {:type :rems.workflow.dynamic/add-member
-                                                :actor "alice"
-                                                :member "bob"
-                                                :application-id app-id})))
-      (is (= ["alice" "bob"]
-             (:members (applications/get-dynamic-application-state app-id))))
-      (is (nil? (applications/dynamic-command! {:type :rems.workflow.dynamic/approve
-                                                :actor "handler"
-                                                :application-id app-id})))
-      (is (= :rems.workflow.dynamic/approved
-             (:state (applications/get-dynamic-application-state app-id)))))))
-=======
   (db/add-user! {:user "alice" :userattrs "{}"})
   (db/add-user! {:user "bob" :userattrs "{}"})
   (db/add-user! {:user "handler" :userattrs "{}"})
   (let [workflow {:type :workflow/dynamic
                   :handlers ["handler"]}
         wfid (:id (db/create-workflow! {:organization "abc" :modifieruserid "owner" :owneruserid "owner" :title "dynamic" :fnlround -1 :workflow (cheshire/generate-string workflow)}))
+        form (:id (db/create-form! {:organization "abc" :title "internal-title" :user "owner"}))
+        form-item (:id (db/create-form-item! {:type "text" :user "owner" :value 0}))
+        _ (db/link-form-item! {:form form :itemorder 1 :item form-item :user "owner" :optional false})
+        ci (:id (db/create-catalogue-item! {:title "dynamic" :resid nil :wfid wfid :form form}))
         app-id (applications/create-new-draft "alice" wfid)]
+    (db/add-application-item! {:application app-id :item ci})
+    (db/save-field-value! {:application app-id :form form :item form-item :user "alice" :value "X"})
+
     (is (= {:applicantuserid "alice"
             :state :rems.workflow.dynamic/draft
             :workflow workflow}
@@ -1004,5 +974,4 @@
                                               :actor "handler"
                                               :application-id app-id})))
     (is (= :rems.workflow.dynamic/approved
-           (:state (applications/get-dynamic-application-state app-id))))))
->>>>>>> 851324b6
+           (:state (applications/get-dynamic-application-state app-id))))))