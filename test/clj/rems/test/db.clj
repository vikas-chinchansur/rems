--- conflicted
+++ resolved
@@ -448,15 +448,9 @@
         (applications/review-application app4 0 ""))
       (applications/review-application app4 1 "")
 
-<<<<<<< HEAD
       (is (= [{:id app1 :state "applied" :curround 0}]
              (map #(select-keys % [:id :state :curround])
-                  (applications/get-application-to-review)))
-=======
-      (is (= [{:id app1 :state "applied" :catid item1 :curround 0}]
-             (map #(select-keys % [:id :state :catid :curround])
                   (applications/get-applications-to-review)))
->>>>>>> 96ee538b
           "should only see app1")
       (is (= [{:id app4 :state "approved" :curround 1}]
              (map #(select-keys % [:id :state :curround])
@@ -499,15 +493,9 @@
                   (applications/get-handled-reviews)))
           (str uid " should see app1 and app4 in handled reviews"))
 
-<<<<<<< HEAD
       (is (= [{:id app2 :state "applied" :curround 1}]
              (map #(select-keys % [:id :state :curround])
-                  (applications/get-application-to-review)))
-=======
-      (is (= [{:id app2 :state "applied" :catid item2 :curround 1}]
-             (map #(select-keys % [:id :state :catid :curround])
                   (applications/get-applications-to-review)))
->>>>>>> 96ee538b
           "should only see app2")
       (testing "applications/can-review? after changes"
         (is (not (applications/can-review? app1)))
@@ -607,16 +595,12 @@
             (applications/approve-application app 1 "c2"))
           (is (= {:curround 1 :state "approved"} (fetch app)))
 
-<<<<<<< HEAD
-          (is (= [{:round 0 :event "apply" :comment nil}
-=======
           (is (= (db/get-entitlements) [{:catappid app :resid nil :userid uid}]))
 
           (is (= (->> (applications/get-application-state app)
                       :events
                       (map #(select-keys % [:round :event :comment])))
                  [{:round 0 :event "apply" :comment nil}
->>>>>>> 96ee538b
                   {:round 0 :event "withdraw" :comment "test withdraw"}
                   {:round 0 :event "apply" :comment nil}
                   {:round 0 :event "approve" :comment "c1"}
@@ -711,24 +695,9 @@
       (testing "autoapprove"
         (db/create-resource! {:id 1995 :resid "ABC" :prefix "abc" :modifieruserid uid})
         (let [auto-wf (:id (db/create-workflow! {:modifieruserid uid :owneruserid uid :title "Test workflow" :fnlround 1}))
-<<<<<<< HEAD
-              auto-item (:id (db/create-catalogue-item! {:title "A" :form nil :resid nil :wfid auto-wf}))
+              auto-item (:id (db/create-catalogue-item! {:title "A" :form nil :resid 1995 :wfid auto-wf}))
               auto-app (applications/create-new-draft auto-wf)]
           (db/add-catalogue-item! {:application auto-app :item auto-item})
-          (is (= {:curround 0 :state "draft"} (fetch auto-app)))
-          (applications/submit-application auto-app)
-
-          (is (= {:curround 1 :state "approved"} (fetch auto-app)))
-          (is (=[{:round 0 :event "apply"}
-                 {:round 0 :event "autoapprove"}
-                 {:round 1 :event "autoapprove"}]
-                (->> (applications/get-application-state auto-app)
-                     :events
-                     (map #(select-keys % [:round :event])))
-                )))))))
-=======
-              auto-item (:id (db/create-catalogue-item! {:title "A" :form nil :resid 1995 :wfid auto-wf}))
-              auto-app (applications/create-new-draft auto-item)]
           (is (= (fetch auto-app) {:curround 0 :state "draft"}))
           (applications/submit-application auto-app)
           (is (= (fetch auto-app) {:curround 1 :state "approved"}))
@@ -745,13 +714,14 @@
         (db/add-user! {:user "third-party-reviewer", :userattrs (generate-string {"eppn" "third-party-reviewer" "mail" ""})})
         (db/add-user! {:user "another-reviewer", :userattrs (generate-string {"eppn" "another-reviewer" "mail" ""})})
         (testing "3rd party review"
-          (let [new-app (applications/create-new-draft new-item)]
+          (let [new-app (applications/create-new-draft new-wf)]
+            (db/add-catalogue-item! {:application new-app :item new-item})
             (applications/submit-application new-app)
             (is (= #{:applicant} (roles/get-roles "third-party-reviewer"))) ;; default role
             (is (= #{:applicant} (roles/get-roles "another-reviewer")))   ;; default role
             (applications/send-review-request new-app 0 "review?" "third-party-reviewer")
             (is (= #{:reviewer} (roles/get-roles "third-party-reviewer")))
-            ;should not send twice to third-party-reviewer, but another-reviewer should still be added
+                                        ;should not send twice to third-party-reviewer, but another-reviewer should still be added
             (applications/send-review-request new-app 0 "can you please review this?" ["third-party-reviewer" "another-reviewer"])
             (is (= #{:reviewer} (roles/get-roles "third-party-reviewer")))
             (is (= #{:reviewer} (roles/get-roles "another-reviewer")))
@@ -778,10 +748,14 @@
                     {:round 0 :event "third-party-review" :comment "comment"}
                     {:round 0 :event "approve" :comment ""}]))))
         (testing "lazy 3rd party reviewer"
-          (let [app-to-close (applications/create-new-draft new-item)
-                app-to-approve (applications/create-new-draft new-item)
-                app-to-reject (applications/create-new-draft new-item)
-                app-to-return (applications/create-new-draft new-item)]
+          (let [app-to-close (applications/create-new-draft new-wf)
+                app-to-approve (applications/create-new-draft new-wf)
+                app-to-reject (applications/create-new-draft new-wf)
+                app-to-return (applications/create-new-draft new-wf)]
+            (db/add-catalogue-item! {:application app-to-close :item new-item})
+            (db/add-catalogue-item! {:application app-to-approve :item new-item})
+            (db/add-catalogue-item! {:application app-to-reject :item new-item})
+            (db/add-catalogue-item! {:application app-to-return :item new-item})
             (applications/submit-application app-to-close)
             (applications/submit-application app-to-approve)
             (applications/submit-application app-to-reject)
@@ -830,5 +804,4 @@
                         (map #(select-keys % [:round :event :comment])))
                    [{:round 0 :event "apply" :comment nil}
                     {:round 0 :event "review-request" :comment "can you please review this?"}
-                    {:round 0 :event "return" :comment "returning"}]))))))))
->>>>>>> 96ee538b
+                    {:round 0 :event "return" :comment "returning"}]))))))))