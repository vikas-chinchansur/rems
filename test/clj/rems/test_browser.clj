--- conflicted
+++ resolved
@@ -95,11 +95,7 @@
 
 (defn go-to-applications []
   (click-navigation-menu "Applications")
-<<<<<<< HEAD
-  (wait-visible *driver* {:tag :h1, :fn/text "My Applications"})
-=======
   (wait-visible *driver* {:tag :h1, :fn/text "Applications"})
->>>>>>> dd398980
   (wait-visible *driver* [{:css "i.fa-search"}])
   (wait-page-loaded)
   (screenshot *driver* (io/file reporting-dir "applications-page.png")))
