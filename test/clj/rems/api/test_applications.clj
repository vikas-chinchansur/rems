(ns ^:integration rems.api.test-applications
  (:require [clojure.test :refer :all]
            [rems.api.testing :refer :all]
            [rems.db.form :as form]
            [rems.handler :refer [handler]]
            [ring.mock.request :refer :all]))

(use-fixtures
  :once
  api-fixture)

;;; shared helpers

(defn- create-dynamic-workflow []
  (-> (request :post "/api/workflows/create")
      (json-body {:organization "abc"
                  :title "dynamic workflow"
                  :type :dynamic
                  :handlers ["developer"]})
      (authenticate "42" "owner")
      handler
      read-ok-body
      :id))

(defn- create-form-with-fields [form-items]
  (-> (request :post "/api/forms/create")
      (authenticate "42" "owner")
      (json-body {:organization "abc"
                  :title ""
                  :items form-items})
      handler
      read-ok-body
      :id))

(defn- create-empty-form []
  (create-form-with-fields []))

(defn- create-catalogue-item [form-id workflow-id]
  (-> (request :post "/api/catalogue-items/create")
      (authenticate "42" "owner")
      (json-body {:title ""
                  :form form-id
                  :resid 1
<<<<<<< HEAD
                  :wfid workflow-id})
      app
=======
                  :wfid workflow-id
                  :state "enabled"})
      handler
>>>>>>> 5219265c
      read-ok-body
      :id))

(defn- create-dymmy-catalogue-item []
  (let [form-id (create-empty-form)
        workflow-id (create-dynamic-workflow)]
    (create-catalogue-item form-id workflow-id)))

(defn- send-dynamic-command [actor cmd]
  (-> (request :post "/api/applications/command")
      (authenticate "42" actor)
      (json-body cmd)
      handler
      read-body))

;; TODO refactor tests to use true v2 api
(defn- get-application [actor id]
  (-> (request :get (str "/api/v2/applications/" id "/migration"))
      (authenticate "42" actor)
      handler
      read-body))

(defn- create-v2-application [catalogue-item-ids user-id]
  (-> (request :post "/api/v2/applications/create")
      (authenticate "42" user-id)
      (json-body {:catalogue-item-ids catalogue-item-ids})
      handler
      read-ok-body
      :application-id))

(defn- create-dynamic-application [user-id]
  (create-v2-application [(create-dymmy-catalogue-item)] user-id))

(defn- get-ids [applications]
  (set (map :application/id applications)))

(defn- get-v2-applications [user-id]
  (-> (request :get "/api/v2/applications")
      (authenticate "42" user-id)
      handler
      read-ok-body))

(defn- get-v2-application [app-id user-id]
  (-> (request :get (str "/api/v2/applications/" app-id))
      (authenticate "42" user-id)
      handler
      read-ok-body))

(defn- get-v2-open-reviews [user-id]
  (-> (request :get "/api/v2/reviews/open")
      (authenticate "42" user-id)
      handler
      read-ok-body))

(defn- get-v2-handled-reviews [user-id]
  (-> (request :get "/api/v2/reviews/handled")
      (authenticate "42" user-id)
      handler
      read-ok-body))

;;; tests

(defn- strip-cookie-attributes [cookie]
  (re-find #"[^;]*" cookie))

(defn- get-csrf-token [response]
  (let [token-regex #"var csrfToken = '([^\']*)'"
        [_ token] (re-find token-regex (:body response))]
    token))

(deftest application-api-session-test
  (let [username "alice"
        login-headers (-> (request :get "/Shibboleth.sso/Login" {:username username})
                          handler
                          :headers)
        cookie (-> (get login-headers "Set-Cookie")
                   first
                   strip-cookie-attributes)
        csrf (-> (request :get "/")
                 (header "Cookie" cookie)
                 handler
                 get-csrf-token)
        cat-id (create-dymmy-catalogue-item)]
    (is cookie)
    (is csrf)
    (testing "save with session"
      (let [body (-> (request :post "/api/v2/applications/create")
                     (header "Cookie" cookie)
                     (header "x-csrf-token" csrf)
                     (json-body {:catalogue-item-ids [cat-id]})
                     handler
                     assert-response-is-ok
                     read-body)]
        (is (:success body))))
    (testing "save with session but without csrf"
      (let [response (-> (request :post "/api/v2/applications/create")
                         (header "Cookie" cookie)
                         (json-body {:catalogue-item-ids [cat-id]})
                         handler)]
        (is (response-is-unauthorized? response))))
    (testing "save with session and csrf and wrong api-key"
      (let [response (-> (request :post "/api/v2/applications/create")
                         (header "Cookie" cookie)
                         (header "x-csrf-token" csrf)
                         (header "x-rems-api-key" "WRONG")
                         (json-body {:catalogue-item-ids [cat-id]})
                         handler)
            body (read-body response)]
        (is (response-is-unauthorized? response))
        (is (= "invalid api key" body))))))

(deftest pdf-smoke-test
  (testing "not found"
    (let [response (-> (request :get "/api/applications/9999999/pdf")
                       (authenticate "42" "developer")
                       handler)]
      (is (response-is-not-found? response))))
  (testing "forbidden"
    (let [response (-> (request :get "/api/applications/13/pdf")
                       (authenticate "42" "bob")
                       handler)]
      (is (response-is-forbidden? response))))
  (testing "success"
    (let [response (-> (request :get "/api/applications/13/pdf")
                       (authenticate "42" "developer")
                       handler
                       assert-response-is-ok)]
      (is (= "application/pdf" (get-in response [:headers "Content-Type"])))
      (is (.startsWith (slurp (:body response)) "%PDF-1.")))))

(deftest dynamic-applications-test
  (let [user-id "alice"
        handler-id "developer"
        commenter-id "carl"
        decider-id "bob"
        application-id 11] ;; submitted dynamic application from test data

    (testing "getting dynamic application as applicant"
      (let [data (get-application user-id application-id)]
        (is (= "workflow/dynamic" (get-in data [:application :workflow :type])))
        (is (= ["application.event/created"
                "application.event/draft-saved"
                "application.event/submitted"]
               (map :event/type (get-in data [:application :dynamic-events]))))
        (is (= ["rems.workflow.dynamic/remove-member"
                "rems.workflow.dynamic/uninvite-member"]
               (get-in data [:application :possible-commands])))))

    (testing "getting dynamic application as handler"
      (let [data (get-application handler-id application-id)]
        (is (= "workflow/dynamic" (get-in data [:application :workflow :type])))
        (is (= #{"rems.workflow.dynamic/request-comment"
                 "rems.workflow.dynamic/request-decision"
                 "rems.workflow.dynamic/reject"
                 "rems.workflow.dynamic/approve"
                 "rems.workflow.dynamic/return"
                 "rems.workflow.dynamic/add-member"
                 "rems.workflow.dynamic/remove-member"
                 "rems.workflow.dynamic/invite-member"
                 "rems.workflow.dynamic/uninvite-member"
                 "see-everything"}
               (set (get-in data [:application :possible-commands]))))))

    (testing "send command without user"
      (is (= {:success false
              :errors [{:type "forbidden"}]}
             (send-dynamic-command "" {:type :rems.workflow.dynamic/approve
                                       :application-id application-id}))
          "user should be forbidden to send command"))

    (testing "send command with a user that is not a handler"
      (is (= {:success false
              :errors [{:type "forbidden"}]}
             (send-dynamic-command user-id {:type :rems.workflow.dynamic/approve
                                            :application-id application-id
                                            :comment ""}))
          "user should be forbidden to send command"))

    (testing "send commands with authorized user"
      (testing "even handler cannot comment without request"
        (is (= {:errors [{:type "forbidden"}], :success false}
               (send-dynamic-command handler-id
                                     {:type :rems.workflow.dynamic/comment
                                      :application-id application-id
                                      :comment "What am I commenting on?"}))))
      (testing "comment with request"
        (let [eventcount (count (get-in (get-application handler-id application-id)
                                        [:application :dynamic-events]))]
          (testing "requesting comment"
            (is (= {:success true} (send-dynamic-command handler-id
                                                         {:type :rems.workflow.dynamic/request-comment
                                                          :application-id application-id
                                                          :commenters [decider-id commenter-id]
                                                          :comment "What say you?"}))))
          (testing "commenter can now comment"
            (is (= {:success true} (send-dynamic-command commenter-id
                                                         {:type :rems.workflow.dynamic/comment
                                                          :application-id application-id
                                                          :comment "Yeah, I dunno"}))))
          (testing "comment was linked to request"
            (let [application (get-application handler-id application-id)
                  request-event (get-in application [:application :dynamic-events eventcount])
                  comment-event (get-in application [:application :dynamic-events (inc eventcount)])]
              (is (= (:application/request-id request-event)
                     (:application/request-id comment-event)))))))
      (testing "request-decision"
        (is (= {:success true} (send-dynamic-command handler-id
                                                     {:type :rems.workflow.dynamic/request-decision
                                                      :application-id application-id
                                                      :deciders [decider-id]
                                                      :comment ""}))))
      (testing "decide"
        (is (= {:success true} (send-dynamic-command decider-id
                                                     {:type :rems.workflow.dynamic/decide
                                                      :application-id application-id
                                                      :decision :approved
                                                      :comment ""}))))
      (testing "approve"
        (is (= {:success true} (send-dynamic-command handler-id {:type :rems.workflow.dynamic/approve
                                                                 :application-id application-id
                                                                 :comment ""})))
        (let [handler-data (get-application handler-id application-id)
              handler-event-types (map :event/type (get-in handler-data [:application :dynamic-events]))
              applicant-data (get-application user-id application-id)
              applicant-event-types (map :event/type (get-in applicant-data [:application :dynamic-events]))]
          (testing "handler can see all events"
            (is (= {:id application-id
                    :state "rems.workflow.dynamic/approved"}
                   (select-keys (:application handler-data) [:id :state])))
            (is (= ["application.event/created"
                    "application.event/draft-saved"
                    "application.event/submitted"
                    "application.event/comment-requested"
                    "application.event/commented"
                    "application.event/decision-requested"
                    "application.event/decided"
                    "application.event/approved"]
                   handler-event-types)))
          (testing "applicant cannot see all events"
            (is (= ["application.event/created"
                    "application.event/draft-saved"
                    "application.event/submitted"
                    "application.event/approved"]
                   applicant-event-types))))))))

(deftest dynamic-application-create-test
  (let [api-key "42"
        user-id "alice"
        application-id (create-dynamic-application user-id)]

    (testing "creating"
      (is (some? application-id))
      (let [created (get-application user-id application-id)]
        (is (= "rems.workflow.dynamic/draft" (get-in created [:application :state])))))

    (testing "getting application as other user is forbidden"
      (is (response-is-forbidden?
           (-> (request :get (str "/api/v2/applications/" application-id))
               (authenticate api-key "bob")
               handler))))

    (testing "modifying application as other user is forbidden"
      (is (= {:success false
              :errors [{:type "forbidden"}]}
             (send-dynamic-command "bob" {:type :rems.workflow.dynamic/save-draft
                                          :application-id application-id
                                          :field-values {}
                                          :accepted-licenses #{}}))))

    (testing "submitting"
      (is (= {:success true}
             (send-dynamic-command user-id {:type :rems.workflow.dynamic/submit
                                            :application-id application-id})))
      (let [submitted (get-application user-id application-id)]
        (is (= "rems.workflow.dynamic/submitted" (get-in submitted [:application :state])))
        (is (= ["application.event/created"
                "application.event/submitted"]
               (map :event/type (get-in submitted [:application :dynamic-events]))))))))

(def testfile (clojure.java.io/file "./test-data/test.txt"))

(def malicious-file (clojure.java.io/file "./test-data/malicious_test.html"))

(def filecontent {:tempfile testfile
                  :content-type "text/plain"
                  :filename "test.txt"
                  :size (.length testfile)})

(def malicious-content {:tempfile malicious-file
                        :content-type "text/html"
                        :filename "malicious_test.html"
                        :size (.length malicious-file)})

(deftest application-api-attachments-test
  (let [api-key "42"
        user-id "alice"
        workflow-id (create-dynamic-workflow)
        form-id (create-form-with-fields [{:title {:en "some attachment"}
                                           :type "attachment"
                                           :optional true}])
        field-id (-> (form/get-form form-id) :fields first :id)
        cat-id (create-catalogue-item form-id workflow-id)
        app-id (create-v2-application [cat-id] user-id)]
    (testing "uploading attachment for a draft"
      (-> (request :post (str "/api/applications/add_attachment?application-id=" app-id "&field-id=" field-id))
          (assoc :params {"file" filecontent})
          (assoc :multipart-params {"file" filecontent})
          (authenticate api-key user-id)
          handler
          assert-response-is-ok))
    (testing "uploading malicious file for a draft"
      (let [response (-> (request :post (str "/api/applications/add_attachment?application-id=" app-id "&field-id=" field-id))
                         (assoc :params {"file" malicious-content})
                         (assoc :multipart-params {"file" malicious-content})
                         (authenticate api-key user-id)
                         handler)]
        (is (= 400 (:status response)))))
    (testing "retrieving attachment for a draft"
      (let [response (-> (request :get "/api/applications/attachments" {:application-id app-id :field-id field-id})
                         (authenticate api-key user-id)
                         handler
                         assert-response-is-ok)]
        (is (= (slurp testfile) (slurp (:body response))))))
    (testing "uploading attachment as non-applicant"
      (let [response (-> (request :post (str "/api/applications/add_attachment?application-id=" app-id "&field-id=" field-id))
                         (assoc :params {"file" filecontent})
                         (assoc :multipart-params {"file" filecontent})
                         (authenticate api-key "carl")
                         handler)]
        (is (response-is-forbidden? response))))
    (testing "retrieving attachment as non-applicant"
      (let [response (-> (request :get "/api/applications/attachments" {:application-id app-id :field-id field-id})
                         (authenticate api-key "carl")
                         handler)]
        (is (response-is-forbidden? response))))
    (testing "submit application"
      (is (= {:success true} (send-dynamic-command user-id {:type :rems.workflow.dynamic/submit
                                                            :application-id app-id}))))
    (testing "uploading attachment for a submitted application"
      (let [response (-> (request :post (str "/api/applications/add_attachment?application-id=" app-id "&field-id=" field-id))
                         (assoc :params {"file" filecontent})
                         (assoc :multipart-params {"file" filecontent})
                         (authenticate api-key user-id)
                         handler)]
        (is (response-is-forbidden? response))))))

(deftest applications-api-security-test
  (let [cat-id (create-dymmy-catalogue-item)
        app-id (create-v2-application [cat-id] "alice")]
    (testing "fetch application without authentication"
      (is (response-is-unauthorized? (-> (request :get (str "/api/v2/applications/" app-id))
                                         handler))))
    (testing "fetch deciders without authentication"
      (is (response-is-unauthorized? (-> (request :get "/api/applications/deciders")
                                         handler))))
    (testing "create without authentication"
      (is (response-is-unauthorized? (-> (request :post "/api/v2/applications/create")
                                         (json-body {:catalogue-item-ids [cat-id]})
                                         handler))))
    (testing "create with wrong API-Key"
      (is (response-is-unauthorized? (-> (request :post "/api/v2/applications/create")
                                         (assoc-in [:headers "x-rems-api-key"] "invalid-api-key")
                                         (json-body {:catalogue-item-ids [cat-id]})
                                         handler))))
    (testing "send command without authentication"
      (is (response-is-unauthorized? (-> (request :post "/api/applications/command")
                                         (json-body {:type :rems.workflow.dynamic/submit
                                                     :application-id app-id})
                                         handler))))
    (testing "send command with wrong api-key"
      (is (response-is-unauthorized? (-> (request :post "/api/applications/command")
                                         (authenticate "invalid-api-key" "alice")
                                         (json-body {:type :rems.workflow.dynamic/submit
                                                     :application-id app-id})
                                         handler))))
    (testing "upload attachment without authentication"
      (is (response-is-unauthorized? (-> (request :post "/api/applications/add_attachment")
                                         (assoc :params {"file" filecontent})
                                         (assoc :multipart-params {"file" filecontent})
                                         handler))))
    (testing "upload attachment with wrong API-Key"
      (is (response-is-unauthorized? (-> (request :post "/api/applications/add_attachment")
                                         (assoc :params {"file" filecontent})
                                         (assoc :multipart-params {"file" filecontent})
                                         (authenticate "invalid-api-key" "developer")
                                         handler))))))

(deftest test-v2-application-api
  (let [app-id (create-dynamic-application "alice")]

    (testing "list user applications"
      (is (contains? (get-ids (get-v2-applications "alice"))
                     app-id)))

    (testing "get single application"
      (is (= app-id
             (:application/id (get-v2-application app-id "alice")))))))

(deftest test-v2-review-api
  (let [app-id (create-dynamic-application "alice")]

    (testing "does not list drafts"
      (is (not (contains? (get-ids (get-v2-open-reviews "developer"))
                          app-id))))

    (testing "lists submitted in open reviews"
      (is (= {:success true} (send-dynamic-command "alice" {:type :rems.workflow.dynamic/submit
                                                            :application-id app-id})))
      (is (contains? (get-ids (get-v2-open-reviews "developer"))
                     app-id))
      (is (not (contains? (get-ids (get-v2-handled-reviews "developer"))
                          app-id))))

    (testing "lists handled in handled reviews"
      (is (= {:success true} (send-dynamic-command "developer" {:type :rems.workflow.dynamic/approve
                                                                :application-id app-id
                                                                :comment ""})))
      (is (not (contains? (get-ids (get-v2-open-reviews "developer"))
                          app-id)))
      (is (contains? (get-ids (get-v2-handled-reviews "developer"))
                     app-id)))))<|MERGE_RESOLUTION|>--- conflicted
+++ resolved
@@ -41,14 +41,8 @@
       (json-body {:title ""
                   :form form-id
                   :resid 1
-<<<<<<< HEAD
                   :wfid workflow-id})
-      app
-=======
-                  :wfid workflow-id
-                  :state "enabled"})
-      handler
->>>>>>> 5219265c
+      handler
       read-ok-body
       :id))
 
