(ns ^:integration rems.api.test-applications
  (:require [clojure.test :refer :all]
            [rems.api.testing :refer :all]
            [rems.db.form :as form]
            [rems.handler :refer [handler]]
            [ring.mock.request :refer :all]))

(use-fixtures
  :once
  api-fixture)

;;; shared helpers

(defn- create-dynamic-workflow []
  (-> (request :post "/api/workflows/create")
      (json-body {:organization "abc"
                  :title "dynamic workflow"
                  :type :dynamic
                  :handlers ["developer"]})
      (authenticate "42" "owner")
      handler
      read-ok-body
      :id))

(defn- create-form-with-fields [form-items]
  (-> (request :post "/api/forms/create")
      (authenticate "42" "owner")
      (json-body {:organization "abc"
                  :title ""
                  :items form-items})
      handler
      read-ok-body
      :id))

(defn- create-empty-form []
  (create-form-with-fields []))

(defn- create-catalogue-item [form-id workflow-id]
  (-> (request :post "/api/catalogue-items/create")
      (authenticate "42" "owner")
      (json-body {:title ""
                  :form form-id
                  :resid 1
                  :wfid workflow-id})
      handler
      read-ok-body
      :id))

(defn- create-dymmy-catalogue-item []
  (let [form-id (create-empty-form)
        workflow-id (create-dynamic-workflow)]
    (create-catalogue-item form-id workflow-id)))

(defn- send-command [actor cmd]
  (-> (request :post (str "/api/applications/" (name (:type cmd))))
      (authenticate "42" actor)
      (json-body (dissoc cmd :type))
      handler
      read-body))

(defn- create-application [catalogue-item-ids user-id]
  (-> (request :post "/api/applications/create")
      (authenticate "42" user-id)
      (json-body {:catalogue-item-ids catalogue-item-ids})
      handler
      read-ok-body
      :application-id))

(defn- create-dummy-application [user-id]
  (create-application [(create-dymmy-catalogue-item)] user-id))

(defn- get-ids [applications]
  (set (map :application/id applications)))

(defn- get-applications [user-id]
  (-> (request :get "/api/applications")
      (authenticate "42" user-id)
      handler
      read-ok-body))

(defn- get-application [app-id user-id]
  (-> (request :get (str "/api/applications/" app-id))
      (authenticate "42" user-id)
      handler
      read-ok-body))

(defn- get-open-reviews [user-id]
  (-> (request :get "/api/reviews/open")
      (authenticate "42" user-id)
      handler
      read-ok-body))

(defn- get-handled-reviews [user-id]
  (-> (request :get "/api/reviews/handled")
      (authenticate "42" user-id)
      handler
      read-ok-body))

;;; tests

(defn- strip-cookie-attributes [cookie]
  (re-find #"[^;]*" cookie))

(defn- get-csrf-token [response]
  (let [token-regex #"var csrfToken = '([^\']*)'"
        [_ token] (re-find token-regex (:body response))]
    token))

(deftest test-application-api-session
  (let [username "alice"
        login-headers (-> (request :get "/Shibboleth.sso/Login" {:username username})
                          handler
                          :headers)
        cookie (-> (get login-headers "Set-Cookie")
                   first
                   strip-cookie-attributes)
        csrf (-> (request :get "/")
                 (header "Cookie" cookie)
                 handler
                 get-csrf-token)
        cat-id (create-dymmy-catalogue-item)]
    (is cookie)
    (is csrf)
    (testing "save with session"
      (let [body (-> (request :post "/api/applications/create")
                     (header "Cookie" cookie)
                     (header "x-csrf-token" csrf)
                     (json-body {:catalogue-item-ids [cat-id]})
                     handler
                     assert-response-is-ok
                     read-body)]
        (is (:success body))))
    (testing "save with session but without csrf"
      (let [response (-> (request :post "/api/applications/create")
                         (header "Cookie" cookie)
                         (json-body {:catalogue-item-ids [cat-id]})
                         handler)]
        (is (response-is-unauthorized? response))))
    (testing "save with session and csrf and wrong api-key"
      (let [response (-> (request :post "/api/applications/create")
                         (header "Cookie" cookie)
                         (header "x-csrf-token" csrf)
                         (header "x-rems-api-key" "WRONG")
                         (json-body {:catalogue-item-ids [cat-id]})
                         handler)
            body (read-body response)]
        (is (response-is-unauthorized? response))
        (is (= "invalid api key" body))))))

(deftest pdf-smoke-test
  (testing "not found"
    (let [response (-> (request :get "/api/applications/9999999/pdf")
                       (authenticate "42" "developer")
                       handler)]
      (is (response-is-not-found? response))))
  (testing "forbidden"
    (let [response (-> (request :get "/api/applications/13/pdf")
                       (authenticate "42" "bob")
                       handler)]
      (is (response-is-forbidden? response))))
  (testing "success"
    (let [response (-> (request :get "/api/applications/13/pdf")
                       (authenticate "42" "developer")
                       handler
                       assert-response-is-ok)]
      (is (= "application/pdf" (get-in response [:headers "Content-Type"])))
      (is (.startsWith (slurp (:body response)) "%PDF-1.")))))

(deftest test-application-commands
  (let [user-id "alice"
        handler-id "developer"
        commenter-id "carl"
        decider-id "bob"
        application-id 11] ;; submitted dynamic application from test data

    (testing "getting dynamic application as applicant"
      (let [application (get-application application-id user-id)]
        (is (= "workflow/dynamic" (get-in application [:application/workflow :workflow/type])))
        (is (= ["application.event/created"
                "application.event/draft-saved"
                "application.event/submitted"]
               (map :event/type (get application :application/events))))
        (is (= #{"application.command/remove-member"
                 "application.command/uninvite-member"
                 "application.command/accept-licenses"}
               (set (get application :application/permissions))))))

    (testing "getting dynamic application as handler"
      (let [application (get-application application-id handler-id)]
        (is (= "workflow/dynamic" (get-in application [:application/workflow :workflow/type])))
        (is (= #{"application.command/request-comment"
                 "application.command/request-decision"
                 "application.command/reject"
                 "application.command/approve"
                 "application.command/return"
                 "application.command/add-member"
                 "application.command/remove-member"
                 "application.command/invite-member"
                 "application.command/uninvite-member"
                 "see-everything"}
               (set (get application :application/permissions))))))

    (testing "send command without user"
      (is (= {:success false
              :errors [{:type "forbidden"}]}
             (send-command "" {:type :application.command/approve
                               :comment "" :application-id application-id}))
          "user should be forbidden to send command"))

    (testing "send command with a user that is not a handler"
      (is (= {:success false
              :errors [{:type "forbidden"}]}
             (send-command user-id {:type :application.command/approve
                                    :application-id application-id
                                    :comment ""}))
          "user should be forbidden to send command"))

    (testing "send commands with authorized user"
      (testing "even handler cannot comment without request"
        (is (= {:errors [{:type "forbidden"}], :success false}
               (send-command handler-id
                             {:type :application.command/comment
                              :application-id application-id
                              :comment "What am I commenting on?"}))))
      (testing "comment with request"
        (let [eventcount (count (get (get-application application-id handler-id) :events))]
          (testing "requesting comment"
            (is (= {:success true} (send-command handler-id
                                                 {:type :application.command/request-comment
                                                  :application-id application-id
                                                  :commenters [decider-id commenter-id]
                                                  :comment "What say you?"}))))
          (testing "commenter can now comment"
            (is (= {:success true} (send-command commenter-id
                                                 {:type :application.command/comment
                                                  :application-id application-id
                                                  :comment "Yeah, I dunno"}))))
          (testing "comment was linked to request"
            (let [application (get-application application-id handler-id)
                  request-event (get-in application [:application/events eventcount])
                  comment-event (get-in application [:application/events (inc eventcount)])]
              (is (= (:application/request-id request-event)
                     (:application/request-id comment-event)))))))
      (testing "request-decision"
        (is (= {:success true} (send-command handler-id
                                             {:type :application.command/request-decision
                                              :application-id application-id
                                              :deciders [decider-id]
                                              :comment ""}))))
      (testing "decide"
        (is (= {:success true} (send-command decider-id
                                             {:type :application.command/decide
                                              :application-id application-id
                                              :decision :approved
                                              :comment ""}))))
      (testing "approve"
        (is (= {:success true} (send-command handler-id {:type :application.command/approve
                                                         :application-id application-id
                                                         :comment ""})))
        (let [handler-data (get-application application-id handler-id)
              handler-event-types (map :event/type (get handler-data :application/events))
              applicant-data (get-application application-id user-id)
              applicant-event-types (map :event/type (get applicant-data :application/events))]
          (testing "handler can see all events"
            (is (= {:application/id application-id
                    :application/state "application.state/approved"}
                   (select-keys handler-data [:application/id :application/state])))
            (is (= ["application.event/created"
                    "application.event/draft-saved"
                    "application.event/submitted"
                    "application.event/comment-requested"
                    "application.event/commented"
                    "application.event/decision-requested"
                    "application.event/decided"
                    "application.event/approved"]
                   handler-event-types)))
          (testing "applicant cannot see all events"
            (is (= ["application.event/created"
                    "application.event/draft-saved"
                    "application.event/submitted"
                    "application.event/approved"]
                   applicant-event-types))))))))

(deftest test-application-create
  (let [api-key "42"
        user-id "alice"
        application-id (create-dummy-application user-id)]

    (testing "creating"
      (is (some? application-id))
      (let [created (get-application application-id user-id)]
        (is (= "application.state/draft" (get created :application/state)))))

    (testing "getting application as other user is forbidden"
      (is (response-is-forbidden?
           (-> (request :get (str "/api/applications/" application-id))
               (authenticate api-key "bob")
               handler))))

    (testing "modifying application as other user is forbidden"
      (is (= {:success false
              :errors [{:type "forbidden"}]}
<<<<<<< HEAD
             (send-dynamic-command "bob" {:type :application.command/save-draft
                                          :application-id application-id
                                          :field-values {}}))))
=======
             (send-command "bob" {:type :application.command/save-draft
                                  :application-id application-id
                                  :field-values {}
                                  :accepted-licenses #{}}))))
>>>>>>> f4b50515

    (testing "submitting"
      (is (= {:success true}
             (send-command user-id {:type :application.command/submit
                                    :application-id application-id})))
      (let [submitted (get-application application-id user-id)]
        (is (= "application.state/submitted" (get submitted :application/state)))
        (is (= ["application.event/created"
                "application.event/submitted"]
               (map :event/type (get submitted :application/events))))))))

(def testfile (clojure.java.io/file "./test-data/test.txt"))

(def malicious-file (clojure.java.io/file "./test-data/malicious_test.html"))

(def filecontent {:tempfile testfile
                  :content-type "text/plain"
                  :filename "test.txt"
                  :size (.length testfile)})

(def malicious-content {:tempfile malicious-file
                        :content-type "text/html"
                        :filename "malicious_test.html"
                        :size (.length malicious-file)})

(deftest test-application-api-attachments
  (let [api-key "42"
        user-id "alice"
        workflow-id (create-dynamic-workflow)
        form-id (create-form-with-fields [{:title {:en "some attachment"}
                                           :type "attachment"
                                           :optional true}])
        field-id (-> (form/get-form form-id) :fields first :id)
        cat-id (create-catalogue-item form-id workflow-id)
        app-id (create-application [cat-id] user-id)
        upload-request (fn [file]
                         (-> (request :post (str "/api/applications/add-attachment?application-id=" app-id "&field-id=" field-id))
                             (assoc :params {"file" file})
                             (assoc :multipart-params {"file" file})))
        read-request (request :get "/api/applications/attachments" {:application-id app-id :field-id field-id})]
    (testing "uploading attachment for a draft"
      (let [body (-> (upload-request filecontent)
                     (authenticate api-key user-id)
                     handler
                     read-ok-body)]
        (is (= {:success true} body))))
    (testing "uploading malicious file for a draft"
      (let [response (-> (upload-request malicious-content)
                         (authenticate api-key user-id)
                         handler)]
        (is (response-is-bad-request? response))))
    (testing "retrieving attachment for a draft"
      (let [response (-> read-request
                         (authenticate api-key user-id)
                         handler
                         assert-response-is-ok)]
        (is (= (slurp testfile) (slurp (:body response))))))
    (testing "uploading attachment without authentication"
      (let [response (-> (upload-request filecontent)
                         handler)]
        (is (response-is-unauthorized? response))))
    (testing "uploading attachment with wrong API key"
      (let [response (-> (upload-request filecontent)
                         (authenticate api-key user-id)
                         (assoc-in [:headers "x-rems-api-key"] "invalid-api-key")
                         handler)]
        (is (response-is-unauthorized? response))))
    (testing "uploading attachment as non-applicant"
      (let [response (-> (upload-request filecontent)
                         (authenticate api-key "carl")
                         handler)]
        (is (response-is-forbidden? response))))
    (testing "retrieving attachment as non-applicant"
      (let [response (-> read-request
                         (authenticate api-key "carl")
                         handler)]
        (is (response-is-forbidden? response))))
    (testing "uploading attachment for a submitted application"
      (assert (= {:success true} (send-command user-id {:type :application.command/submit
                                                        :application-id app-id})))
      (let [response (-> (upload-request filecontent)
                         (authenticate api-key user-id)
                         handler)]
        (is (response-is-forbidden? response))))))

(deftest test-applications-api-security
  (let [api-key "42"
        applicant "alice"
        cat-id (create-dymmy-catalogue-item)
        app-id (create-application [cat-id] applicant)]

    (testing "fetch application without authentication"
      (let [req (request :get (str "/api/applications/" app-id))]
        (assert-response-is-ok (-> req
                                   (authenticate api-key applicant)
                                   handler))
        (is (response-is-unauthorized? (-> req
                                           handler)))))

    (testing "fetch deciders without authentication or as non-handler"
      (let [req (request :get "/api/applications/deciders")]
        (assert-response-is-ok (-> req
                                   (authenticate api-key "developer")
                                   handler))
        (is (response-is-forbidden? (-> req
                                        (authenticate api-key applicant)
                                        handler)))
        (is (response-is-unauthorized? (-> req
                                           handler)))))

    (testing "create without authentication"
      (let [req (-> (request :post "/api/applications/create")
                    (json-body {:catalogue-item-ids [cat-id]}))]
        (assert-response-is-ok (-> req
                                   (authenticate api-key applicant)
                                   handler))
        (is (response-is-unauthorized? (-> req
                                           handler)))))

    (testing "create with wrong API key"
      (let [req (-> (request :post "/api/applications/create")
                    (authenticate api-key applicant)
                    (json-body {:catalogue-item-ids [cat-id]}))]
        (assert-response-is-ok (-> req
                                   handler))
        (is (response-is-unauthorized? (-> req
                                           (assoc-in [:headers "x-rems-api-key"] "invalid-api-key")
                                           handler)))))

    (testing "send command without authentication"
      (let [req (-> (request :post "/api/applications/submit")
                    (json-body {:application-id app-id}))]
        (assert-response-is-ok (-> req
                                   (authenticate api-key applicant)
                                   handler))
        (is (response-is-unauthorized? (-> req
                                           handler)))))

    (testing "send command with wrong API key"
      (let [req (-> (request :post "/api/applications/submit")
                    (authenticate api-key applicant)
                    (json-body {:application-id app-id}))]
        (assert-response-is-ok (-> req
                                   handler))
        (is (response-is-unauthorized? (-> req
                                           (assoc-in [:headers "x-rems-api-key"] "invalid-api-key")
                                           handler)))))))

(deftest test-application-listing
  (let [app-id (create-dummy-application "alice")]

    (testing "list user applications"
      (is (contains? (get-ids (get-applications "alice"))
                     app-id)))))

(deftest test-reviews
  (let [app-id (create-dummy-application "alice")]

    (testing "does not list drafts"
      (is (not (contains? (get-ids (get-open-reviews "developer"))
                          app-id))))

    (testing "lists submitted in open reviews"
      (is (= {:success true} (send-command "alice" {:type :application.command/submit
                                                    :application-id app-id})))
      (is (contains? (get-ids (get-open-reviews "developer"))
                     app-id))
      (is (not (contains? (get-ids (get-handled-reviews "developer"))
                          app-id))))

    (testing "lists handled in handled reviews"
      (is (= {:success true} (send-command "developer" {:type :application.command/approve
                                                        :application-id app-id
                                                        :comment ""})))
      (is (not (contains? (get-ids (get-open-reviews "developer"))
                          app-id)))
      (is (contains? (get-ids (get-handled-reviews "developer"))
                     app-id)))))<|MERGE_RESOLUTION|>--- conflicted
+++ resolved
@@ -300,17 +300,9 @@
     (testing "modifying application as other user is forbidden"
       (is (= {:success false
               :errors [{:type "forbidden"}]}
-<<<<<<< HEAD
-             (send-dynamic-command "bob" {:type :application.command/save-draft
-                                          :application-id application-id
-                                          :field-values {}}))))
-=======
              (send-command "bob" {:type :application.command/save-draft
                                   :application-id application-id
-                                  :field-values {}
-                                  :accepted-licenses #{}}))))
->>>>>>> f4b50515
-
+                                  :field-values {}}))))
     (testing "submitting"
       (is (= {:success true}
              (send-command user-id {:type :application.command/submit
