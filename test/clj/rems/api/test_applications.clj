(ns ^:integration rems.api.test-applications
  (:require [clojure.java.io :as io]
            [clojure.string :as str]
            [clojure.test :refer :all]
            [rems.api.services.catalogue :as catalogue]
            [rems.api.testing :refer :all]
            [rems.db.applications]
            [rems.db.blacklist :as blacklist]
            [rems.db.core :as db]
            [rems.db.form :as form]
            [rems.db.test-data :as test-data]
            [rems.handler :refer [handler]]
            [rems.json]
            [rems.testing-util :refer [with-user]]
            [ring.mock.request :refer :all])
  (:import java.io.ByteArrayOutputStream
           java.util.zip.ZipInputStream))

(use-fixtures
  :once
  api-fixture)

;;; shared helpers

(defn- send-command [actor cmd]
  (-> (request :post (str "/api/applications/" (name (:type cmd))))
      (authenticate "42" actor)
      (json-body (dissoc cmd :type))
      handler
      read-body))

(defn- get-ids [applications]
  (set (map :application/id applications)))

(defn- license-ids-for-application [application]
  (set (map :license/id (:application/licenses application))))

(defn- catalogue-item-ids-for-application [application]
  (set (map :catalogue-item/id (:application/resources application))))

(defn- get-my-applications [user-id & [params]]
  (-> (request :get "/api/my-applications" params)
      (authenticate "42" user-id)
      handler
      read-ok-body))

(defn- get-all-applications [user-id & [params]]
  (-> (request :get "/api/applications" params)
      (authenticate "42" user-id)
      handler
      read-ok-body))

(defn- get-application-for-user [app-id user-id]
  (-> (request :get (str "/api/applications/" app-id))
      (authenticate "42" user-id)
      handler
      read-ok-body))

(defn- get-todos [user-id & [params]]
  (-> (request :get "/api/applications/todo" params)
      (authenticate "42" user-id)
      handler
      read-ok-body))

(defn- get-handled-todos [user-id & [params]]
  (-> (request :get "/api/applications/handled" params)
      (authenticate "42" user-id)
      handler
      read-ok-body))

;;; tests

(deftest test-application-api-session
  (let [username "alice"
        cookie (login-with-cookies username)
        csrf (get-csrf-token cookie)
        cat-id (test-data/create-catalogue-item! {})]
    (testing "save with session"
      (let [body (-> (request :post "/api/applications/create")
                     (header "Cookie" cookie)
                     (header "x-csrf-token" csrf)
                     (json-body {:catalogue-item-ids [cat-id]})
                     handler
                     assert-response-is-ok
                     read-body)]
        (is (:success body))))
    (testing "save with session but without csrf"
      (let [response (-> (request :post "/api/applications/create")
                         (header "Cookie" cookie)
                         (json-body {:catalogue-item-ids [cat-id]})
                         handler)]
        (is (response-is-unauthorized? response))))
    (testing "save with session and csrf and wrong api-key"
      (let [body (-> (request :post "/api/applications/create")
                     (header "Cookie" cookie)
                     (header "x-csrf-token" csrf)
                     (header "x-rems-api-key" "WRONG")
                     (json-body {:catalogue-item-ids [cat-id]})
                     handler
                     assert-response-is-ok
                     read-body)]
        (is (:success body))))))

(deftest pdf-smoke-test
  (testing "not found"
    (let [response (-> (request :get "/api/applications/9999999/pdf")
                       (authenticate "42" "developer")
                       handler)]
      (is (response-is-not-found? response))))
  (let [cat-id (test-data/create-catalogue-item! {:title {:fi "Fi title" :en "En title"}})
        application-id (test-data/create-application! {:actor "alice"
                                                       :catalogue-item-ids [cat-id]})]
    (test-data/command! {:type :application.command/submit
                         :application-id application-id
                         :actor "alice"})
    (testing "forbidden"
      (let [response (-> (request :get (str "/api/applications/" application-id "/pdf"))
                         (authenticate "42" "bob")
                         handler)]
        (is (response-is-forbidden? response))))
    (testing "success"
      (let [response (-> (request :get (str "/api/applications/" application-id "/pdf"))
                         (authenticate "42" "developer")
                         handler
                         assert-response-is-ok)]
        (is (= "application/pdf" (get-in response [:headers "Content-Type"])))
        (is (= (str "filename=\"" application-id ".pdf\"")
               (get-in response [:headers "Content-Disposition"])))
        (is (.startsWith (slurp (:body response)) "%PDF-1."))))))

(deftest test-application-commands
  (let [user-id "alice"
        handler-id "developer"
        reviewer-id "carl"
        decider-id "elsa"
        license-id1 (test-data/create-license! {})
        license-id2 (test-data/create-license! {})
        license-id3 (test-data/create-license! {})
        license-id4 (test-data/create-license! {})
        form-id (test-data/create-form! {})
        workflow-id (test-data/create-workflow! {:type :workflow/master
                                                 :handlers [handler-id]})
        cat-item-id1 (test-data/create-catalogue-item! {:resource-id (test-data/create-resource!
                                                                      {:license-ids [license-id1 license-id2]})
                                                        :form-id form-id
                                                        :workflow-id workflow-id})
        cat-item-id2 (test-data/create-catalogue-item! {:resource-id (test-data/create-resource!
                                                                      {:license-ids [license-id1 license-id2]})
                                                        :form-id form-id
                                                        :workflow-id workflow-id})

        cat-item-id3 (test-data/create-catalogue-item! {:resource-id (test-data/create-resource!
                                                                      {:license-ids [license-id3]})
                                                        :form-id form-id
                                                        :workflow-id workflow-id})
        application-id (test-data/create-application! {:catalogue-item-ids [cat-item-id1]
                                                       :actor user-id})]

    (testing "accept licenses"
      (is (= {:success true} (send-command user-id
                                           {:type :application.command/accept-licenses
                                            :application-id application-id
                                            :accepted-licenses [license-id1 license-id2]}))))

    (testing "save draft"
      (is (= {:success true} (send-command user-id
                                           {:type :application.command/save-draft
                                            :application-id application-id
                                            :field-values []}))))

    (testing "submit"
      (is (= {:success true} (send-command user-id
                                           {:type :application.command/submit
                                            :application-id application-id}))))

    (testing "getting application as applicant"
      (let [application (get-application-for-user application-id user-id)]
        (is (= "workflow/master" (get-in application [:application/workflow :workflow/type])))
        (is (= ["application.event/created"
                "application.event/licenses-accepted"
                "application.event/draft-saved"
                "application.event/submitted"]
               (map :event/type (get application :application/events))))
        (is (= #{"application.command/remove-member"
                 "application.command/uninvite-member"
                 "application.command/accept-licenses"
                 "application.command/copy-as-new"}
               (set (get application :application/permissions))))))

    (testing "getting application as handler"
      (let [application (get-application-for-user application-id handler-id)]
        (is (= "workflow/master" (get-in application [:application/workflow :workflow/type])))
        (is (= #{"application.command/request-review"
                 "application.command/request-decision"
                 "application.command/remark"
                 "application.command/reject"
                 "application.command/approve"
                 "application.command/return"
                 "application.command/add-licenses"
                 "application.command/add-member"
                 "application.command/remove-member"
                 "application.command/invite-member"
                 "application.command/uninvite-member"
                 "application.command/change-resources"
                 "application.command/close"
                 "application.command/assign-external-id"
                 "see-everything"}
               (set (get application :application/permissions))))))

    (testing "disabling a command"
      (with-redefs [rems.config/env (assoc rems.config/env :disable-commands [:application.command/remark])]
        (testing "handler doesn't see hidden command"
          (let [application (get-application-for-user application-id handler-id)]
            (is (= "workflow/master" (get-in application [:application/workflow :workflow/type])))
            (is (= #{"application.command/request-review"
                     "application.command/request-decision"
                     "application.command/reject"
                     "application.command/approve"
                     "application.command/return"
                     "application.command/add-licenses"
                     "application.command/add-member"
                     "application.command/remove-member"
                     "application.command/invite-member"
                     "application.command/uninvite-member"
                     "application.command/change-resources"
                     "application.command/close"
                     "application.command/assign-external-id"
                     "see-everything"}
                   (set (get application :application/permissions))))))
        (testing "disabled command fails"
          (is (= {:success false
                  :errors [{:type "forbidden"}]}
                 (send-command handler-id
                               {:type :application.command/remark
                                :application-id application-id
                                :public false
                                :comment "this is a remark"}))))))

    (testing "send command without user"
      (is (= {:success false
              :errors [{:type "forbidden"}]}
             (send-command "" {:type :application.command/approve
                               :application-id application-id
                               :comment ""}))
          "user should be forbidden to send command"))

    (testing "send command with a user that is not a handler"
      (is (= {:success false
              :errors [{:type "forbidden"}]}
             (send-command user-id {:type :application.command/approve
                                    :application-id application-id
                                    :comment ""}))
          "user should be forbidden to send command"))

    (testing "assing external id"
      (is (= {:success true} (send-command handler-id
                                           {:type :application.command/assign-external-id
                                            :application-id application-id
                                            :external-id "abc123"})))
      (let [application (get-application-for-user application-id handler-id)]
        (is (= "abc123" (:application/external-id application)))))

    (testing "application can be returned"
      (is (= {:success true} (send-command handler-id
                                           {:type :application.command/return
                                            :application-id application-id
                                            :comment "Please check again"}))))

    (testing "changing resources as applicant"
      (is (= {:success true} (send-command user-id
                                           {:type :application.command/change-resources
                                            :application-id application-id
                                            :catalogue-item-ids [cat-item-id2]}))))

    (testing "submitting again"
      (is (= {:success true} (send-command user-id
                                           {:type :application.command/submit
                                            :application-id application-id}))))

    (testing "send commands with authorized user"
      (testing "even handler cannot review without request"
        (is (= {:errors [{:type "forbidden"}], :success false}
               (send-command handler-id
                             {:type :application.command/review
                              :application-id application-id
                              :comment "What am I commenting on?"}))))
      (testing "review with request"
        (let [eventcount (count (get (get-application-for-user application-id handler-id) :events))]
          (testing "requesting review"
            (is (= {:success true} (send-command handler-id
                                                 {:type :application.command/request-review
                                                  :application-id application-id
                                                  :reviewers [decider-id reviewer-id]
                                                  :comment "What say you?"}))))
          (testing "reviewer can now review"
            (is (= {:success true} (send-command reviewer-id
                                                 {:type :application.command/review
                                                  :application-id application-id
                                                  :comment "Yeah, I dunno"}))))
          (testing "review was linked to request"
            (let [application (get-application-for-user application-id handler-id)
                  request-event (get-in application [:application/events eventcount])
                  review-event (get-in application [:application/events (inc eventcount)])]
              (is (= (:application/request-id request-event)
                     (:application/request-id review-event)))))))

      (testing "adding and then accepting additional licenses"
        (testing "add licenses"
          (let [application (get-application-for-user application-id user-id)]
            (is (= #{license-id1 license-id2} (license-ids-for-application application)))
            (is (= {:success true} (send-command handler-id
                                                 {:type :application.command/add-licenses
                                                  :application-id application-id
                                                  :licenses [license-id4]
                                                  :comment "Please approve these new terms"})))
            (let [application (get-application-for-user application-id user-id)]
              (is (= #{license-id1 license-id2 license-id4} (license-ids-for-application application))))))
        (testing "applicant accepts the additional licenses"
          (is (= {:success true} (send-command user-id
                                               {:type :application.command/accept-licenses
                                                :application-id application-id
                                                :accepted-licenses [license-id4]})))))

      (testing "changing resources as handler"
        (let [application (get-application-for-user application-id user-id)]
          (is (= #{cat-item-id2} (catalogue-item-ids-for-application application)))
          (is (= #{license-id1 license-id2 license-id4} (license-ids-for-application application)))
          (is (= {:success true} (send-command handler-id
                                               {:type :application.command/change-resources
                                                :application-id application-id
                                                :catalogue-item-ids [cat-item-id3]
                                                :comment "Here are the correct resources"})))
          (let [application (get-application-for-user application-id user-id)]
            (is (= #{cat-item-id3} (catalogue-item-ids-for-application application)))
            ;; TODO: The previously added licenses should probably be retained in the licenses after changing resources.
            (is (= #{license-id3} (license-ids-for-application application))))))

      (testing "changing resources back as handler"
        (is (= {:success true} (send-command handler-id
                                             {:type :application.command/change-resources
                                              :application-id application-id
                                              :catalogue-item-ids [cat-item-id2]})))
        (let [application (get-application-for-user application-id user-id)]
          (is (= #{cat-item-id2} (catalogue-item-ids-for-application application)))
          (is (= #{license-id1 license-id2} (license-ids-for-application application)))))

      (testing "request-decision"
        (is (= {:success true} (send-command handler-id
                                             {:type :application.command/request-decision
                                              :application-id application-id
                                              :deciders [decider-id]
                                              :comment ""}))))
      (testing "decide"
        (is (= {:success true} (send-command decider-id
                                             {:type :application.command/decide
                                              :application-id application-id
                                              :decision :approved
                                              :comment ""}))))
      (testing "hidden remark"
        (is (= {:success true} (send-command handler-id {:type :application.command/remark
                                                         :application-id application-id
                                                         :comment ""
                                                         :public false}))))
      (testing "public remark with"
        (is (= {:success true} (send-command handler-id {:type :application.command/remark
                                                         :application-id application-id
                                                         :comment ""
                                                         :public true}))))
      (testing "approve"
        (is (= {:success true} (send-command handler-id {:type :application.command/approve
                                                         :application-id application-id
                                                         :comment ""})))
        (let [handler-data (get-application-for-user application-id handler-id)
              handler-event-types (map :event/type (get handler-data :application/events))
              applicant-data (get-application-for-user application-id user-id)
              applicant-event-types (map :event/type (get applicant-data :application/events))]
          (testing "handler can see all events"
            (is (= {:application/id application-id
                    :application/state "application.state/approved"}
                   (select-keys handler-data [:application/id :application/state])))
            (is (= ["application.event/created"
                    "application.event/licenses-accepted"
                    "application.event/draft-saved"
                    "application.event/submitted"
                    "application.event/external-id-assigned"
                    "application.event/returned"
                    "application.event/resources-changed"
                    "application.event/submitted"
                    "application.event/review-requested"
                    "application.event/reviewed"
                    "application.event/licenses-added"
                    "application.event/licenses-accepted"
                    "application.event/resources-changed"
                    "application.event/resources-changed"
                    "application.event/decision-requested"
                    "application.event/decided"
                    "application.event/remarked"
                    "application.event/remarked"
                    "application.event/approved"]
                   handler-event-types)))
          (testing "applicant cannot see all events"
            (is (= ["application.event/created"
                    "application.event/licenses-accepted"
                    "application.event/draft-saved"
                    "application.event/submitted"
                    "application.event/external-id-assigned"
                    "application.event/returned"
                    "application.event/resources-changed"
                    "application.event/submitted"
                    "application.event/licenses-added"
                    "application.event/licenses-accepted"
                    "application.event/resources-changed"
                    "application.event/resources-changed"
                    "application.event/remarked"
                    "application.event/approved"]
                   applicant-event-types)))))

      (testing "copy as new"
        (let [result (send-command user-id {:type :application.command/copy-as-new
                                            :application-id application-id})]
          (is (:success result)
              {:result result})
          (is (:application-id result)
              {:result result})
          (is (not= application-id (:application-id result))
              "should create a new application"))))))

(deftest test-application-create
  (let [api-key "42"
        user-id "alice"
        application-id (-> (request :post "/api/applications/create")
                           (authenticate "42" user-id)
                           (json-body {:catalogue-item-ids [(test-data/create-catalogue-item! {})]})
                           handler
                           read-ok-body
                           :application-id)]

    (testing "creating"
      (is (some? application-id))
      (let [created (get-application-for-user application-id user-id)]
        (is (= "application.state/draft" (get created :application/state)))))

    (testing "getting application as other user is forbidden"
      (is (response-is-forbidden?
           (-> (request :get (str "/api/applications/" application-id))
               (authenticate api-key "bob")
               handler))))

    (testing "modifying application as other user is forbidden"
      (is (= {:success false
              :errors [{:type "forbidden"}]}
             (send-command "bob" {:type :application.command/save-draft
                                  :application-id application-id
                                  :field-values []}))))
    (testing "submitting"
      (is (= {:success true}
             (send-command user-id {:type :application.command/submit
                                    :application-id application-id})))
      (let [submitted (get-application-for-user application-id user-id)]
        (is (= "application.state/submitted" (get submitted :application/state)))
        (is (= ["application.event/created"
                "application.event/submitted"]
               (map :event/type (get submitted :application/events))))))))

(deftest test-application-close
  (let [user-id "alice"
        application-id (test-data/create-application! {:actor user-id})]
    (is (= {:success true}
           (send-command user-id {:type :application.command/close
                                  :application-id application-id
                                  :comment ""})))
    (is (= "application.state/closed"
           (:application/state (get-application-for-user application-id user-id))))))

(deftest test-application-submit
  (let [owner "owner"
        user-id "alice"
        form-id (test-data/create-form! {})
        cat-id (test-data/create-catalogue-item! {:form-id form-id})
        app-id (test-data/create-application! {:catalogue-item-ids [cat-id] :actor user-id})
        enable-catalogue-item! #(with-user owner
                                  (catalogue/set-catalogue-item-enabled! {:id cat-id
                                                                          :enabled %}))
        archive-catalogue-item! #(with-user owner
                                   (catalogue/set-catalogue-item-archived! {:id cat-id
                                                                            :archived %}))]
    (testing "submit with disabled catalogue item fails"
      (is (:success (enable-catalogue-item! false)))
      (rems.db.applications/reload-cache!)
      (is (= {:success false
              :errors [{:type "t.actions.errors/disabled-catalogue-item" :catalogue-item-id cat-id}]}
             (send-command user-id {:type :application.command/submit
                                    :application-id app-id}))))
    (testing "submit with archived catalogue item fails"
      (is (:success (enable-catalogue-item! true)))
      (is (:success (archive-catalogue-item! true)))
      (rems.db.applications/reload-cache!)
      (is (= {:success false
              :errors [{:type "t.actions.errors/disabled-catalogue-item" :catalogue-item-id cat-id}]}
             (send-command user-id {:type :application.command/submit
                                    :application-id app-id}))))
    (testing "submit with normal catalogue item succeeds"
      (is (:success (enable-catalogue-item! true)))
      (is (:success (archive-catalogue-item! false)))
      (rems.db.applications/reload-cache!)
      (is (= {:success true}
             (send-command user-id {:type :application.command/submit
                                    :application-id app-id}))))))

(deftest test-application-validation
  (let [user-id "alice"
        form-id (test-data/create-form! {:form/fields [{:field/id "req1"
                                                        :field/title {:en "req"
                                                                      :fi "pak"}
                                                        :field/type :text
                                                        :field/optional false}
                                                       {:field/id "opt1"
                                                        :field/title {:en "opt"
                                                                      :fi "val"}
                                                        :field/type :text
                                                        :field/optional true}]})
        form-id2 (test-data/create-form! {:form/fields [{:field/id "req2"
                                                         :field/title {:en "req"
                                                                       :fi "pak"}
                                                         :field/type :text
                                                         :field/optional false}
                                                        {:field/id "opt2"
                                                         :field/title {:en "opt"
                                                                       :fi "val"}
                                                         :field/type :text
                                                         :field/optional true}]})
        wf-id (test-data/create-workflow! {})
        cat-id (test-data/create-catalogue-item! {:form-id form-id :workflow-id wf-id})
        cat-id2 (test-data/create-catalogue-item! {:form-id form-id2 :workflow-id wf-id})
        app-id (test-data/create-application! {:catalogue-item-ids [cat-id cat-id2]
                                               :actor user-id})]

    (testing "set value of optional field"
      (is (= {:success true}
             (send-command user-id {:type :application.command/save-draft
                                    :application-id app-id
                                    :field-values [{:form form-id :field "opt1" :value "opt"}]})
             (send-command user-id {:type :application.command/save-draft
                                    :application-id app-id
                                    :field-values [{:form form-id2 :field "opt2" :value "opt"}]}))))
    (testing "can't submit without required field"
      (is (= {:success false
              :errors [{:form-id form-id :field-id "req1" :type "t.form.validation/required"}
                       {:form-id form-id2 :field-id "req2" :type "t.form.validation/required"}]}
             (send-command user-id {:type :application.command/submit
                                    :application-id app-id}))))
    (testing "set value of required field"
      (is (= {:success true}
             (send-command user-id {:type :application.command/save-draft
                                    :application-id app-id
                                    :field-values [{:form form-id :field "opt1" :value "opt"}
                                                   {:form form-id :field "req1" :value "req"}
                                                   {:form form-id2 :field "opt2" :value "opt"}
                                                   {:form form-id2 :field "req2" :value "req"}]}))))
    (testing "can submit with required field"
      (is (= {:success true}
             (send-command user-id {:type :application.command/submit
                                    :application-id app-id}))))))

(deftest test-decider-workflow
  (let [applicant "alice"
        handler "handler"
        decider "carl"
        wf-id (test-data/create-workflow! {:type :workflow/decider
                                           :handlers [handler]})
        cat-id (test-data/create-catalogue-item! {:workflow-id wf-id})
        app-id (test-data/create-application! {:catalogue-item-ids [cat-id]
                                               :actor applicant})]
    (testing "applicant's commands for draft"
      (is (= #{"application.command/accept-licenses"
               "application.command/change-resources"
               "application.command/close"
               "application.command/copy-as-new"
               "application.command/invite-member"
               "application.command/remove-member"
               "application.command/save-draft"
               "application.command/submit"
               "application.command/uninvite-member"}
             (set (:application/permissions (get-application-for-user app-id applicant))))))
    (testing "submit"
      (is (= {:success true}
             (send-command applicant {:type :application.command/submit
                                      :application-id app-id}))))
    (testing "applicant's commands after submit"
      (is (= #{"application.command/accept-licenses"
               "application.command/copy-as-new"
               "application.command/remove-member"
               "application.command/uninvite-member"}
             (set (:application/permissions (get-application-for-user app-id applicant))))))
    (testing "handler's commands"
      (is (= #{"application.command/add-licenses"
               "application.command/add-member"
               "application.command/assign-external-id"
               "application.command/change-resources"
               "application.command/close"
               "application.command/invite-member"
               "application.command/remark"
               "application.command/remove-member"
               "application.command/request-decision"
               "application.command/request-review"
               "application.command/return"
               "application.command/uninvite-member"
               "see-everything"}
             (set (:application/permissions (get-application-for-user app-id handler))))))
    (testing "request decision"
      (is (= {:success true}
             (send-command handler {:type :application.command/request-decision
                                    :application-id app-id
                                    :deciders [decider]
                                    :comment ""}))))
    (testing "decider's commands"
      (is (= #{"application.command/approve"
               "application.command/reject"
               "application.command/remark"
               "see-everything"}
             (set (:application/permissions (get-application-for-user app-id decider))))))
    (testing "approve"
      (is (= {:success true}
             (send-command decider {:type :application.command/approve
                                    :application-id app-id
                                    :comment ""}))))))

(deftest test-revoke
  (let [applicant-id "alice"
        member-id "malice"
        handler-id "handler"
        wfid (test-data/create-workflow! {:handlers [handler-id]})
        formid (test-data/create-form! {})
        ext1 "revoke-test-resource-1"
        ext2 "revoke-test-resource-2"
        res1 (test-data/create-resource! {:resource-ext-id ext1})
        res2 (test-data/create-resource! {:resource-ext-id ext2})
        cat1 (test-data/create-catalogue-item! {:workflow-id wfid :form-id formid :resource-id res1})
        cat2 (test-data/create-catalogue-item! {:workflow-id wfid :form-id formid :resource-id res2})
        app-id (test-data/create-application! {:actor applicant-id :catalogue-item-ids [cat1 cat2]})]
    (testing "set up application with multiple resources and members"
      (is (= {:success true}
             (send-command applicant-id {:type :application.command/submit
                                         :application-id app-id})))
      (is (= {:success true}
             (send-command handler-id {:type :application.command/add-member
                                       :application-id app-id
                                       :member {:userid member-id}})))
      (is (= {:success true}
             (send-command handler-id {:type :application.command/approve
                                       :application-id app-id
                                       :comment ""}))))
    (testing "entitlements are present"
      (is (= #{{:end nil :resid ext1 :userid applicant-id}
               {:end nil :resid ext2 :userid applicant-id}
               {:end nil :resid ext1 :userid member-id}
               {:end nil :resid ext2 :userid member-id}}
             (set (map #(select-keys % [:end :resid :userid])
                       (db/get-entitlements {:application app-id}))))))
    (testing "users are not blacklisted"
      (is (not (blacklist/blacklisted? applicant-id ext1)))
      (is (not (blacklist/blacklisted? applicant-id ext2)))
      (is (not (blacklist/blacklisted? member-id ext1)))
      (is (not (blacklist/blacklisted? member-id ext2))))
    (testing "revoke application"
      (is (= {:success true}
             (send-command handler-id {:type :application.command/revoke
                                       :application-id app-id
                                       :comment "bad"}))))
    (testing "entitlements end"
      (is (every? :end (db/get-entitlements {:application app-id}))))
    (testing "users are blacklisted"
      (is (blacklist/blacklisted? applicant-id ext1))
      (is (blacklist/blacklisted? applicant-id ext2))
      (is (blacklist/blacklisted? member-id ext1))
      (is (blacklist/blacklisted? member-id ext2)))))

(deftest test-application-export
  (let [applicant "alice"
        owner "owner"
        api-key "42"
        form-id (test-data/create-form! {})
        cat-id (test-data/create-catalogue-item! {:form-id form-id})
        app-id (test-data/create-application! {:actor applicant
                                               :catalogue-item-ids [cat-id]})]
    (send-command applicant {:type :application.command/submit
                             :application-id app-id})
    (let [exported (-> (request :get (str "/api/applications/export?form-id=" form-id))
                       (authenticate api-key owner)
                       handler
                       read-ok-body)]
      (is (= (count (str/split exported #"\n")) 2)))))

(def testfile (io/file "./test-data/test.txt"))

(def malicious-file (io/file "./test-data/malicious_test.html"))

(def filecontent {:tempfile testfile
                  :content-type "text/plain"
                  :filename "test.txt"
                  :size (.length testfile)})

(def malicious-content {:tempfile malicious-file
                        :content-type "text/html"
                        :filename "malicious_test.html"
                        :size (.length malicious-file)})

(deftest test-application-api-attachments
  (let [api-key "42"
        user-id "alice"
        handler-id "developer" ;; developer is the default handler in test-data
        form-id (test-data/create-form! {:form/fields [{:field/id "attach"
                                                        :field/title {:en "some attachment"
                                                                      :fi "joku liite"}
                                                        :field/type :attachment
                                                        :field/optional true}]})
        cat-id (test-data/create-catalogue-item! {:form-id form-id})
        app-id (test-data/create-application! {:catalogue-item-ids [cat-id]
                                               :actor user-id})
        upload-request (fn [file]
                         (-> (request :post (str "/api/applications/add-attachment?application-id=" app-id))
                             (assoc :params {"file" file})
                             (assoc :multipart-params {"file" file})))
        read-request #(request :get (str "/api/applications/attachment/" %))]
    (testing "uploading malicious file for a draft"
      (let [response (-> (upload-request malicious-content)
                         (authenticate api-key user-id)
                         handler)]
        (is (response-is-unsupported-media-type? response))))
    (testing "uploading attachment for a draft as handler"
      (let [response (-> (upload-request filecontent)
                         (authenticate api-key handler-id)
                         handler)]
        (is (response-is-forbidden? response))))
    (testing "uploading attachment for a draft"
      (let [body (-> (upload-request filecontent)
                     (authenticate api-key user-id)
                     handler
                     read-ok-body)
            id (:id body)]
        (is (:success body))
        (is (number? id))
        (testing "and retrieving it as the applicant"
          (let [response (-> (read-request id)
                             (authenticate api-key user-id)
                             handler
                             assert-response-is-ok)]
            (is (= "attachment;filename=\"test.txt\"" (get-in response [:headers "Content-Disposition"])))
            (is (= (slurp testfile) (slurp (:body response))))))
        (testing "and uploading an attachment with the same name"
          (let [id (-> (upload-request filecontent)
                       (authenticate api-key user-id)
                       handler
                       read-ok-body
                       :id)]
            (is (number? id))
            (testing "and retrieving it"
              (let [response (-> (read-request id)
                             (authenticate api-key user-id)
                             handler
                             assert-response-is-ok)]
            (is (= "attachment;filename=\"test (1).txt\"" (get-in response [:headers "Content-Disposition"])))
            (is (= (slurp testfile) (slurp (:body response))))))))
        (testing "and retrieving it as non-applicant"
          (let [response (-> (read-request id)
                             (authenticate api-key "carl")
                             handler)]
            (is (response-is-forbidden? response))))
        (testing "and using it in a field"
          (is (= {:success true}
                 (send-command user-id {:type :application.command/save-draft
                                        :application-id app-id
                                        :field-values [{:form form-id :field "attach" :value (str id)}]}))))
        (testing "and submitting"
          (is (= {:success true}
                 (send-command user-id {:type :application.command/submit
                                        :application-id app-id})))
          (testing "and accessing it as handler"
            (let [response (-> (read-request id)
                               (authenticate api-key handler-id)
                               handler
                               assert-response-is-ok)]
              (is (= "attachment;filename=\"test.txt\"" (get-in response [:headers "Content-Disposition"])))
              (is (= (slurp testfile) (slurp (:body response)))))))
        (testing "and copying the application"
          (let [response (send-command user-id {:type :application.command/copy-as-new
                                                :application-id app-id})
                new-app-id (:application-id response)]
            (is (:success response))
            (is (number? new-app-id))
            (testing "and fetching the copied attachent"
              (let [new-app (get-application-for-user new-app-id user-id)
                    new-id (get-in new-app [:application/attachments 0 :attachment/id])]
                (is (number? new-id))
                (is (not= id new-id))
                (let [response (-> (read-request new-id)
                                   (authenticate api-key user-id)
                                   handler
                                   assert-response-is-ok)]
                  (is (= "attachment;filename=\"test.txt\"" (get-in response [:headers "Content-Disposition"])))
                  (is (= (slurp testfile) (slurp (:body response)))))))))))
    (testing "retrieving nonexistent attachment"
      (let [response (-> (read-request 999999999999999)
                         (authenticate api-key "carl")
                         handler)]
        (is (response-is-not-found? response))))
    (testing "uploading attachment for nonexistent application"
      (let [response (-> (request :post "/api/applications/add-attachment?application-id=99999999")
                         (assoc :params {"file" filecontent})
                         (assoc :multipart-params {"file" filecontent})
                         (authenticate api-key user-id)
                         handler)]
        (is (response-is-forbidden? response))))
    (testing "uploading attachment without authentication"
      (let [response (-> (upload-request filecontent)
                         handler)]
        (is (response-is-unauthorized? response))))
    (testing "uploading attachment with wrong API key"
      (let [response (-> (upload-request filecontent)
                         (authenticate api-key user-id)
                         (assoc-in [:headers "x-rems-api-key"] "invalid-api-key")
                         handler)]
        (is (response-is-unauthorized? response))))
    (testing "uploading attachment as non-applicant"
      (let [response (-> (upload-request filecontent)
                         (authenticate api-key "carl")
                         handler)]
        (is (response-is-forbidden? response))))))

(deftest test-application-comment-attachments
  (let [api-key "42"
        applicant-id "alice"
        handler-id "developer"
        reviewer-id "carl"
        file #(assoc filecontent :filename %)
        workflow-id (test-data/create-workflow! {:type :workflow/master
                                                 :handlers [handler-id]})
        cat-item-id (test-data/create-catalogue-item! {:workflow-id workflow-id})
        application-id (test-data/create-application! {:catalogue-item-ids [cat-item-id]
                                                       :actor applicant-id})
        add-attachment #(-> (request :post (str "/api/applications/add-attachment?application-id=" application-id))
                            (authenticate api-key %1)
                            (assoc :params {"file" %2})
                            (assoc :multipart-params {"file" %2})
                            handler
                            read-ok-body
                            :id)]
    (testing "submit"
      (is (= {:success true} (send-command applicant-id
                                           {:type :application.command/submit
                                            :application-id application-id}))))
    (testing "unrelated user can't upload attachment"
      (is (response-is-forbidden? (-> (request :post (str "/api/applications/add-attachment?application-id=" application-id))
                                      (authenticate api-key reviewer-id)
                                      (assoc :params {"file" filecontent})
                                      (assoc :multipart-params {"file" filecontent})
                                      handler))))
    (testing "invite reviewer"
      (is (= {:success true} (send-command handler-id
                                           {:type :application.command/request-review
                                            :application-id application-id
                                            :reviewers [reviewer-id]
                                            :comment "please"}))))

    (testing "handler uploads an attachment"
      (let [attachment-id (add-attachment handler-id (file "handler-public-remark.txt"))]
        (is (number? attachment-id))
        (testing "and attaches it to a public remark"
          (is (= {:success true} (send-command handler-id
                                               {:type :application.command/remark
                                                :application-id application-id
                                                :comment "see attachment"
                                                :public true
                                                :attachments [{:attachment/id attachment-id}]}))))))

    (testing "applicant can see attachment"
      (let [app (get-application-for-user application-id applicant-id)
            remark-event (last (:application/events app))
            attachment-id (:attachment/id (first (:event/attachments remark-event)))]
        (is (number? attachment-id))
        (testing "and fetch it"
          (is (= (slurp testfile)
                 (-> (api-response :get (str "/api/applications/attachment/" attachment-id) nil
                                   api-key applicant-id)
                     assert-response-is-ok
                     :body
                     slurp))))))

    (testing "reviewer uploads an attachment"
      (let [attachment-id (add-attachment reviewer-id (file "reviewer-review.txt"))]
        (is (number? attachment-id))
        (testing ", handler can't use the attachment"
          (is (= {:success false
                  :errors [{:type "invalid-attachments" :attachments [attachment-id]}]}
                 (send-command handler-id
                               {:type :application.command/remark
                                :public false
                                :application-id application-id
                                :comment "see attachment"
                                :attachments [{:attachment/id attachment-id}]}))))
        (testing ", attaches it to a review"
          (is (= {:success true} (send-command reviewer-id
                                               {:type :application.command/review
                                                :application-id application-id
                                                :comment "see attachment"
                                                :attachments [{:attachment/id attachment-id}]})))
          (testing ", handler can fetch attachment"
            (is (= (slurp testfile)
                   (-> (api-response :get (str "/api/applications/attachment/" attachment-id) nil
                                     api-key handler-id)
                       assert-response-is-ok
                       :body
                       slurp))))
          (testing ", applicant can't fetch attachment"
            (is (response-is-forbidden? (api-response :get (str "/api/applications/attachment/" attachment-id) nil
                                                      api-key applicant-id)))))))

    (testing "handler makes a private remark"
      (let [attachment-id (add-attachment handler-id (file "handler-private-remark.txt"))]
        (is (number? attachment-id))
        (is (= {:success true} (send-command handler-id
                                             {:type :application.command/remark
                                              :public false
                                              :application-id application-id
                                              :comment "see attachment"
                                              :attachments [{:attachment/id attachment-id}]})))
        (testing ", handler can fetch attachment"
          (is (= (slurp testfile)
                 (-> (api-response :get (str "/api/applications/attachment/" attachment-id) nil
                                   api-key handler-id)
                     assert-response-is-ok
                     :body
                     slurp))))
        (testing ", applicant can't fetch attachment"
          (is (response-is-forbidden? (api-response :get (str "/api/applications/attachment/" attachment-id) nil
                                                    api-key applicant-id))))))

    (testing "handler approves with attachment"
      (let [attachment-id (add-attachment handler-id (file "handler-approve.txt"))]
        (is (number? attachment-id))
        (is (= {:success true} (send-command handler-id
                                             {:type :application.command/approve
                                              :application-id application-id
                                              :comment "see attachment"
                                              :attachments [{:attachment/id attachment-id}]})))))

    (testing "handler closes with two attachments (with the same name)"
      (let [id1 (add-attachment handler-id (file "handler-close.txt"))
            id2 (add-attachment handler-id (file "handler-close.txt"))]
        (is (number? id1))
        (is (number? id2))
        (is (= {:success true} (send-command handler-id
                                             {:type :application.command/close
                                              :application-id application-id
                                              :comment "see attachment"
                                              :attachments [{:attachment/id id1}
                                                            {:attachment/id id2}]})))))

    (testing "applicant can see the three new attachments"
      (let [app (get-application-for-user application-id applicant-id)
            [close-event approve-event] (reverse (:application/events app))
            [close-id1 close-id2] (map :attachment/id (:event/attachments close-event))
            [approve-id] (map :attachment/id (:event/attachments approve-event))]
        (is (= "application.event/closed" (:event/type close-event)))
        (is (= "application.event/approved" (:event/type approve-event)))
        (is (number? close-id1))
        (is (number? close-id2))
        (is (number? approve-id))
        (assert-response-is-ok (api-response :get (str "/api/applications/attachment/" close-id1) nil
                                             api-key handler-id))
        (assert-response-is-ok (api-response :get (str "/api/applications/attachment/" close-id2) nil
                                             api-key handler-id))
        (assert-response-is-ok (api-response :get (str "/api/applications/attachment/" approve-id) nil
                                             api-key handler-id))))

    (testing ":application/attachments"
      (testing "applicant"
        (is (= ["handler-public-remark.txt"
                "handler-approve.txt"
<<<<<<< HEAD
                "handler-close1.txt"
                "handler-close2.txt"]
               (mapv :attachment/filename (:application/attachments (get-application-for-user application-id applicant-id))))))
=======
                "handler-close.txt"
                "handler-close (1).txt"]
               (mapv :attachment/filename (:application/attachments (get-application application-id applicant-id))))))
>>>>>>> 0628b49a
      (testing "handler"
        (is (= ["handler-public-remark.txt"
                "reviewer-review.txt"
                "handler-private-remark.txt"
                "handler-approve.txt"
<<<<<<< HEAD
                "handler-close1.txt"
                "handler-close2.txt"]
               (mapv :attachment/filename (:application/attachments (get-application-for-user application-id handler-id)))))))))
=======
                "handler-close.txt"
                "handler-close (1).txt"]
               (mapv :attachment/filename (:application/attachments (get-application application-id handler-id)))))))))
>>>>>>> 0628b49a

(deftest test-application-attachment-zip
  (let [api-key "42"
        applicant-id "alice"
        handler-id "handler"
        reporter-id "reporter"
        workflow-id (test-data/create-workflow! {:handlers [handler-id]})
        form-id (test-data/create-form! {:form/fields [{:field/id "attach1"
                                                        :field/title {:en "some attachment"
                                                                      :fi "joku liite"}
                                                        :field/type :attachment
                                                        :field/optional true}
                                                       {:field/id "attach2"
                                                        :field/title {:en "another attachment"
                                                                      :fi "toinen liite"}
                                                        :field/type :attachment
                                                        :field/optional true}]})
        cat-id (test-data/create-catalogue-item! {:workflow-id workflow-id
                                                  :form-id form-id})
        app-id (test-data/create-application! {:catalogue-item-ids [cat-id]
                                               :actor applicant-id})
        add-attachment (fn [user file]
                         (-> (request :post (str "/api/applications/add-attachment?application-id=" app-id))
                             (authenticate api-key user)
                             (assoc :params {"file" file})
                             (assoc :multipart-params {"file" file})
                             handler
                             read-ok-body
                             :id))
        file #(assoc filecontent :filename %)
        fetch-zip (fn [user-id]
                    (with-open [zip (-> (api-response :get (str "/api/applications/" app-id "/attachments") nil
                                                      api-key user-id)
                                        :body
                                        ZipInputStream.)]
                      (loop [files {}]
                        (if-let [entry (.getNextEntry zip)]
                          (let [buf (ByteArrayOutputStream.)]
                            (io/copy zip buf)
                            (recur (assoc files (.getName entry) (.toString buf "UTF-8"))))
                          files))))]
    (testing "save a draft"
      (let [id (add-attachment applicant-id (file "invisible.txt"))]
        (is (= {:success true}
               (send-command applicant-id {:type :application.command/save-draft
                                           :application-id app-id
                                           :field-values [{:form form-id :field "attach1" :value (str id)}]})))))
    (testing "save a new draft"
      (let [blue-id (add-attachment applicant-id (file "blue.txt"))
            red-id (add-attachment applicant-id (file "red.txt"))]
        (is (= {:success true}
               (send-command applicant-id {:type :application.command/save-draft
                                           :application-id app-id
                                           :field-values [{:form form-id :field "attach1" :value (str blue-id)}
                                                          {:form form-id :field "attach2" :value (str red-id)}]})))))
    (testing "fetch zip as applicant"
      (is (= {"blue.txt" (slurp testfile)
              "red.txt" (slurp testfile)}
             (fetch-zip applicant-id))))
    (testing "submit"
      (is (= {:success true}
             (send-command applicant-id {:type :application.command/submit
                                         :application-id app-id}))))
    (testing "remark with attachments"
      (let [blue-comment-id (add-attachment handler-id (file "blue.txt"))
            yellow-comment-id (add-attachment handler-id (file "yellow.txt"))]
        (is (= {:success true} (send-command handler-id
                                             {:type :application.command/remark
                                              :public true
                                              :application-id app-id
                                              :comment "see attachment"
                                              :attachments [{:attachment/id blue-comment-id}
                                                            {:attachment/id yellow-comment-id}]}))))
      (testing "fetch zip as applicant, handler and reporter"
        (is (= {"blue.txt" (slurp testfile)
                "red.txt" (slurp testfile)
                "blue (1).txt" (slurp testfile)
                "yellow.txt" (slurp testfile)}
               (fetch-zip applicant-id)
               (fetch-zip handler-id)
               (fetch-zip reporter-id))))
      (testing "fetch zip as third party"
        (is (response-is-forbidden? (api-response :get (str "/api/applications/" app-id "/attachments") nil
                                                  api-key "malice"))))
      (testing "fetch zip for nonexisting application"
        (is (response-is-not-found? (api-response :get "/api/applications/99999999/attachments" nil
                                                  api-key "malice")))))))


(deftest test-application-api-license-attachments
  (let [api-key "42"
        applicant "alice"
        non-applicant "bob"
        owner "owner"
        handler-user "developer"
        cat-id (test-data/create-catalogue-item! {})
        app-id (test-data/create-application! {:catalogue-item-ids [cat-id]
                                               :actor applicant})
        file-en (clojure.java.io/file "./test-data/test.txt")
        filecontent-en {:tempfile file-en
                        :content-type "text/plain"
                        :filename "test.txt"
                        :size (.length file-en)}
        en-attachment-id (-> (request :post "/api/licenses/add_attachment")
                             (assoc :params {"file" filecontent-en})
                             (assoc :multipart-params {"file" filecontent-en})
                             (authenticate api-key owner)
                             handler
                             read-ok-body
                             :id)

        file-fi (clojure.java.io/file "./test-data/test-fi.txt")
        filecontent-fi {:tempfile file-fi
                        :content-type "text/plain"
                        :filename "test.txt"
                        :size (.length file-fi)}
        fi-attachment-id (-> (request :post "/api/licenses/add_attachment")
                             (assoc :params {"file" filecontent-fi})
                             (assoc :multipart-params {"file" filecontent-fi})
                             (authenticate api-key owner)
                             handler
                             read-ok-body
                             :id)

        license-id (-> (request :post "/api/licenses/create")
                       (authenticate api-key owner)
                       (json-body {:licensetype "attachment"
                                   ;; TODO different content for different languages
                                   :localizations {:en {:title "en title"
                                                        :textcontent "en text"
                                                        :attachment-id en-attachment-id}
                                                   :fi {:title "fi title"
                                                        :textcontent "fi text"
                                                        :attachment-id fi-attachment-id}}})
                       handler
                       read-ok-body
                       :id)]
    (testing "submit application"
      (is (= {:success true}
             (send-command applicant {:type :application.command/submit
                                      :application-id app-id}))))
    (testing "attach license to application"
      (is (= {:success true}
             (send-command handler-user {:type :application.command/add-licenses
                                         :application-id app-id
                                         :comment ""
                                         :licenses [license-id]}))))
    (testing "access license"
      (testing "as applicant"
        (is (= "hello from file\n"
               (-> (request :get (str "/api/applications/" app-id "/license-attachment/" license-id "/en"))
                   (authenticate api-key applicant)
                   handler
                   assert-response-is-ok
                   :body
                   slurp)))
        (testing "in finnish"
          (is (= "tervehdys tiedostosta\n"
                 (-> (request :get (str "/api/applications/" app-id "/license-attachment/" license-id "/fi"))
                     (authenticate api-key applicant)
                     handler
                     assert-response-is-ok
                     :body
                     slurp)))))
      (testing "as handler"
        (is (= "hello from file\n"
               (-> (request :get (str "/api/applications/" app-id "/license-attachment/" license-id "/en"))
                   (authenticate api-key handler-user)
                   handler
                   assert-response-is-ok
                   :body
                   slurp))))
      (testing "as non-applicant"
        (is (response-is-forbidden?
             (-> (request :get (str "/api/applications/" app-id "/license-attachment/" license-id "/en"))
                 (authenticate api-key non-applicant)
                 handler)))))))

(deftest test-applications-api-security
  (let [api-key "42"
        applicant "alice"
        cat-id (test-data/create-catalogue-item! {})
        app-id (test-data/create-application! {:catalogue-item-ids [cat-id]
                                               :actor applicant})]

    (testing "fetch application without authentication"
      (let [req (request :get (str "/api/applications/" app-id))]
        (assert-response-is-ok (-> req
                                   (authenticate api-key applicant)
                                   handler))
        (is (response-is-unauthorized? (-> req
                                           handler)))))

    (testing "fetch nonexistent application"
      (let [response (-> (request :get "/api/applications/9999999999")
                         (authenticate api-key applicant)
                         handler)]
        (is (response-is-not-found? response))
        (is (= "application/json" (get-in response [:headers "Content-Type"])))
        (is (= {:error "not found"} (rems.json/parse-string (read-body response))))))

    (testing "fetch deciders without authentication or as non-handler"
      (let [req (request :get "/api/applications/deciders")]
        (assert-response-is-ok (-> req
                                   (authenticate api-key "developer")
                                   handler))
        (is (response-is-forbidden? (-> req
                                        (authenticate api-key applicant)
                                        handler)))
        (is (response-is-unauthorized? (-> req
                                           handler)))))

    (testing "create without authentication"
      (let [req (-> (request :post "/api/applications/create")
                    (json-body {:catalogue-item-ids [cat-id]}))]
        (assert-response-is-ok (-> req
                                   (authenticate api-key applicant)
                                   handler))
        (is (response-is-unauthorized? (-> req
                                           handler)))))

    (testing "create with wrong API key"
      (let [req (-> (request :post "/api/applications/create")
                    (authenticate api-key applicant)
                    (json-body {:catalogue-item-ids [cat-id]}))]
        (assert-response-is-ok (-> req
                                   handler))
        (is (response-is-unauthorized? (-> req
                                           (assoc-in [:headers "x-rems-api-key"] "invalid-api-key")
                                           handler)))))

    (testing "send command without authentication"
      (let [req (-> (request :post "/api/applications/submit")
                    (json-body {:application-id app-id}))]
        (assert-response-is-ok (-> req
                                   (authenticate api-key applicant)
                                   handler))
        (is (response-is-unauthorized? (-> req
                                           handler)))))

    (testing "send command with wrong API key"
      (let [req (-> (request :post "/api/applications/submit")
                    (authenticate api-key applicant)
                    (json-body {:application-id app-id}))]
        (assert-response-is-ok (-> req
                                   handler))
        (is (response-is-unauthorized? (-> req
                                           (assoc-in [:headers "x-rems-api-key"] "invalid-api-key")
                                           handler)))))))

(deftest test-application-listing
  (let [app-id (test-data/create-application! {:actor "alice"})]

    (testing "list user applications"
      (is (contains? (get-ids (get-my-applications "alice"))
                     app-id)))

    (testing "search user applications"
      (is (contains? (get-ids (get-my-applications "alice" {:query "applicant:alice"}))
                     app-id))
      (is (empty? (get-ids (get-my-applications "alice" {:query "applicant:no-such-user"})))))

    (testing "list all applications"
      (is (contains? (get-ids (get-all-applications "alice"))
                     app-id)))

    (testing "search all applications"
      (is (contains? (get-ids (get-all-applications "alice" {:query "applicant:alice"}))
                     app-id))
      (is (empty? (get-ids (get-all-applications "alice" {:query "applicant:no-such-user"})))))))

(deftest test-todos
  (let [applicant "alice"
        handler "developer"
        reviewer "reviewer"
        decider "decider"
        app-id (test-data/create-application! {:actor applicant})]
    (test-data/create-user! {:eppn reviewer})
    (test-data/create-user! {:eppn decider})

    (testing "does not list drafts"
      (is (not (contains? (get-ids (get-todos handler))
                          app-id))))

    (testing "lists submitted in todos"
      (is (= {:success true} (send-command applicant {:type :application.command/submit
                                                      :application-id app-id})))
      (is (contains? (get-ids (get-todos handler))
                     app-id))
      (is (not (contains? (get-ids (get-handled-todos handler))
                          app-id))))

    (testing "search todos"
      (is (contains? (get-ids (get-todos handler {:query (str "applicant:" applicant)}))
                     app-id))
      (is (empty? (get-ids (get-todos handler {:query "applicant:no-such-user"})))))

    (testing "reviewer sees application in todos"
      (is (not (contains? (get-ids (get-todos reviewer))
                          app-id)))
      (is (= {:success true} (send-command handler {:type :application.command/request-review
                                                    :application-id app-id
                                                    :reviewers [reviewer]
                                                    :comment "x"})))
      (is (contains? (get-ids (get-todos reviewer))
                     app-id))
      (is (not (contains? (get-ids (get-handled-todos reviewer))
                          app-id))))

    (testing "decider sees application in todos"
      (is (not (contains? (get-ids (get-todos decider))
                          app-id)))
      (is (= {:success true} (send-command handler {:type :application.command/request-decision
                                                    :application-id app-id
                                                    :deciders [decider]
                                                    :comment "x"})))
      (is (contains? (get-ids (get-todos decider))
                     app-id))
      (is (not (contains? (get-ids (get-handled-todos decider))
                          app-id))))

    (testing "lists handled in handled"
      (is (= {:success true} (send-command handler {:type :application.command/approve
                                                    :application-id app-id
                                                    :comment ""})))
      (is (not (contains? (get-ids (get-todos handler))
                          app-id)))
      (is (contains? (get-ids (get-handled-todos handler))
                     app-id)))

    (testing "search handled todos"
      (is (contains? (get-ids (get-handled-todos handler {:query (str "applicant:" applicant)}))
                     app-id))
      (is (empty? (get-ids (get-handled-todos handler {:query "applicant:no-such-user"})))))

    (testing "reviewer sees accepted application in handled todos"
      (is (not (contains? (get-ids (get-todos reviewer))
                          app-id)))
      (is (contains? (get-ids (get-handled-todos reviewer))
                     app-id)))

    (testing "decider sees accepted application in handled todos"
      (is (not (contains? (get-ids (get-todos decider))
                          app-id)))
      (is (contains? (get-ids (get-handled-todos decider))
                     app-id)))))

(deftest test-application-raw
  (let [api-key "42"
        applicant "alice"
        handler "developer"
        reporter "reporter"
        app-id (test-data/create-application! {:actor applicant})]
    (testing "applicant can't get raw application"
      (is (response-is-forbidden? (api-response :get (str "/api/applications/" app-id "/raw") nil
                                                api-key applicant))))
    (testing "reporter can get raw application"
      (is (= {:application/id app-id
              :application/user-roles {(keyword applicant) ["applicant"]
                                       (keyword handler) ["handler"]
                                       (keyword reporter) ["reporter"]}}
             (-> (api-call :get (str "/api/applications/" app-id "/raw") nil
                           api-key reporter)
                 (select-keys [:application/id :application/user-roles])))))))<|MERGE_RESOLUTION|>--- conflicted
+++ resolved
@@ -977,29 +977,17 @@
       (testing "applicant"
         (is (= ["handler-public-remark.txt"
                 "handler-approve.txt"
-<<<<<<< HEAD
-                "handler-close1.txt"
-                "handler-close2.txt"]
-               (mapv :attachment/filename (:application/attachments (get-application-for-user application-id applicant-id))))))
-=======
                 "handler-close.txt"
                 "handler-close (1).txt"]
-               (mapv :attachment/filename (:application/attachments (get-application application-id applicant-id))))))
->>>>>>> 0628b49a
+               (mapv :attachment/filename (:application/attachments (get-application-for-user application-id applicant-id))))))
       (testing "handler"
         (is (= ["handler-public-remark.txt"
                 "reviewer-review.txt"
                 "handler-private-remark.txt"
                 "handler-approve.txt"
-<<<<<<< HEAD
-                "handler-close1.txt"
-                "handler-close2.txt"]
-               (mapv :attachment/filename (:application/attachments (get-application-for-user application-id handler-id)))))))))
-=======
                 "handler-close.txt"
                 "handler-close (1).txt"]
-               (mapv :attachment/filename (:application/attachments (get-application application-id handler-id)))))))))
->>>>>>> 0628b49a
+               (mapv :attachment/filename (:application/attachments (get-application-for-user application-id handler-id)))))))))
 
 (deftest test-application-attachment-zip
   (let [api-key "42"
