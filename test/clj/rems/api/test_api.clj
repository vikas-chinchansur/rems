(ns ^:integration rems.api.test-api
  (:require [clojure.test :refer :all]
            [rems.api.testing :refer :all]
            [rems.handler :refer [handler]]
            [ring.mock.request :refer :all]))

(use-fixtures :once api-fixture)

(deftest test-api-not-found
  (testing "unknown endpoint"
    (let [resp (-> (request :get "/api/unknown")
                   handler)]
      (is (response-is-not-found? resp))))
  (testing "known endpoint, wrong method,"
    (testing "unauthorized"
      (let [resp (-> (request :get "/api/blacklist/remove")
                     handler)]
        (is (response-is-not-found? resp))))
    (testing "authorized,"
      (testing "missing params"
        ;; Surprisingly hard to find a POST route that isn't shadowed
        ;; by a GET route. For example, GET /api/applications/command
        ;; hits the /api/applications/:application-id route.
        (let [resp (-> (request :get "/api/blacklist/remove")
                       (authenticate "42" "handler")
                       handler)]
          (is (response-is-not-found? resp)))))))

<<<<<<< HEAD
(deftest test-api-key-roles
  (testing "API key roles"
    (testing "all available"
      (let [resp (-> (request :get "/api/forms")
                     (authenticate "42" "owner")
                     handler)]
        (is (= 200 (:status resp)))))
    (testing "handler and owner roles unavailable"
      (let [resp (-> (request :get "/api/forms")
                     (authenticate "43" "owner")
                     handler)]
        (is (response-is-forbidden? resp)))))
  (testing ":api-key role not available when using wrong API key"
    (let [username "alice"
          cookie (login-with-cookies username)
          csrf (get-csrf-token cookie)
          resp (-> (request :post "/api/email/send-reminders")
                   (header "Cookie" cookie)
                   (header "x-csrf-token" csrf)
                   (header "x-rems-api-key" "WRONG")
                   handler)]
      (is (response-is-forbidden? resp)))))
=======
(deftest test-healt-api
  (let [body (-> (request :get "/api/health")
                 handler
                 read-ok-body)]
    (is (:healthy body))
    (is (string? (:latest-event body)))
    (is (not (empty? (:latest-event body))))))
>>>>>>> b197e00e
<|MERGE_RESOLUTION|>--- conflicted
+++ resolved
@@ -26,7 +26,6 @@
                        handler)]
           (is (response-is-not-found? resp)))))))
 
-<<<<<<< HEAD
 (deftest test-api-key-roles
   (testing "API key roles"
     (testing "all available"
@@ -49,12 +48,11 @@
                    (header "x-rems-api-key" "WRONG")
                    handler)]
       (is (response-is-forbidden? resp)))))
-=======
-(deftest test-healt-api
+
+(deftest test-health-api
   (let [body (-> (request :get "/api/health")
                  handler
                  read-ok-body)]
     (is (:healthy body))
     (is (string? (:latest-event body)))
-    (is (not (empty? (:latest-event body))))))
->>>>>>> b197e00e
+    (is (not (empty? (:latest-event body))))))