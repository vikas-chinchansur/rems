(ns ^:integration rems.api.services.test-catalogue
  (:require [clojure.test :refer :all]
            [rems.api.services.catalogue :as catalogue]
            [rems.db.core :as db]
            [rems.db.form :as form]
            [rems.api.services.licenses :as licenses]
            [rems.api.services.resource :as resource]
            [rems.api.services.workflow :as workflow]
            [rems.db.test-data :as test-data]
            [rems.db.testing :refer [rollback-db-fixture test-db-fixture]]))

(use-fixtures :once test-db-fixture)
(use-fixtures :each rollback-db-fixture)

(defn- status-flags [item-id]
  (-> (catalogue/get-localized-catalogue-item item-id)
      (select-keys [:enabled :archived])))

(deftest test-update-catalogue-item!
  (let [form-id (test-data/create-form! {})
        lic-id (test-data/create-license! {})
        res-id (test-data/create-resource! {:license-ids [lic-id]})
        workflow-id (test-data/create-dynamic-workflow! {})
        item-id (test-data/create-catalogue-item! {:resource-id res-id
                                                   :form-id form-id
                                                   :workflow-id workflow-id})
        item-id2 (test-data/create-catalogue-item! {})

        archive-catalogue-item!
        #(catalogue/update-catalogue-item! {:id item-id
                                            :enabled true
                                            :archived %})
<<<<<<< HEAD
        archive-form! #(form/update-form! {:id form-id
                                           :enabled true
                                           :archived %})
        archive-license! #(licenses/set-license-archived! {:id lic-id
                                                           :archived %})
        archive-resource! #(resource/update-resource! {:id res-id
                                                       :enabled true
                                                       :archived %})
=======
        archive-form! #(form/set-form-archived! {:id form-id
                                                 :archived %})
        archive-license! #(licenses/update-license! {:id lic-id
                                                     :enabled true
                                                     :archived %})
        archive-resource! #(resource/set-resource-archived! {:id res-id
                                                             :archived %})
>>>>>>> c6664593
        archive-workflow! #(workflow/set-workflow-archived! {:id workflow-id
                                                             :archived %})]
    (testing "new catalogue items are enabled and not archived"
      (is (= {:enabled true
              :archived false}
             (status-flags item-id))))

    ;; reset all to false for the following tests
    (catalogue/update-catalogue-item! {:id item-id
                                       :enabled false
                                       :archived false})

    (testing "enable"
      (catalogue/update-catalogue-item! {:id item-id
                                         :enabled true})
      (is (= {:enabled true
              :archived false}
             (status-flags item-id))))

    (testing "disable"
      (catalogue/update-catalogue-item! {:id item-id
                                         :enabled false})
      (is (= {:enabled false
              :archived false}
             (status-flags item-id))))

    (testing "archive"
      (catalogue/update-catalogue-item! {:id item-id
                                         :archived true})
      (is (= {:enabled false
              :archived true}
             (status-flags item-id))))

    (testing "unarchive"
      (catalogue/update-catalogue-item! {:id item-id
                                         :archived false})
      (is (= {:enabled false
              :archived false}
             (status-flags item-id))))

    (testing "does not affect unrelated catalogue items"
      (catalogue/update-catalogue-item! {:id item-id
                                         :enabled true
                                         :archived true})
      (catalogue/update-catalogue-item! {:id item-id2
                                         :enabled false
                                         :archived false})
      (is (= {:enabled true
              :archived true}
             (status-flags item-id)))
      (is (= {:enabled false
              :archived false}
             (status-flags item-id2))))

    (testing "cannot unarchive if form is archived"
      (archive-catalogue-item! true)
      (archive-form! true)
      (is (not (:success (archive-catalogue-item! false))))
      (archive-form! false)
      (is (:success (archive-catalogue-item! true))))

    (testing "cannot unarchive if resource is archived"
      (archive-catalogue-item! true)
      (archive-resource! true)
      (is (not (:success (archive-catalogue-item! false))))
      (archive-resource! false)
      (is (:success (archive-catalogue-item! true))))

    (testing "cannot unarchive if workflow is archived"
      (archive-catalogue-item! true)
      (archive-workflow! true)
      (is (not (:success (archive-catalogue-item! false))))
      (archive-workflow! false)
      (is (:success (archive-catalogue-item! true))))

    (testing "cannot unarchive if resource and license are archived"
      (archive-catalogue-item! true)
      (archive-resource! true)
      (archive-license! true)
      (let [errors (:errors (archive-catalogue-item! false))]
        (is (= #{:t.administration.errors/resource-archived
                 :t.administration.errors/license-archived}
               (set (mapv :type errors)))))
      (archive-license! false)
      (archive-resource! false)
      (is (:success (archive-catalogue-item! true))))))

(deftest test-edit-catalogue-item
  (let [item-id (test-data/create-catalogue-item!
                 {:title {:en "Old title"
                          :fi "Vanha nimi"}})
        old-item (first (catalogue/get-localized-catalogue-items))

        _ (catalogue/edit-catalogue-item!
           {:id item-id
            :localizations {:en {:title "New title"}
                            :fi {:title "Uusi nimi"}}})
        new-item (first (catalogue/get-localized-catalogue-items))]
    (is (= "Old title" (get-in old-item [:localizations :en :title])))
    (is (= "Vanha nimi" (get-in old-item [:localizations :fi :title])))
    (is (= "New title" (get-in new-item [:localizations :en :title])))
    (is (= "Uusi nimi" (get-in new-item [:localizations :fi :title])))))

(deftest test-get-localized-catalogue-items
  (let [item-id (test-data/create-catalogue-item! {})]

    (testing "find all"
      (is (= [item-id] (map :id (catalogue/get-localized-catalogue-items)))))

    (testing "archived catalogue items"
      (catalogue/update-catalogue-item! {:id item-id
                                         :archived true})
      (is (= [] (map :id (catalogue/get-localized-catalogue-items))))
      (is (= [item-id] (map :id (catalogue/get-localized-catalogue-items {:archived true}))))
      (is (= [] (map :id (catalogue/get-localized-catalogue-items {:archived false})))))))<|MERGE_RESOLUTION|>--- conflicted
+++ resolved
@@ -30,24 +30,12 @@
         #(catalogue/update-catalogue-item! {:id item-id
                                             :enabled true
                                             :archived %})
-<<<<<<< HEAD
-        archive-form! #(form/update-form! {:id form-id
-                                           :enabled true
-                                           :archived %})
+        archive-form! #(form/set-form-archived! {:id form-id
+                                                 :archived %})
         archive-license! #(licenses/set-license-archived! {:id lic-id
                                                            :archived %})
-        archive-resource! #(resource/update-resource! {:id res-id
-                                                       :enabled true
-                                                       :archived %})
-=======
-        archive-form! #(form/set-form-archived! {:id form-id
-                                                 :archived %})
-        archive-license! #(licenses/update-license! {:id lic-id
-                                                     :enabled true
-                                                     :archived %})
         archive-resource! #(resource/set-resource-archived! {:id res-id
                                                              :archived %})
->>>>>>> c6664593
         archive-workflow! #(workflow/set-workflow-archived! {:id workflow-id
                                                              :archived %})]
     (testing "new catalogue items are enabled and not archived"
