--- conflicted
+++ resolved
@@ -29,20 +29,12 @@
       (is (not (contains-hiccup? toggle-diff-button (basic-field {:value "foo", :previous-value "foo"} "<editor-component>")))))))
 
 (deftest maxlength-field-test
-<<<<<<< HEAD
-  (is (not (empty? (hiccup-find [:input {:maxlength 10}]
-=======
   (is (not (empty? (hiccup-find [:input {:max-length 10}]
->>>>>>> b05274cc
                                 (text-field {:id "id"
                                              :inputprompt "placeholder"
                                              :value "hello"
                                              :maxlength 10})))))
-<<<<<<< HEAD
-  (is (not (empty? (hiccup-find [textarea {:maxlength 10}]
-=======
   (is (not (empty? (hiccup-find [textarea {:max-length 10}]
->>>>>>> b05274cc
                                 (texta-field {:id "id"
                                              :inputprompt "placeholder"
                                              :value "hello"
